--- conflicted
+++ resolved
@@ -19,14 +19,6 @@
 """
 
 LINT_FILTERS = [
-<<<<<<< HEAD
-  "-build/header_guard",
-  "-build/namespaces",
-=======
-  "-build/include",
-  "-build/include_order",
-  "-build/include_what_you_use",
->>>>>>> c8e7bb1d
   "-build/storage_class",
   "-readability/braces",
   "-readability/casting",
