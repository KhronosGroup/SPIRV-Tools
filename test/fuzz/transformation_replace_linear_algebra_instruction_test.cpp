// Copyright (c) 2020 André Perez Maselco
//
// Licensed under the Apache License, Version 2.0 (the "License");
// you may not use this file except in compliance with the License.
// You may obtain a copy of the License at
//
//     http://www.apache.org/licenses/LICENSE-2.0
//
// Unless required by applicable law or agreed to in writing, software
// distributed under the License is distributed on an "AS IS" BASIS,
// WITHOUT WARRANTIES OR CONDITIONS OF ANY KIND, either express or implied.
// See the License for the specific language governing permissions and
// limitations under the License.

#include "source/fuzz/transformation_replace_linear_algebra_instruction.h"
#include "source/fuzz/instruction_descriptor.h"
#include "test/fuzz/fuzz_test_util.h"

namespace spvtools {
namespace fuzz {
namespace {

TEST(TransformationReplaceLinearAlgebraInstructionTest, IsApplicable) {
  std::string shader = R"(
               OpCapability Shader
          %1 = OpExtInstImport "GLSL.std.450"
               OpMemoryModel Logical GLSL450
               OpEntryPoint Fragment %22 "main"
               OpExecutionMode %22 OriginUpperLeft
               OpSource ESSL 310
               OpName %22 "main"
          %2 = OpTypeVoid
          %3 = OpTypeFunction %2
          %4 = OpTypeFloat 32
          %5 = OpTypeVector %4 2
          %6 = OpTypeVector %4 3
          %7 = OpTypeVector %4 4
          %8 = OpConstant %4 1
          %9 = OpConstant %4 2
         %10 = OpConstant %4 3
         %11 = OpConstant %4 4
         %12 = OpConstant %4 5
         %13 = OpConstant %4 6
         %14 = OpConstant %4 7
         %15 = OpConstant %4 8
         %16 = OpConstantComposite %5 %8 %9
         %17 = OpConstantComposite %5 %10 %11
         %18 = OpConstantComposite %6 %8 %9 %10
         %19 = OpConstantComposite %6 %11 %12 %13
         %20 = OpConstantComposite %7 %8 %9 %10 %11
         %21 = OpConstantComposite %7 %12 %13 %14 %15
         %22 = OpFunction %2 None %3
         %23 = OpLabel
         %24 = OpDot %4 %16 %17
         %25 = OpDot %4 %18 %19
         %26 = OpDot %4 %20 %21
         %27 = OpVectorTimesScalar %5 %16 %8
         %28 = OpVectorTimesScalar %6 %18 %9
         %29 = OpVectorTimesScalar %7 %20 %10
         %30 = OpCopyObject %4 %24
         %31 = OpFAdd %4 %8 %9
         %32 = OpFMul %4 %10 %11
               OpReturn
               OpFunctionEnd
  )";

  const auto env = SPV_ENV_UNIVERSAL_1_5;
  const auto consumer = nullptr;
  const auto context = BuildModule(env, consumer, shader, kFuzzAssembleOption);
  ASSERT_TRUE(IsValid(env, context.get()));

  FactManager fact_manager;
  spvtools::ValidatorOptions validator_options;
  TransformationContext transformation_context(&fact_manager,
                                               validator_options);

  // Tests linear algebra instructions.
  auto instruction_descriptor = MakeInstructionDescriptor(24, SpvOpDot, 0);
  auto transformation = TransformationReplaceLinearAlgebraInstruction(
      {33, 34, 35, 36, 37, 38}, instruction_descriptor);
  ASSERT_TRUE(
      transformation.IsApplicable(context.get(), transformation_context));

  instruction_descriptor =
      MakeInstructionDescriptor(27, SpvOpVectorTimesScalar, 0);
  transformation = TransformationReplaceLinearAlgebraInstruction(
      {33, 34, 35, 36}, instruction_descriptor);
  ASSERT_TRUE(
      transformation.IsApplicable(context.get(), transformation_context));

  // Tests non-linear algebra instructions.
  instruction_descriptor = MakeInstructionDescriptor(30, SpvOpCopyObject, 0);
  transformation = TransformationReplaceLinearAlgebraInstruction(
      {33, 34, 35, 36, 37, 38}, instruction_descriptor);
  ASSERT_FALSE(
      transformation.IsApplicable(context.get(), transformation_context));

  instruction_descriptor = MakeInstructionDescriptor(31, SpvOpFAdd, 0);
  transformation = TransformationReplaceLinearAlgebraInstruction(
      {33, 34, 35, 36, 37}, instruction_descriptor);
  ASSERT_FALSE(
      transformation.IsApplicable(context.get(), transformation_context));

  instruction_descriptor = MakeInstructionDescriptor(32, SpvOpFMul, 0);
  transformation = TransformationReplaceLinearAlgebraInstruction(
      {33, 34, 35, 36}, instruction_descriptor);
  ASSERT_FALSE(
      transformation.IsApplicable(context.get(), transformation_context));

  // Tests number of fresh ids is different than necessary.
  instruction_descriptor = MakeInstructionDescriptor(25, SpvOpDot, 0);
  transformation = TransformationReplaceLinearAlgebraInstruction(
      {33, 34, 35, 36}, instruction_descriptor);
  ASSERT_FALSE(
      transformation.IsApplicable(context.get(), transformation_context));

  instruction_descriptor =
      MakeInstructionDescriptor(28, SpvOpVectorTimesScalar, 0);
  transformation = TransformationReplaceLinearAlgebraInstruction(
      {33, 34, 35, 36, 37, 38, 39}, instruction_descriptor);
  ASSERT_FALSE(
      transformation.IsApplicable(context.get(), transformation_context));

  // Tests non-fresh ids.
  instruction_descriptor = MakeInstructionDescriptor(26, SpvOpDot, 0);
  transformation = TransformationReplaceLinearAlgebraInstruction(
      {33, 34, 5, 36, 37, 8, 39, 40, 1, 42, 3, 44, 45, 46},
      instruction_descriptor);
  ASSERT_FALSE(
      transformation.IsApplicable(context.get(), transformation_context));

  instruction_descriptor =
      MakeInstructionDescriptor(29, SpvOpVectorTimesScalar, 0);
  transformation = TransformationReplaceLinearAlgebraInstruction(
      {33, 34, 35, 36, 7, 38, 9, 40}, instruction_descriptor);
  ASSERT_FALSE(
      transformation.IsApplicable(context.get(), transformation_context));
}

TEST(TransformationReplaceLinearAlgebraInstructionTest,
     ReplaceOpVectorTimesScalar) {
  std::string reference_shader = R"(
               OpCapability Shader
          %1 = OpExtInstImport "GLSL.std.450"
               OpMemoryModel Logical GLSL450
               OpEntryPoint Fragment %15 "main"
               OpExecutionMode %15 OriginUpperLeft
               OpSource ESSL 310
               OpName %15 "main"
          %2 = OpTypeVoid
          %3 = OpTypeFunction %2
          %4 = OpTypeFloat 32
          %5 = OpTypeVector %4 2
          %6 = OpTypeVector %4 3
          %7 = OpTypeVector %4 4
          %8 = OpConstant %4 1
          %9 = OpConstant %4 2
         %10 = OpConstant %4 3
         %11 = OpConstant %4 4
         %12 = OpConstantComposite %5 %8 %9
         %13 = OpConstantComposite %6 %8 %9 %10
         %14 = OpConstantComposite %7 %8 %9 %10 %11
         %15 = OpFunction %2 None %3
         %16 = OpLabel
         %17 = OpVectorTimesScalar %5 %12 %8
         %18 = OpVectorTimesScalar %6 %13 %9
         %19 = OpVectorTimesScalar %7 %14 %10
               OpReturn
               OpFunctionEnd
  )";

  const auto env = SPV_ENV_UNIVERSAL_1_5;
  const auto consumer = nullptr;
  const auto context =
      BuildModule(env, consumer, reference_shader, kFuzzAssembleOption);
  ASSERT_TRUE(IsValid(env, context.get()));

  FactManager fact_manager;
  spvtools::ValidatorOptions validator_options;
  TransformationContext transformation_context(&fact_manager,
                                               validator_options);

  auto instruction_descriptor =
      MakeInstructionDescriptor(17, SpvOpVectorTimesScalar, 0);
  auto transformation = TransformationReplaceLinearAlgebraInstruction(
      {20, 21, 22, 23}, instruction_descriptor);
  transformation.Apply(context.get(), &transformation_context);

  instruction_descriptor =
      MakeInstructionDescriptor(18, SpvOpVectorTimesScalar, 0);
  transformation = TransformationReplaceLinearAlgebraInstruction(
      {24, 25, 26, 27, 28, 29}, instruction_descriptor);
  transformation.Apply(context.get(), &transformation_context);

  instruction_descriptor =
      MakeInstructionDescriptor(19, SpvOpVectorTimesScalar, 0);
  transformation = TransformationReplaceLinearAlgebraInstruction(
      {30, 31, 32, 33, 34, 35, 36, 37}, instruction_descriptor);
  transformation.Apply(context.get(), &transformation_context);

  std::string variant_shader = R"(
               OpCapability Shader
          %1 = OpExtInstImport "GLSL.std.450"
               OpMemoryModel Logical GLSL450
               OpEntryPoint Fragment %15 "main"
               OpExecutionMode %15 OriginUpperLeft
               OpSource ESSL 310
               OpName %15 "main"
          %2 = OpTypeVoid
          %3 = OpTypeFunction %2
          %4 = OpTypeFloat 32
          %5 = OpTypeVector %4 2
          %6 = OpTypeVector %4 3
          %7 = OpTypeVector %4 4
          %8 = OpConstant %4 1
          %9 = OpConstant %4 2
         %10 = OpConstant %4 3
         %11 = OpConstant %4 4
         %12 = OpConstantComposite %5 %8 %9
         %13 = OpConstantComposite %6 %8 %9 %10
         %14 = OpConstantComposite %7 %8 %9 %10 %11
         %15 = OpFunction %2 None %3
         %16 = OpLabel
         %20 = OpCompositeExtract %4 %12 0
         %21 = OpFMul %4 %20 %8
         %22 = OpCompositeExtract %4 %12 1
         %23 = OpFMul %4 %22 %8
         %17 = OpCompositeConstruct %5 %21 %23
         %24 = OpCompositeExtract %4 %13 0
         %25 = OpFMul %4 %24 %9
         %26 = OpCompositeExtract %4 %13 1
         %27 = OpFMul %4 %26 %9
         %28 = OpCompositeExtract %4 %13 2
         %29 = OpFMul %4 %28 %9
         %18 = OpCompositeConstruct %6 %25 %27 %29
         %30 = OpCompositeExtract %4 %14 0
         %31 = OpFMul %4 %30 %10
         %32 = OpCompositeExtract %4 %14 1
         %33 = OpFMul %4 %32 %10
         %34 = OpCompositeExtract %4 %14 2
         %35 = OpFMul %4 %34 %10
         %36 = OpCompositeExtract %4 %14 3
         %37 = OpFMul %4 %36 %10
         %19 = OpCompositeConstruct %7 %31 %33 %35 %37
               OpReturn
               OpFunctionEnd
  )";

  ASSERT_TRUE(IsValid(env, context.get()));
  ASSERT_TRUE(IsEqual(env, variant_shader, context.get()));
}

TEST(TransformationReplaceLinearAlgebraInstructionTest,
     ReplaceOpMatrixTimesScalar) {
  std::string reference_shader = R"(
               OpCapability Shader
          %1 = OpExtInstImport "GLSL.std.450"
               OpMemoryModel Logical GLSL450
               OpEntryPoint Fragment %54 "main"
               OpExecutionMode %54 OriginUpperLeft

; Types
          %2 = OpTypeVoid
          %3 = OpTypeFunction %2
          %4 = OpTypeFloat 32
          %5 = OpTypeVector %4 2
          %6 = OpTypeVector %4 3
          %7 = OpTypeVector %4 4
          %8 = OpTypeMatrix %5 2
          %9 = OpTypeMatrix %5 3
         %10 = OpTypeMatrix %5 4
         %11 = OpTypeMatrix %6 2
         %12 = OpTypeMatrix %6 3
         %13 = OpTypeMatrix %6 4
         %14 = OpTypeMatrix %7 2
         %15 = OpTypeMatrix %7 3
         %16 = OpTypeMatrix %7 4

; Constant scalars
         %17 = OpConstant %4 1
         %18 = OpConstant %4 2
         %19 = OpConstant %4 3
         %20 = OpConstant %4 4
         %21 = OpConstant %4 5
         %22 = OpConstant %4 6
         %23 = OpConstant %4 7
         %24 = OpConstant %4 8
         %25 = OpConstant %4 9
         %26 = OpConstant %4 10
         %27 = OpConstant %4 11
         %28 = OpConstant %4 12
         %29 = OpConstant %4 13
         %30 = OpConstant %4 14
         %31 = OpConstant %4 15
         %32 = OpConstant %4 16

; Constant vectors
         %33 = OpConstantComposite %5 %17 %18
         %34 = OpConstantComposite %5 %19 %20
         %35 = OpConstantComposite %5 %21 %22
         %36 = OpConstantComposite %5 %23 %24
         %37 = OpConstantComposite %6 %17 %18 %19
         %38 = OpConstantComposite %6 %20 %21 %22
         %39 = OpConstantComposite %6 %23 %24 %25
         %40 = OpConstantComposite %6 %26 %27 %28
         %41 = OpConstantComposite %7 %17 %18 %19 %20
         %42 = OpConstantComposite %7 %21 %22 %23 %24
         %43 = OpConstantComposite %7 %25 %26 %27 %28
         %44 = OpConstantComposite %7 %29 %30 %31 %32

; Constant matrices
         %45 = OpConstantComposite %8 %33 %34
         %46 = OpConstantComposite %9 %33 %34 %35
         %47 = OpConstantComposite %10 %33 %34 %35 %36
         %48 = OpConstantComposite %11 %37 %38
         %49 = OpConstantComposite %12 %37 %38 %39
         %50 = OpConstantComposite %13 %37 %38 %39 %40
         %51 = OpConstantComposite %14 %41 %42
         %52 = OpConstantComposite %15 %41 %42 %43
         %53 = OpConstantComposite %16 %41 %42 %43 %44

; main function
         %54 = OpFunction %2 None %3
         %55 = OpLabel

; Multiplying 2-row matrices by scalar
         %56 = OpMatrixTimesScalar %8 %45 %17
         %57 = OpMatrixTimesScalar %9 %46 %18
         %58 = OpMatrixTimesScalar %10 %47 %19

; Multiplying 3-row matrices by scalar
         %59 = OpMatrixTimesScalar %11 %48 %21
         %60 = OpMatrixTimesScalar %12 %49 %22
         %61 = OpMatrixTimesScalar %13 %50 %23

; Multiplying 4-row matrices by scalar
         %62 = OpMatrixTimesScalar %14 %51 %24
         %63 = OpMatrixTimesScalar %15 %52 %25
         %64 = OpMatrixTimesScalar %16 %53 %26
               OpReturn
               OpFunctionEnd
  )";

  const auto env = SPV_ENV_UNIVERSAL_1_5;
  const auto consumer = nullptr;
  const auto context =
      BuildModule(env, consumer, reference_shader, kFuzzAssembleOption);
  ASSERT_TRUE(IsValid(env, context.get()));

  FactManager fact_manager;
  spvtools::ValidatorOptions validator_options;
  TransformationContext transformation_context(&fact_manager,
                                               validator_options);

  auto instruction_descriptor =
      MakeInstructionDescriptor(56, SpvOpMatrixTimesScalar, 0);
  auto transformation = TransformationReplaceLinearAlgebraInstruction(
      {65, 66, 67, 68, 69, 70, 71, 72, 73, 74, 75, 76}, instruction_descriptor);
  transformation.Apply(context.get(), &transformation_context);

  instruction_descriptor =
      MakeInstructionDescriptor(57, SpvOpMatrixTimesScalar, 0);
  transformation = TransformationReplaceLinearAlgebraInstruction(
      {77, 78, 79, 80, 81, 82, 83, 84, 85, 86, 87, 88, 89, 90, 91, 92, 93, 94},
      instruction_descriptor);
  transformation.Apply(context.get(), &transformation_context);

  instruction_descriptor =
      MakeInstructionDescriptor(58, SpvOpMatrixTimesScalar, 0);
  transformation = TransformationReplaceLinearAlgebraInstruction(
      {95,  96,  97,  98,  99,  100, 101, 102, 103, 104, 105, 106,
       107, 108, 109, 110, 111, 112, 113, 114, 115, 116, 117, 118},
      instruction_descriptor);
  transformation.Apply(context.get(), &transformation_context);

  std::string variant_shader = R"(
               OpCapability Shader
          %1 = OpExtInstImport "GLSL.std.450"
               OpMemoryModel Logical GLSL450
               OpEntryPoint Fragment %54 "main"
               OpExecutionMode %54 OriginUpperLeft

; Types
          %2 = OpTypeVoid
          %3 = OpTypeFunction %2
          %4 = OpTypeFloat 32
          %5 = OpTypeVector %4 2
          %6 = OpTypeVector %4 3
          %7 = OpTypeVector %4 4
          %8 = OpTypeMatrix %5 2
          %9 = OpTypeMatrix %5 3
         %10 = OpTypeMatrix %5 4
         %11 = OpTypeMatrix %6 2
         %12 = OpTypeMatrix %6 3
         %13 = OpTypeMatrix %6 4
         %14 = OpTypeMatrix %7 2
         %15 = OpTypeMatrix %7 3
         %16 = OpTypeMatrix %7 4

; Constant scalars
         %17 = OpConstant %4 1
         %18 = OpConstant %4 2
         %19 = OpConstant %4 3
         %20 = OpConstant %4 4
         %21 = OpConstant %4 5
         %22 = OpConstant %4 6
         %23 = OpConstant %4 7
         %24 = OpConstant %4 8
         %25 = OpConstant %4 9
         %26 = OpConstant %4 10
         %27 = OpConstant %4 11
         %28 = OpConstant %4 12
         %29 = OpConstant %4 13
         %30 = OpConstant %4 14
         %31 = OpConstant %4 15
         %32 = OpConstant %4 16

; Constant vectors
         %33 = OpConstantComposite %5 %17 %18
         %34 = OpConstantComposite %5 %19 %20
         %35 = OpConstantComposite %5 %21 %22
         %36 = OpConstantComposite %5 %23 %24
         %37 = OpConstantComposite %6 %17 %18 %19
         %38 = OpConstantComposite %6 %20 %21 %22
         %39 = OpConstantComposite %6 %23 %24 %25
         %40 = OpConstantComposite %6 %26 %27 %28
         %41 = OpConstantComposite %7 %17 %18 %19 %20
         %42 = OpConstantComposite %7 %21 %22 %23 %24
         %43 = OpConstantComposite %7 %25 %26 %27 %28
         %44 = OpConstantComposite %7 %29 %30 %31 %32

; Constant matrices
         %45 = OpConstantComposite %8 %33 %34
         %46 = OpConstantComposite %9 %33 %34 %35
         %47 = OpConstantComposite %10 %33 %34 %35 %36
         %48 = OpConstantComposite %11 %37 %38
         %49 = OpConstantComposite %12 %37 %38 %39
         %50 = OpConstantComposite %13 %37 %38 %39 %40
         %51 = OpConstantComposite %14 %41 %42
         %52 = OpConstantComposite %15 %41 %42 %43
         %53 = OpConstantComposite %16 %41 %42 %43 %44

; main function
         %54 = OpFunction %2 None %3
         %55 = OpLabel

; Multiplying 2x2 matrix by scalar
         %65 = OpCompositeExtract %5 %45 0
         %66 = OpCompositeExtract %4 %65 0
         %67 = OpFMul %4 %66 %17
         %68 = OpCompositeExtract %4 %65 1
         %69 = OpFMul %4 %68 %17
         %70 = OpCompositeConstruct %5 %67 %69
         %71 = OpCompositeExtract %5 %45 1
         %72 = OpCompositeExtract %4 %71 0
         %73 = OpFMul %4 %72 %17
         %74 = OpCompositeExtract %4 %71 1
         %75 = OpFMul %4 %74 %17
         %76 = OpCompositeConstruct %5 %73 %75
         %56 = OpCompositeConstruct %8 %70 %76

; Multiplying 2x3 matrix by scalar
         %77 = OpCompositeExtract %5 %46 0
         %78 = OpCompositeExtract %4 %77 0
         %79 = OpFMul %4 %78 %18
         %80 = OpCompositeExtract %4 %77 1
         %81 = OpFMul %4 %80 %18
         %82 = OpCompositeConstruct %5 %79 %81
         %83 = OpCompositeExtract %5 %46 1
         %84 = OpCompositeExtract %4 %83 0
         %85 = OpFMul %4 %84 %18
         %86 = OpCompositeExtract %4 %83 1
         %87 = OpFMul %4 %86 %18
         %88 = OpCompositeConstruct %5 %85 %87
         %89 = OpCompositeExtract %5 %46 2
         %90 = OpCompositeExtract %4 %89 0
         %91 = OpFMul %4 %90 %18
         %92 = OpCompositeExtract %4 %89 1
         %93 = OpFMul %4 %92 %18
         %94 = OpCompositeConstruct %5 %91 %93
         %57 = OpCompositeConstruct %9 %82 %88 %94

; Multiplying 2x4 matrix by scalar
         %95 = OpCompositeExtract %5 %47 0
         %96 = OpCompositeExtract %4 %95 0
         %97 = OpFMul %4 %96 %19
         %98 = OpCompositeExtract %4 %95 1
         %99 = OpFMul %4 %98 %19
        %100 = OpCompositeConstruct %5 %97 %99
        %101 = OpCompositeExtract %5 %47 1
        %102 = OpCompositeExtract %4 %101 0
        %103 = OpFMul %4 %102 %19
        %104 = OpCompositeExtract %4 %101 1
        %105 = OpFMul %4 %104 %19
        %106 = OpCompositeConstruct %5 %103 %105
        %107 = OpCompositeExtract %5 %47 2
        %108 = OpCompositeExtract %4 %107 0
        %109 = OpFMul %4 %108 %19
        %110 = OpCompositeExtract %4 %107 1
        %111 = OpFMul %4 %110 %19
        %112 = OpCompositeConstruct %5 %109 %111
        %113 = OpCompositeExtract %5 %47 3
        %114 = OpCompositeExtract %4 %113 0
        %115 = OpFMul %4 %114 %19
        %116 = OpCompositeExtract %4 %113 1
        %117 = OpFMul %4 %116 %19
        %118 = OpCompositeConstruct %5 %115 %117
         %58 = OpCompositeConstruct %10 %100 %106 %112 %118

; Multiplying 3-row matrices by scalar
         %59 = OpMatrixTimesScalar %11 %48 %21
         %60 = OpMatrixTimesScalar %12 %49 %22
         %61 = OpMatrixTimesScalar %13 %50 %23

; Multiplying 4-row matrices by scalar
         %62 = OpMatrixTimesScalar %14 %51 %24
         %63 = OpMatrixTimesScalar %15 %52 %25
         %64 = OpMatrixTimesScalar %16 %53 %26
               OpReturn
               OpFunctionEnd
  )";

  ASSERT_TRUE(IsValid(env, context.get()));
  ASSERT_TRUE(IsEqual(env, variant_shader, context.get()));
}

TEST(TransformationReplaceLinearAlgebraInstructionTest,
     ReplaceOpVectorTimesMatrix) {
  std::string reference_shader = R"(
               OpCapability Shader
          %1 = OpExtInstImport "GLSL.std.450"
               OpMemoryModel Logical GLSL450
               OpEntryPoint Fragment %54 "main"
               OpExecutionMode %54 OriginUpperLeft
               OpSource ESSL 310
               OpName %54 "main"

; Types
          %2 = OpTypeVoid
          %3 = OpTypeFunction %2
          %4 = OpTypeFloat 32
          %5 = OpTypeVector %4 2
          %6 = OpTypeVector %4 3
          %7 = OpTypeVector %4 4
          %8 = OpTypeMatrix %5 2
          %9 = OpTypeMatrix %5 3
         %10 = OpTypeMatrix %5 4
         %11 = OpTypeMatrix %6 2
         %12 = OpTypeMatrix %6 3
         %13 = OpTypeMatrix %6 4
         %14 = OpTypeMatrix %7 2
         %15 = OpTypeMatrix %7 3
         %16 = OpTypeMatrix %7 4

; Constant scalars
         %17 = OpConstant %4 1
         %18 = OpConstant %4 2
         %19 = OpConstant %4 3
         %20 = OpConstant %4 4
         %21 = OpConstant %4 5
         %22 = OpConstant %4 6
         %23 = OpConstant %4 7
         %24 = OpConstant %4 8
         %25 = OpConstant %4 9
         %26 = OpConstant %4 10
         %27 = OpConstant %4 11
         %28 = OpConstant %4 12
         %29 = OpConstant %4 13
         %30 = OpConstant %4 14
         %31 = OpConstant %4 15
         %32 = OpConstant %4 16

; Constant vectors
         %33 = OpConstantComposite %5 %17 %18
         %34 = OpConstantComposite %5 %19 %20
         %35 = OpConstantComposite %5 %21 %22
         %36 = OpConstantComposite %5 %23 %24
         %37 = OpConstantComposite %6 %17 %18 %19
         %38 = OpConstantComposite %6 %20 %21 %22
         %39 = OpConstantComposite %6 %23 %24 %25
         %40 = OpConstantComposite %6 %26 %27 %28
         %41 = OpConstantComposite %7 %17 %18 %19 %20
         %42 = OpConstantComposite %7 %21 %22 %23 %24
         %43 = OpConstantComposite %7 %25 %26 %27 %28
         %44 = OpConstantComposite %7 %29 %30 %31 %32

; Constant matrices
         %45 = OpConstantComposite %8 %33 %34
         %46 = OpConstantComposite %9 %33 %34 %35
         %47 = OpConstantComposite %10 %33 %34 %35 %36
         %48 = OpConstantComposite %11 %37 %38
         %49 = OpConstantComposite %12 %37 %38 %39
         %50 = OpConstantComposite %13 %37 %38 %39 %40
         %51 = OpConstantComposite %14 %41 %42
         %52 = OpConstantComposite %15 %41 %42 %43
         %53 = OpConstantComposite %16 %41 %42 %43 %44

; main function
         %54 = OpFunction %2 None %3
         %55 = OpLabel

; Multiplying 2-dimensional vector by 2x2 matrix
         %56 = OpVectorTimesMatrix %5 %33 %45

; Multiplying 2-dimensional vector by 2x3 matrix
         %57 = OpVectorTimesMatrix %6 %34 %46

; Multiplying 2-dimensional vector by 2x4 matrix
         %58 = OpVectorTimesMatrix %7 %35 %47

; Multiplying 3-dimensional vector by 3x2 matrix
         %59 = OpVectorTimesMatrix %5 %37 %48

; Multiplying 3-dimensional vector by 3x3 matrix
         %60 = OpVectorTimesMatrix %6 %38 %49

; Multiplying 3-dimensional vector by 3x4 matrix
         %61 = OpVectorTimesMatrix %7 %39 %50

; Multiplying 4-dimensional vector by 4x2 matrix
         %62 = OpVectorTimesMatrix %5 %41 %51

; Multiplying 4-dimensional vector by 4x3 matrix
         %63 = OpVectorTimesMatrix %6 %42 %52

; Multiplying 4-dimensional vector by 4x4 matrix
         %64 = OpVectorTimesMatrix %7 %43 %53
               OpReturn
               OpFunctionEnd
  )";

  const auto env = SPV_ENV_UNIVERSAL_1_5;
  const auto consumer = nullptr;
  const auto context =
      BuildModule(env, consumer, reference_shader, kFuzzAssembleOption);
  ASSERT_TRUE(IsValid(env, context.get()));

  FactManager fact_manager;
  spvtools::ValidatorOptions validator_options;
  TransformationContext transformation_context(&fact_manager,
                                               validator_options);

  auto instruction_descriptor =
      MakeInstructionDescriptor(56, SpvOpVectorTimesMatrix, 0);
  auto transformation = TransformationReplaceLinearAlgebraInstruction(
      {65, 66, 67, 68, 69, 70, 71, 72, 73, 74, 75, 76, 77, 78},
      instruction_descriptor);
  transformation.Apply(context.get(), &transformation_context);

  instruction_descriptor =
      MakeInstructionDescriptor(57, SpvOpVectorTimesMatrix, 0);
  transformation = TransformationReplaceLinearAlgebraInstruction(
      {79, 80, 81, 82, 83, 84, 85, 86, 87, 88,
       89, 90, 91, 92, 93, 94, 95, 96, 97, 98},
      instruction_descriptor);
  transformation.Apply(context.get(), &transformation_context);

  instruction_descriptor =
      MakeInstructionDescriptor(58, SpvOpVectorTimesMatrix, 0);
  transformation = TransformationReplaceLinearAlgebraInstruction(
      {99,  100, 101, 102, 103, 104, 105, 106, 107, 108, 109, 110, 111,
       112, 113, 114, 115, 116, 117, 118, 119, 120, 121, 122, 123, 124},
      instruction_descriptor);
  transformation.Apply(context.get(), &transformation_context);

  instruction_descriptor =
      MakeInstructionDescriptor(59, SpvOpVectorTimesMatrix, 0);
  transformation = TransformationReplaceLinearAlgebraInstruction(
      {125, 126, 127, 128, 129, 130, 131, 132, 133, 134, 135,
       136, 137, 138, 139, 140, 141, 142, 143, 144, 145},
      instruction_descriptor);
  transformation.Apply(context.get(), &transformation_context);

  std::string variant_shader = R"(
               OpCapability Shader
          %1 = OpExtInstImport "GLSL.std.450"
               OpMemoryModel Logical GLSL450
               OpEntryPoint Fragment %54 "main"
               OpExecutionMode %54 OriginUpperLeft
               OpSource ESSL 310
               OpName %54 "main"

; Types
          %2 = OpTypeVoid
          %3 = OpTypeFunction %2
          %4 = OpTypeFloat 32
          %5 = OpTypeVector %4 2
          %6 = OpTypeVector %4 3
          %7 = OpTypeVector %4 4
          %8 = OpTypeMatrix %5 2
          %9 = OpTypeMatrix %5 3
         %10 = OpTypeMatrix %5 4
         %11 = OpTypeMatrix %6 2
         %12 = OpTypeMatrix %6 3
         %13 = OpTypeMatrix %6 4
         %14 = OpTypeMatrix %7 2
         %15 = OpTypeMatrix %7 3
         %16 = OpTypeMatrix %7 4

; Constant scalars
         %17 = OpConstant %4 1
         %18 = OpConstant %4 2
         %19 = OpConstant %4 3
         %20 = OpConstant %4 4
         %21 = OpConstant %4 5
         %22 = OpConstant %4 6
         %23 = OpConstant %4 7
         %24 = OpConstant %4 8
         %25 = OpConstant %4 9
         %26 = OpConstant %4 10
         %27 = OpConstant %4 11
         %28 = OpConstant %4 12
         %29 = OpConstant %4 13
         %30 = OpConstant %4 14
         %31 = OpConstant %4 15
         %32 = OpConstant %4 16

; Constant vectors
         %33 = OpConstantComposite %5 %17 %18
         %34 = OpConstantComposite %5 %19 %20
         %35 = OpConstantComposite %5 %21 %22
         %36 = OpConstantComposite %5 %23 %24
         %37 = OpConstantComposite %6 %17 %18 %19
         %38 = OpConstantComposite %6 %20 %21 %22
         %39 = OpConstantComposite %6 %23 %24 %25
         %40 = OpConstantComposite %6 %26 %27 %28
         %41 = OpConstantComposite %7 %17 %18 %19 %20
         %42 = OpConstantComposite %7 %21 %22 %23 %24
         %43 = OpConstantComposite %7 %25 %26 %27 %28
         %44 = OpConstantComposite %7 %29 %30 %31 %32

; Constant matrices
         %45 = OpConstantComposite %8 %33 %34
         %46 = OpConstantComposite %9 %33 %34 %35
         %47 = OpConstantComposite %10 %33 %34 %35 %36
         %48 = OpConstantComposite %11 %37 %38
         %49 = OpConstantComposite %12 %37 %38 %39
         %50 = OpConstantComposite %13 %37 %38 %39 %40
         %51 = OpConstantComposite %14 %41 %42
         %52 = OpConstantComposite %15 %41 %42 %43
         %53 = OpConstantComposite %16 %41 %42 %43 %44

; main function
         %54 = OpFunction %2 None %3
         %55 = OpLabel

; Multiplying 2-dimensional vector by 2x2 matrix
         %65 = OpCompositeExtract %4 %33 0
         %66 = OpCompositeExtract %4 %33 1
         %67 = OpCompositeExtract %5 %45 0
         %68 = OpCompositeExtract %4 %67 0
         %69 = OpFMul %4 %65 %68
         %70 = OpCompositeExtract %4 %67 1
         %71 = OpFMul %4 %66 %70
         %72 = OpFAdd %4 %69 %71
         %73 = OpCompositeExtract %5 %45 1
         %74 = OpCompositeExtract %4 %73 0
         %75 = OpFMul %4 %65 %74
         %76 = OpCompositeExtract %4 %73 1
         %77 = OpFMul %4 %66 %76
         %78 = OpFAdd %4 %75 %77
         %56 = OpCompositeConstruct %5 %72 %78

; Multiplying 2-dimensional vector by 2x3 matrix
         %79 = OpCompositeExtract %4 %34 0
         %80 = OpCompositeExtract %4 %34 1
         %81 = OpCompositeExtract %5 %46 0
         %82 = OpCompositeExtract %4 %81 0
         %83 = OpFMul %4 %79 %82
         %84 = OpCompositeExtract %4 %81 1
         %85 = OpFMul %4 %80 %84
         %86 = OpFAdd %4 %83 %85
         %87 = OpCompositeExtract %5 %46 1
         %88 = OpCompositeExtract %4 %87 0
         %89 = OpFMul %4 %79 %88
         %90 = OpCompositeExtract %4 %87 1
         %91 = OpFMul %4 %80 %90
         %92 = OpFAdd %4 %89 %91
         %93 = OpCompositeExtract %5 %46 2
         %94 = OpCompositeExtract %4 %93 0
         %95 = OpFMul %4 %79 %94
         %96 = OpCompositeExtract %4 %93 1
         %97 = OpFMul %4 %80 %96
         %98 = OpFAdd %4 %95 %97
         %57 = OpCompositeConstruct %6 %86 %92 %98

; Multiplying 2-dimensional vector by 2x4 matrix
         %99 = OpCompositeExtract %4 %35 0
        %100 = OpCompositeExtract %4 %35 1
        %101 = OpCompositeExtract %5 %47 0
        %102 = OpCompositeExtract %4 %101 0
        %103 = OpFMul %4 %99 %102
        %104 = OpCompositeExtract %4 %101 1
        %105 = OpFMul %4 %100 %104
        %106 = OpFAdd %4 %103 %105
        %107 = OpCompositeExtract %5 %47 1
        %108 = OpCompositeExtract %4 %107 0
        %109 = OpFMul %4 %99 %108
        %110 = OpCompositeExtract %4 %107 1
        %111 = OpFMul %4 %100 %110
        %112 = OpFAdd %4 %109 %111
        %113 = OpCompositeExtract %5 %47 2
        %114 = OpCompositeExtract %4 %113 0
        %115 = OpFMul %4 %99 %114
        %116 = OpCompositeExtract %4 %113 1
        %117 = OpFMul %4 %100 %116
        %118 = OpFAdd %4 %115 %117
        %119 = OpCompositeExtract %5 %47 3
        %120 = OpCompositeExtract %4 %119 0
        %121 = OpFMul %4 %99 %120
        %122 = OpCompositeExtract %4 %119 1
        %123 = OpFMul %4 %100 %122
        %124 = OpFAdd %4 %121 %123
         %58 = OpCompositeConstruct %7 %106 %112 %118 %124

; Multiplying 3-dimensional vector by 3x2 matrix
        %125 = OpCompositeExtract %4 %37 0
        %126 = OpCompositeExtract %4 %37 1
        %127 = OpCompositeExtract %4 %37 2
        %128 = OpCompositeExtract %6 %48 0
        %129 = OpCompositeExtract %4 %128 0
        %130 = OpFMul %4 %125 %129
        %131 = OpCompositeExtract %4 %128 1
        %132 = OpFMul %4 %126 %131
        %133 = OpCompositeExtract %4 %128 2
        %134 = OpFMul %4 %127 %133
        %135 = OpFAdd %4 %130 %132
        %136 = OpFAdd %4 %134 %135
        %137 = OpCompositeExtract %6 %48 1
        %138 = OpCompositeExtract %4 %137 0
        %139 = OpFMul %4 %125 %138
        %140 = OpCompositeExtract %4 %137 1
        %141 = OpFMul %4 %126 %140
        %142 = OpCompositeExtract %4 %137 2
        %143 = OpFMul %4 %127 %142
        %144 = OpFAdd %4 %139 %141
        %145 = OpFAdd %4 %143 %144
         %59 = OpCompositeConstruct %5 %136 %145

; Multiplying 3-dimensional vector by 3x3 matrix
         %60 = OpVectorTimesMatrix %6 %38 %49

; Multiplying 3-dimensional vector by 3x4 matrix
         %61 = OpVectorTimesMatrix %7 %39 %50

; Multiplying 4-dimensional vector by 4x2 matrix
         %62 = OpVectorTimesMatrix %5 %41 %51

; Multiplying 4-dimensional vector by 4x3 matrix
         %63 = OpVectorTimesMatrix %6 %42 %52

; Multiplying 4-dimensional vector by 4x4 matrix
         %64 = OpVectorTimesMatrix %7 %43 %53
               OpReturn
               OpFunctionEnd
  )";

  ASSERT_TRUE(IsValid(env, context.get()));
  ASSERT_TRUE(IsEqual(env, variant_shader, context.get()));
}

<<<<<<< HEAD
=======
TEST(TransformationReplaceLinearAlgebraInstructionTest,
     ReplaceOpMatrixTimesVector) {
  std::string reference_shader = R"(
               OpCapability Shader
          %1 = OpExtInstImport "GLSL.std.450"
               OpMemoryModel Logical GLSL450
               OpEntryPoint Fragment %54 "main"
               OpExecutionMode %54 OriginUpperLeft
               OpSource ESSL 310
               OpName %54 "main"

; Types
          %2 = OpTypeVoid
          %3 = OpTypeFunction %2
          %4 = OpTypeFloat 32
          %5 = OpTypeVector %4 2
          %6 = OpTypeVector %4 3
          %7 = OpTypeVector %4 4
          %8 = OpTypeMatrix %5 2
          %9 = OpTypeMatrix %5 3
         %10 = OpTypeMatrix %5 4
         %11 = OpTypeMatrix %6 2
         %12 = OpTypeMatrix %6 3
         %13 = OpTypeMatrix %6 4
         %14 = OpTypeMatrix %7 2
         %15 = OpTypeMatrix %7 3
         %16 = OpTypeMatrix %7 4

; Constant scalars
         %17 = OpConstant %4 1
         %18 = OpConstant %4 2
         %19 = OpConstant %4 3
         %20 = OpConstant %4 4
         %21 = OpConstant %4 5
         %22 = OpConstant %4 6
         %23 = OpConstant %4 7
         %24 = OpConstant %4 8
         %25 = OpConstant %4 9
         %26 = OpConstant %4 10
         %27 = OpConstant %4 11
         %28 = OpConstant %4 12
         %29 = OpConstant %4 13
         %30 = OpConstant %4 14
         %31 = OpConstant %4 15
         %32 = OpConstant %4 16

; Constant vectors
         %33 = OpConstantComposite %5 %17 %18
         %34 = OpConstantComposite %5 %19 %20
         %35 = OpConstantComposite %5 %21 %22
         %36 = OpConstantComposite %5 %23 %24
         %37 = OpConstantComposite %6 %17 %18 %19
         %38 = OpConstantComposite %6 %20 %21 %22
         %39 = OpConstantComposite %6 %23 %24 %25
         %40 = OpConstantComposite %6 %26 %27 %28
         %41 = OpConstantComposite %7 %17 %18 %19 %20
         %42 = OpConstantComposite %7 %21 %22 %23 %24
         %43 = OpConstantComposite %7 %25 %26 %27 %28
         %44 = OpConstantComposite %7 %29 %30 %31 %32

; Constant matrices
         %45 = OpConstantComposite %8 %33 %34
         %46 = OpConstantComposite %9 %33 %34 %35
         %47 = OpConstantComposite %10 %33 %34 %35 %36
         %48 = OpConstantComposite %11 %37 %38
         %49 = OpConstantComposite %12 %37 %38 %39
         %50 = OpConstantComposite %13 %37 %38 %39 %40
         %51 = OpConstantComposite %14 %41 %42
         %52 = OpConstantComposite %15 %41 %42 %43
         %53 = OpConstantComposite %16 %41 %42 %43 %44

; main function
         %54 = OpFunction %2 None %3
         %55 = OpLabel

; Multiplying 2x2 matrix by 2-dimensional vector
         %56 = OpMatrixTimesVector %5 %45 %33

; Multiplying 3x2 matrix by 2-dimensional vector
         %57 = OpMatrixTimesVector %6 %48 %34

; Multiplying 4x2 matrix by 2-dimensional vector
         %58 = OpMatrixTimesVector %7 %51 %35

; Multiplying 2x3 matrix by 3-dimensional vector
         %59 = OpMatrixTimesVector %5 %46 %37

; Multiplying 3x3 matrix by 3-dimensional vector
         %60 = OpMatrixTimesVector %6 %49 %38

; Multiplying 4x3 matrix by 3-dimensional vector
         %61 = OpMatrixTimesVector %7 %52 %39

; Multiplying 2x4 matrix by 4-dimensional vector
         %62 = OpMatrixTimesVector %5 %47 %41

; Multiplying 3x4 matrix by 4-dimensional vector
         %63 = OpMatrixTimesVector %6 %50 %42

; Multiplying 4x4 matrix by 4-dimensional vector
         %64 = OpMatrixTimesVector %7 %53 %43
               OpReturn
               OpFunctionEnd
  )";

  const auto env = SPV_ENV_UNIVERSAL_1_5;
  const auto consumer = nullptr;
  const auto context =
      BuildModule(env, consumer, reference_shader, kFuzzAssembleOption);
  ASSERT_TRUE(IsValid(env, context.get()));

  FactManager fact_manager;
  spvtools::ValidatorOptions validator_options;
  TransformationContext transformation_context(&fact_manager,
                                               validator_options);

  auto instruction_descriptor =
      MakeInstructionDescriptor(56, SpvOpMatrixTimesVector, 0);
  auto transformation = TransformationReplaceLinearAlgebraInstruction(
      {65, 66, 67, 68, 69, 70, 71, 72, 73, 74, 75, 76, 77, 78},
      instruction_descriptor);
  transformation.Apply(context.get(), &transformation_context);

  instruction_descriptor =
      MakeInstructionDescriptor(57, SpvOpMatrixTimesVector, 0);
  transformation = TransformationReplaceLinearAlgebraInstruction(
      {79, 80, 81, 82, 83, 84, 85, 86, 87, 88, 89, 90, 91, 92, 93, 94, 95, 96,
       97},
      instruction_descriptor);
  transformation.Apply(context.get(), &transformation_context);

  instruction_descriptor =
      MakeInstructionDescriptor(58, SpvOpMatrixTimesVector, 0);
  transformation = TransformationReplaceLinearAlgebraInstruction(
      {98,  99,  100, 101, 102, 103, 104, 105, 106, 107, 108, 109,
       110, 111, 112, 113, 114, 115, 116, 117, 118, 119, 120, 121},
      instruction_descriptor);
  transformation.Apply(context.get(), &transformation_context);

  instruction_descriptor =
      MakeInstructionDescriptor(59, SpvOpMatrixTimesVector, 0);
  transformation = TransformationReplaceLinearAlgebraInstruction(
      {122, 123, 124, 125, 126, 127, 128, 129, 130, 131, 132,
       133, 134, 135, 136, 137, 138, 139, 140, 141, 142, 143},
      instruction_descriptor);
  transformation.Apply(context.get(), &transformation_context);

  std::string variant_shader = R"(
               OpCapability Shader
          %1 = OpExtInstImport "GLSL.std.450"
               OpMemoryModel Logical GLSL450
               OpEntryPoint Fragment %54 "main"
               OpExecutionMode %54 OriginUpperLeft
               OpSource ESSL 310
               OpName %54 "main"

; Types
          %2 = OpTypeVoid
          %3 = OpTypeFunction %2
          %4 = OpTypeFloat 32
          %5 = OpTypeVector %4 2
          %6 = OpTypeVector %4 3
          %7 = OpTypeVector %4 4
          %8 = OpTypeMatrix %5 2
          %9 = OpTypeMatrix %5 3
         %10 = OpTypeMatrix %5 4
         %11 = OpTypeMatrix %6 2
         %12 = OpTypeMatrix %6 3
         %13 = OpTypeMatrix %6 4
         %14 = OpTypeMatrix %7 2
         %15 = OpTypeMatrix %7 3
         %16 = OpTypeMatrix %7 4

; Constant scalars
         %17 = OpConstant %4 1
         %18 = OpConstant %4 2
         %19 = OpConstant %4 3
         %20 = OpConstant %4 4
         %21 = OpConstant %4 5
         %22 = OpConstant %4 6
         %23 = OpConstant %4 7
         %24 = OpConstant %4 8
         %25 = OpConstant %4 9
         %26 = OpConstant %4 10
         %27 = OpConstant %4 11
         %28 = OpConstant %4 12
         %29 = OpConstant %4 13
         %30 = OpConstant %4 14
         %31 = OpConstant %4 15
         %32 = OpConstant %4 16

; Constant vectors
         %33 = OpConstantComposite %5 %17 %18
         %34 = OpConstantComposite %5 %19 %20
         %35 = OpConstantComposite %5 %21 %22
         %36 = OpConstantComposite %5 %23 %24
         %37 = OpConstantComposite %6 %17 %18 %19
         %38 = OpConstantComposite %6 %20 %21 %22
         %39 = OpConstantComposite %6 %23 %24 %25
         %40 = OpConstantComposite %6 %26 %27 %28
         %41 = OpConstantComposite %7 %17 %18 %19 %20
         %42 = OpConstantComposite %7 %21 %22 %23 %24
         %43 = OpConstantComposite %7 %25 %26 %27 %28
         %44 = OpConstantComposite %7 %29 %30 %31 %32

; Constant matrices
         %45 = OpConstantComposite %8 %33 %34
         %46 = OpConstantComposite %9 %33 %34 %35
         %47 = OpConstantComposite %10 %33 %34 %35 %36
         %48 = OpConstantComposite %11 %37 %38
         %49 = OpConstantComposite %12 %37 %38 %39
         %50 = OpConstantComposite %13 %37 %38 %39 %40
         %51 = OpConstantComposite %14 %41 %42
         %52 = OpConstantComposite %15 %41 %42 %43
         %53 = OpConstantComposite %16 %41 %42 %43 %44

; main function
         %54 = OpFunction %2 None %3
         %55 = OpLabel

; Multiplying 2x2 matrix by 2-dimensional vector
         %65 = OpCompositeExtract %5 %45 0
         %66 = OpCompositeExtract %5 %45 1
         %67 = OpCompositeExtract %4 %33 0
         %68 = OpCompositeExtract %4 %33 1
         %69 = OpCompositeExtract %4 %65 0
         %70 = OpFMul %4 %69 %67
         %71 = OpCompositeExtract %4 %66 0
         %72 = OpFMul %4 %71 %68
         %73 = OpFAdd %4 %70 %72
         %74 = OpCompositeExtract %4 %65 1
         %75 = OpFMul %4 %74 %67
         %76 = OpCompositeExtract %4 %66 1
         %77 = OpFMul %4 %76 %68
         %78 = OpFAdd %4 %75 %77
         %56 = OpCompositeConstruct %5 %73 %78

; Multiplying 3x2 matrix by 2-dimensional vector
         %79 = OpCompositeExtract %6 %48 0
         %80 = OpCompositeExtract %6 %48 1
         %81 = OpCompositeExtract %4 %34 0
         %82 = OpCompositeExtract %4 %34 1
         %83 = OpCompositeExtract %4 %79 0
         %84 = OpFMul %4 %83 %81
         %85 = OpCompositeExtract %4 %80 0
         %86 = OpFMul %4 %85 %82
         %87 = OpFAdd %4 %84 %86
         %88 = OpCompositeExtract %4 %79 1
         %89 = OpFMul %4 %88 %81
         %90 = OpCompositeExtract %4 %80 1
         %91 = OpFMul %4 %90 %82
         %92 = OpFAdd %4 %89 %91
         %93 = OpCompositeExtract %4 %79 2
         %94 = OpFMul %4 %93 %81
         %95 = OpCompositeExtract %4 %80 2
         %96 = OpFMul %4 %95 %82
         %97 = OpFAdd %4 %94 %96
         %57 = OpCompositeConstruct %6 %87 %92 %97

; Multiplying 4x2 matrix by 2-dimensional vector
         %98 = OpCompositeExtract %7 %51 0
         %99 = OpCompositeExtract %7 %51 1
        %100 = OpCompositeExtract %4 %35 0
        %101 = OpCompositeExtract %4 %35 1
        %102 = OpCompositeExtract %4 %98 0
        %103 = OpFMul %4 %102 %100
        %104 = OpCompositeExtract %4 %99 0
        %105 = OpFMul %4 %104 %101
        %106 = OpFAdd %4 %103 %105
        %107 = OpCompositeExtract %4 %98 1
        %108 = OpFMul %4 %107 %100
        %109 = OpCompositeExtract %4 %99 1
        %110 = OpFMul %4 %109 %101
        %111 = OpFAdd %4 %108 %110
        %112 = OpCompositeExtract %4 %98 2
        %113 = OpFMul %4 %112 %100
        %114 = OpCompositeExtract %4 %99 2
        %115 = OpFMul %4 %114 %101
        %116 = OpFAdd %4 %113 %115
        %117 = OpCompositeExtract %4 %98 3
        %118 = OpFMul %4 %117 %100
        %119 = OpCompositeExtract %4 %99 3
        %120 = OpFMul %4 %119 %101
        %121 = OpFAdd %4 %118 %120
         %58 = OpCompositeConstruct %7 %106 %111 %116 %121

; Multiplying 2x3 matrix by 3-dimensional vector
        %122 = OpCompositeExtract %5 %46 0
        %123 = OpCompositeExtract %5 %46 1
        %124 = OpCompositeExtract %5 %46 2
        %125 = OpCompositeExtract %4 %37 0
        %126 = OpCompositeExtract %4 %37 1
        %127 = OpCompositeExtract %4 %37 2
        %128 = OpCompositeExtract %4 %122 0
        %129 = OpFMul %4 %128 %125
        %130 = OpCompositeExtract %4 %123 0
        %131 = OpFMul %4 %130 %126
        %132 = OpCompositeExtract %4 %124 0
        %133 = OpFMul %4 %132 %127
        %134 = OpFAdd %4 %129 %131
        %135 = OpFAdd %4 %133 %134
        %136 = OpCompositeExtract %4 %122 1
        %137 = OpFMul %4 %136 %125
        %138 = OpCompositeExtract %4 %123 1
        %139 = OpFMul %4 %138 %126
        %140 = OpCompositeExtract %4 %124 1
        %141 = OpFMul %4 %140 %127
        %142 = OpFAdd %4 %137 %139
        %143 = OpFAdd %4 %141 %142
         %59 = OpCompositeConstruct %5 %135 %143

; Multiplying 3x3 matrix by 3-dimensional vector
         %60 = OpMatrixTimesVector %6 %49 %38

; Multiplying 4x3 matrix by 3-dimensional vector
         %61 = OpMatrixTimesVector %7 %52 %39

; Multiplying 2x4 matrix by 4-dimensional vector
         %62 = OpMatrixTimesVector %5 %47 %41

; Multiplying 3x4 matrix by 4-dimensional vector
         %63 = OpMatrixTimesVector %6 %50 %42

; Multiplying 4x4 matrix by 4-dimensional vector
         %64 = OpMatrixTimesVector %7 %53 %43
               OpReturn
               OpFunctionEnd
  )";

  ASSERT_TRUE(IsValid(env, context.get()));
  ASSERT_TRUE(IsEqual(env, variant_shader, context.get()));
}

>>>>>>> 11946e64
TEST(TransformationReplaceLinearAlgebraInstructionTest, ReplaceOpDot) {
  std::string reference_shader = R"(
               OpCapability Shader
          %1 = OpExtInstImport "GLSL.std.450"
               OpMemoryModel Logical GLSL450
               OpEntryPoint Fragment %22 "main"
               OpExecutionMode %22 OriginUpperLeft
               OpSource ESSL 310
               OpName %22 "main"
          %2 = OpTypeVoid
          %3 = OpTypeFunction %2
          %4 = OpTypeFloat 32
          %5 = OpTypeVector %4 2
          %6 = OpTypeVector %4 3
          %7 = OpTypeVector %4 4
          %8 = OpConstant %4 1
          %9 = OpConstant %4 2
         %10 = OpConstant %4 3
         %11 = OpConstant %4 4
         %12 = OpConstant %4 5
         %13 = OpConstant %4 6
         %14 = OpConstant %4 7
         %15 = OpConstant %4 8
         %16 = OpConstantComposite %5 %8 %9
         %17 = OpConstantComposite %5 %10 %11
         %18 = OpConstantComposite %6 %8 %9 %10
         %19 = OpConstantComposite %6 %11 %12 %13
         %20 = OpConstantComposite %7 %8 %9 %10 %11
         %21 = OpConstantComposite %7 %12 %13 %14 %15
         %22 = OpFunction %2 None %3
         %23 = OpLabel
         %24 = OpDot %4 %16 %17
         %25 = OpDot %4 %18 %19
         %26 = OpDot %4 %20 %21
               OpReturn
               OpFunctionEnd
  )";

  const auto env = SPV_ENV_UNIVERSAL_1_5;
  const auto consumer = nullptr;
  const auto context =
      BuildModule(env, consumer, reference_shader, kFuzzAssembleOption);
  ASSERT_TRUE(IsValid(env, context.get()));

  FactManager fact_manager;
  spvtools::ValidatorOptions validator_options;
  TransformationContext transformation_context(&fact_manager,
                                               validator_options);

  auto instruction_descriptor = MakeInstructionDescriptor(24, SpvOpDot, 0);
  auto transformation = TransformationReplaceLinearAlgebraInstruction(
      {27, 28, 29, 30, 31, 32}, instruction_descriptor);
  transformation.Apply(context.get(), &transformation_context);

  instruction_descriptor = MakeInstructionDescriptor(25, SpvOpDot, 0);
  transformation = TransformationReplaceLinearAlgebraInstruction(
      {33, 34, 35, 36, 37, 38, 39, 40, 41, 42}, instruction_descriptor);
  transformation.Apply(context.get(), &transformation_context);

  instruction_descriptor = MakeInstructionDescriptor(26, SpvOpDot, 0);
  transformation = TransformationReplaceLinearAlgebraInstruction(
      {43, 44, 45, 46, 47, 48, 49, 50, 51, 52, 53, 54, 55, 56},
      instruction_descriptor);
  transformation.Apply(context.get(), &transformation_context);

  std::string variant_shader = R"(
               OpCapability Shader
          %1 = OpExtInstImport "GLSL.std.450"
               OpMemoryModel Logical GLSL450
               OpEntryPoint Fragment %22 "main"
               OpExecutionMode %22 OriginUpperLeft
               OpSource ESSL 310
               OpName %22 "main"
          %2 = OpTypeVoid
          %3 = OpTypeFunction %2
          %4 = OpTypeFloat 32
          %5 = OpTypeVector %4 2
          %6 = OpTypeVector %4 3
          %7 = OpTypeVector %4 4
          %8 = OpConstant %4 1
          %9 = OpConstant %4 2
         %10 = OpConstant %4 3
         %11 = OpConstant %4 4
         %12 = OpConstant %4 5
         %13 = OpConstant %4 6
         %14 = OpConstant %4 7
         %15 = OpConstant %4 8
         %16 = OpConstantComposite %5 %8 %9
         %17 = OpConstantComposite %5 %10 %11
         %18 = OpConstantComposite %6 %8 %9 %10
         %19 = OpConstantComposite %6 %11 %12 %13
         %20 = OpConstantComposite %7 %8 %9 %10 %11
         %21 = OpConstantComposite %7 %12 %13 %14 %15
         %22 = OpFunction %2 None %3
         %23 = OpLabel
         %27 = OpCompositeExtract %4 %16 0
         %28 = OpCompositeExtract %4 %17 0
         %29 = OpFMul %4 %27 %28
         %30 = OpCompositeExtract %4 %16 1
         %31 = OpCompositeExtract %4 %17 1
         %32 = OpFMul %4 %30 %31
         %24 = OpFAdd %4 %29 %32
         %33 = OpCompositeExtract %4 %18 0
         %34 = OpCompositeExtract %4 %19 0
         %35 = OpFMul %4 %33 %34
         %36 = OpCompositeExtract %4 %18 1
         %37 = OpCompositeExtract %4 %19 1
         %38 = OpFMul %4 %36 %37
         %39 = OpCompositeExtract %4 %18 2
         %40 = OpCompositeExtract %4 %19 2
         %41 = OpFMul %4 %39 %40
         %42 = OpFAdd %4 %35 %38
         %25 = OpFAdd %4 %41 %42
         %43 = OpCompositeExtract %4 %20 0
         %44 = OpCompositeExtract %4 %21 0
         %45 = OpFMul %4 %43 %44
         %46 = OpCompositeExtract %4 %20 1
         %47 = OpCompositeExtract %4 %21 1
         %48 = OpFMul %4 %46 %47
         %49 = OpCompositeExtract %4 %20 2
         %50 = OpCompositeExtract %4 %21 2
         %51 = OpFMul %4 %49 %50
         %52 = OpCompositeExtract %4 %20 3
         %53 = OpCompositeExtract %4 %21 3
         %54 = OpFMul %4 %52 %53
         %55 = OpFAdd %4 %45 %48
         %56 = OpFAdd %4 %51 %55
         %26 = OpFAdd %4 %54 %56
               OpReturn
               OpFunctionEnd
  )";

  ASSERT_TRUE(IsValid(env, context.get()));
  ASSERT_TRUE(IsEqual(env, variant_shader, context.get()));
}

}  // namespace
}  // namespace fuzz
}  // namespace spvtools<|MERGE_RESOLUTION|>--- conflicted
+++ resolved
@@ -859,8 +859,6 @@
   ASSERT_TRUE(IsEqual(env, variant_shader, context.get()));
 }
 
-<<<<<<< HEAD
-=======
 TEST(TransformationReplaceLinearAlgebraInstructionTest,
      ReplaceOpMatrixTimesVector) {
   std::string reference_shader = R"(
@@ -1194,7 +1192,6 @@
   ASSERT_TRUE(IsEqual(env, variant_shader, context.get()));
 }
 
->>>>>>> 11946e64
 TEST(TransformationReplaceLinearAlgebraInstructionTest, ReplaceOpDot) {
   std::string reference_shader = R"(
                OpCapability Shader
