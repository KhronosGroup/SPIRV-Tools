--- conflicted
+++ resolved
@@ -1510,44 +1510,6 @@
       << getDiagnosticString();
 }
 
-TEST_F(ValidateDecorations, BlockCantAppearWithinABlockBad) {
-  // See https://github.com/KhronosGroup/SPIRV-Tools/issues/1587
-  std::string spirv = R"(
-               OpCapability Shader
-               OpMemoryModel Logical GLSL450
-               OpEntryPoint Vertex %main "main"
-               OpSource GLSL 450
-               OpMemberDecorate %S 0 Offset 0
-               OpMemberDecorate %S 1 Offset 16
-              OpMemberDecorate %S2 0 Offset 0
-               OpMemberDecorate %S2 1 Offset 16
-               OpMemberDecorate %S3 0 Offset 0
-               OpMemberDecorate %S3 1 Offset 12
-               OpDecorate %S Block
-               OpDecorate %S3 Block
-               OpDecorate %B DescriptorSet 0
-               OpDecorate %B Binding 0
-       %void = OpTypeVoid
-          %3 = OpTypeFunction %void
-      %float = OpTypeFloat 32
-         %S3 = OpTypeStruct %float %float
-         %S2 = OpTypeStruct %float %S3
-          %S = OpTypeStruct %float %S2
-%_ptr_Uniform_S = OpTypePointer Uniform %S
-          %B = OpVariable %_ptr_Uniform_S Uniform
-       %main = OpFunction %void None %3
-          %5 = OpLabel
-               OpReturn
-               OpFunctionEnd
-  )";
-
-  CompileSuccessfully(spirv);
-<<<<<<< HEAD
-  EXPECT_EQ(SPV_SUCCESS, ValidateAndRetrieveValidationState())
-      << getDiagnosticString();
-}
-
-
 TEST_F(ValidateDecorations, BlockcantappearwithinaBlockBad) {
   // See https://github.com/KhronosGroup/SPIRV-Tools/issues/1587
   std::string spirv = R"(
@@ -1577,8 +1539,6 @@
   )";
 
   CompileSuccessfully(spirv);
-=======
->>>>>>> 22cf8a78
   EXPECT_EQ(SPV_ERROR_INVALID_ID, ValidateAndRetrieveValidationState());
   EXPECT_THAT(getDiagnosticString(),
               HasSubstr("rules: A Block/BufferBlock cannot appear within a "
