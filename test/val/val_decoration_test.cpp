--- conflicted
+++ resolved
@@ -2360,10 +2360,6 @@
   EXPECT_EQ(SPV_SUCCESS, ValidateAndRetrieveValidationState());
 }
 
-<<<<<<< HEAD
-}  // namespace
-}  // namespace spvtools
-=======
 TEST_F(ValidateDecorations, RowMajorMatrixTightPackingGood) {
   // Row major matrix rule:
   //     A row-major matrix of C columns has a base alignment equal to
@@ -2667,5 +2663,5 @@
           "offset 60 overlaps previous member ending at offset 63"));
 }
 
-}  // anonymous namespace
->>>>>>> 76e0bde1
+}  // namespace
+}  // namespace spvtools