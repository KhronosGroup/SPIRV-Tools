// Copyright (c) 2017 Google Inc.
//
// Licensed under the Apache License, Version 2.0 (the "License");
// you may not use this file except in compliance with the License.
// You may obtain a copy of the License at
//
//     http://www.apache.org/licenses/LICENSE-2.0
//
// Unless required by applicable law or agreed to in writing, software
// distributed under the License is distributed on an "AS IS" BASIS,
// WITHOUT WARRANTIES OR CONDITIONS OF ANY KIND, either express or implied.
// See the License for the specific language governing permissions and
// limitations under the License.

#include <sstream>
#include <string>

#include "gmock/gmock.h"
#include "test/unit_spirv.h"
#include "test/val/val_fixtures.h"

namespace spvtools {
namespace val {
namespace {

using ::testing::HasSubstr;
using ::testing::Not;

using ValidateAtomics = spvtest::ValidateBase<bool>;

std::string GenerateShaderCodeImpl(
    const std::string& body, const std::string& capabilities_and_extensions,
    const std::string& definitions, const std::string& memory_model) {
  std::ostringstream ss;
  ss << R"(
OpCapability Shader
)";
  ss << capabilities_and_extensions;
  ss << "OpMemoryModel Logical " << memory_model << "\n";
  ss << R"(
OpEntryPoint Fragment %main "main"
OpExecutionMode %main OriginUpperLeft
%void = OpTypeVoid
%func = OpTypeFunction %void
%bool = OpTypeBool
%f32 = OpTypeFloat 32
%u32 = OpTypeInt 32 0
%f32vec4 = OpTypeVector %f32 4

%f32_0 = OpConstant %f32 0
%f32_1 = OpConstant %f32 1
%u32_0 = OpConstant %u32 0
%u32_1 = OpConstant %u32 1
%f32vec4_0000 = OpConstantComposite %f32vec4 %f32_0 %f32_0 %f32_0 %f32_0

%cross_device = OpConstant %u32 0
%device = OpConstant %u32 1
%workgroup = OpConstant %u32 2
%subgroup = OpConstant %u32 3
%invocation = OpConstant %u32 4
%queuefamily = OpConstant %u32 5

%relaxed = OpConstant %u32 0
%acquire = OpConstant %u32 2
%release = OpConstant %u32 4
%acquire_release = OpConstant %u32 8
%acquire_and_release = OpConstant %u32 6
%sequentially_consistent = OpConstant %u32 16
%acquire_release_uniform_workgroup = OpConstant %u32 328

%f32_ptr = OpTypePointer Workgroup %f32
%f32_var = OpVariable %f32_ptr Workgroup

%u32_ptr = OpTypePointer Workgroup %u32
%u32_var = OpVariable %u32_ptr Workgroup

%f32vec4_ptr = OpTypePointer Workgroup %f32vec4
%f32vec4_var = OpVariable %f32vec4_ptr Workgroup

%f32_ptr_function = OpTypePointer Function %f32
)";
  ss << definitions;
  ss << R"(
%main = OpFunction %void None %func
%main_entry = OpLabel
)";
  ss << body;
  ss << R"(
OpReturn
OpFunctionEnd)";

  return ss.str();
}

std::string GenerateShaderCode(
    const std::string& body,
    const std::string& capabilities_and_extensions = "",
    const std::string& memory_model = "GLSL450") {
  const std::string defintions = R"(
%u64 = OpTypeInt 64 0
%s64 = OpTypeInt 64 1

%u64_1 = OpConstant %u64 1
%s64_1 = OpConstant %s64 1

%u64_ptr = OpTypePointer Workgroup %u64
%s64_ptr = OpTypePointer Workgroup %s64
%u64_var = OpVariable %u64_ptr Workgroup
%s64_var = OpVariable %s64_ptr Workgroup
)";
  return GenerateShaderCodeImpl(
      body, "OpCapability Int64\n" + capabilities_and_extensions, defintions,
      memory_model);
}

std::string GenerateWebGPUShaderCode(
    const std::string& body,
    const std::string& capabilities_and_extensions = "") {
  const std::string vulkan_memory_capability = R"(
OpCapability VulkanMemoryModelDeviceScopeKHR
OpCapability VulkanMemoryModelKHR
)";
  const std::string vulkan_memory_extension = R"(
OpExtension "SPV_KHR_vulkan_memory_model"
)";
  return GenerateShaderCodeImpl(body,
                                vulkan_memory_capability +
                                    capabilities_and_extensions +
                                    vulkan_memory_extension,
                                "", "VulkanKHR");
}

std::string GenerateKernelCode(
    const std::string& body,
    const std::string& capabilities_and_extensions = "") {
  std::ostringstream ss;
  ss << R"(
OpCapability Addresses
OpCapability Kernel
OpCapability Linkage
OpCapability Int64
)";

  ss << capabilities_and_extensions;
  ss << R"(
OpMemoryModel Physical32 OpenCL
%void = OpTypeVoid
%func = OpTypeFunction %void
%bool = OpTypeBool
%f32 = OpTypeFloat 32
%u32 = OpTypeInt 32 0
%u64 = OpTypeInt 64 0
%f32vec4 = OpTypeVector %f32 4

%f32_0 = OpConstant %f32 0
%f32_1 = OpConstant %f32 1
%u32_0 = OpConstant %u32 0
%u32_1 = OpConstant %u32 1
%u64_1 = OpConstant %u64 1
%f32vec4_0000 = OpConstantComposite %f32vec4 %f32_0 %f32_0 %f32_0 %f32_0

%cross_device = OpConstant %u32 0
%device = OpConstant %u32 1
%workgroup = OpConstant %u32 2
%subgroup = OpConstant %u32 3
%invocation = OpConstant %u32 4

%relaxed = OpConstant %u32 0
%acquire = OpConstant %u32 2
%release = OpConstant %u32 4
%acquire_release = OpConstant %u32 8
%acquire_and_release = OpConstant %u32 6
%sequentially_consistent = OpConstant %u32 16
%acquire_release_uniform_workgroup = OpConstant %u32 328
%acquire_release_atomic_counter_workgroup = OpConstant %u32 1288

%f32_ptr = OpTypePointer Workgroup %f32
%f32_var = OpVariable %f32_ptr Workgroup

%u32_ptr = OpTypePointer Workgroup %u32
%u32_var = OpVariable %u32_ptr Workgroup

%u64_ptr = OpTypePointer Workgroup %u64
%u64_var = OpVariable %u64_ptr Workgroup

%f32vec4_ptr = OpTypePointer Workgroup %f32vec4
%f32vec4_var = OpVariable %f32vec4_ptr Workgroup

%f32_ptr_function = OpTypePointer Function %f32
%f32_ptr_uniformconstant = OpTypePointer UniformConstant %f32
%f32_uc_var = OpVariable %f32_ptr_uniformconstant UniformConstant

%main = OpFunction %void None %func
%main_entry = OpLabel
)";

  ss << body;

  ss << R"(
OpReturn
OpFunctionEnd)";

  return ss.str();
}

TEST_F(ValidateAtomics, AtomicLoadShaderSuccess) {
  const std::string body = R"(
%val1 = OpAtomicLoad %u32 %u32_var %device %relaxed
%val2 = OpAtomicLoad %u32 %u32_var %workgroup %acquire
%val3 = OpAtomicLoad %u64 %u64_var %subgroup %sequentially_consistent
)";

  CompileSuccessfully(GenerateShaderCode(body));
  ASSERT_EQ(SPV_SUCCESS, ValidateInstructions());
}

TEST_F(ValidateAtomics, AtomicLoadKernelSuccess) {
  const std::string body = R"(
%val1 = OpAtomicLoad %f32 %f32_var %device %relaxed
%val2 = OpAtomicLoad %u32 %u32_var %workgroup %sequentially_consistent
%val3 = OpAtomicLoad %u64 %u64_var %subgroup %acquire
)";

  CompileSuccessfully(GenerateKernelCode(body));
  ASSERT_EQ(SPV_SUCCESS, ValidateInstructions());
}

TEST_F(ValidateAtomics, AtomicLoadInt32VulkanSuccess) {
  const std::string body = R"(
%val1 = OpAtomicLoad %u32 %u32_var %device %relaxed
%val2 = OpAtomicLoad %u32 %u32_var %workgroup %acquire
)";

  CompileSuccessfully(GenerateShaderCode(body), SPV_ENV_VULKAN_1_0);
  ASSERT_EQ(SPV_SUCCESS, ValidateInstructions(SPV_ENV_VULKAN_1_0));
}

TEST_F(ValidateAtomics, AtomicLoadFloatVulkan) {
  const std::string body = R"(
%val1 = OpAtomicLoad %f32 %f32_var %device %relaxed
%val2 = OpAtomicLoad %f32 %f32_var %workgroup %acquire
)";

  CompileSuccessfully(GenerateShaderCode(body), SPV_ENV_VULKAN_1_0);
  ASSERT_EQ(SPV_ERROR_INVALID_DATA, ValidateInstructions(SPV_ENV_VULKAN_1_0));
    EXPECT_THAT(
    getDiagnosticString(),
    HasSubstr("expected Result Type to be int scalar type"));
}

TEST_F(ValidateAtomics, AtomicLoadInt64WithCapabilityVulkanSuccess) {
  const std::string body = R"(
  %val1 = OpAtomicLoad %u64 %u64_var %device %relaxed
  %val2 = OpAtomicLoad %u64 %u64_var %workgroup %acquire
  )";

  CompileSuccessfully(GenerateShaderCode(body, "OpCapability Int64Atomics\n"),
<<<<<<< HEAD
                      SPV_ENV_VULKAN_1_0);
=======
    SPV_ENV_VULKAN_1_0);
>>>>>>> ddb260b6
  ASSERT_EQ(SPV_SUCCESS, ValidateInstructions(SPV_ENV_VULKAN_1_0));
}

TEST_F(ValidateAtomics, AtomicLoadInt64WithoutCapabilityVulkan) {
  const std::string body = R"(
  %val1 = OpAtomicLoad %u64 %u64_var %device %relaxed
  %val2 = OpAtomicLoad %u64 %u64_var %workgroup %acquire
  )";

  CompileSuccessfully(GenerateShaderCode(body), SPV_ENV_VULKAN_1_0);
  ASSERT_EQ(SPV_ERROR_INVALID_DATA, ValidateInstructions(SPV_ENV_VULKAN_1_0));
<<<<<<< HEAD
  EXPECT_THAT(getDiagnosticString(),
              HasSubstr("64-bit atomics require the Int64Atomics capability"));
=======
  EXPECT_THAT(
    getDiagnosticString(),
    HasSubstr("64-bit atomics require the Int64Atomics capability"));
>>>>>>> ddb260b6
}

TEST_F(ValidateAtomics, AtomicStoreOpenCLFunctionPointerStorageTypeSuccess) {
  const std::string body = R"(
%f32_var_function = OpVariable %f32_ptr_function Function
OpAtomicStore %f32_var_function %device %relaxed %f32_1
)";

  CompileSuccessfully(GenerateKernelCode(body), SPV_ENV_OPENCL_1_2);
  ASSERT_EQ(SPV_SUCCESS, ValidateInstructions(SPV_ENV_OPENCL_1_2));
}

TEST_F(ValidateAtomics, AtomicStoreVulkanFunctionPointerStorageType) {
  const std::string body = R"(
%f32_var_function = OpVariable %f32_ptr_function Function
OpAtomicStore %f32_var_function %device %relaxed %f32_1
)";

  CompileSuccessfully(GenerateShaderCode(body), SPV_ENV_VULKAN_1_0);
  ASSERT_EQ(SPV_ERROR_INVALID_DATA, ValidateInstructions(SPV_ENV_VULKAN_1_0));
  EXPECT_THAT(
      getDiagnosticString(),
      HasSubstr("AtomicStore: expected Pointer Storage Class to be Uniform, "
                "Workgroup, CrossWorkgroup, Generic, AtomicCounter, Image or "
                "StorageBuffer"));
}

// TODO(atgoo@github.com): the corresponding check fails Vulkan CTS,
// reenable once fixed.
TEST_F(ValidateAtomics, DISABLED_AtomicLoadVulkanSubgroup) {
  const std::string body = R"(
%val1 = OpAtomicLoad %u32 %u32_var %subgroup %acquire
)";

  CompileSuccessfully(GenerateShaderCode(body), SPV_ENV_VULKAN_1_0);
  ASSERT_EQ(SPV_ERROR_INVALID_DATA, ValidateInstructions(SPV_ENV_VULKAN_1_0));
  EXPECT_THAT(getDiagnosticString(),
              HasSubstr("AtomicLoad: in Vulkan environment memory scope is "
                        "limited to Device, Workgroup and Invocation"));
}

TEST_F(ValidateAtomics, AtomicLoadVulkanRelease) {
  const std::string body = R"(
%val1 = OpAtomicLoad %u32 %u32_var %workgroup %release
)";

  CompileSuccessfully(GenerateShaderCode(body), SPV_ENV_VULKAN_1_0);
  ASSERT_EQ(SPV_ERROR_INVALID_DATA, ValidateInstructions(SPV_ENV_VULKAN_1_0));
  EXPECT_THAT(
      getDiagnosticString(),
      HasSubstr("Vulkan spec disallows OpAtomicLoad with Memory Semantics "
                "Release, AcquireRelease and SequentiallyConsistent"));
}

TEST_F(ValidateAtomics, AtomicLoadVulkanAcquireRelease) {
  const std::string body = R"(
%val1 = OpAtomicLoad %u32 %u32_var %workgroup %acquire_release
)";

  CompileSuccessfully(GenerateShaderCode(body), SPV_ENV_VULKAN_1_0);
  ASSERT_EQ(SPV_ERROR_INVALID_DATA, ValidateInstructions(SPV_ENV_VULKAN_1_0));
  EXPECT_THAT(
      getDiagnosticString(),
      HasSubstr("Vulkan spec disallows OpAtomicLoad with Memory Semantics "
                "Release, AcquireRelease and SequentiallyConsistent"));
}

TEST_F(ValidateAtomics, AtomicLoadVulkanSequentiallyConsistent) {
  const std::string body = R"(
%val1 = OpAtomicLoad %u32 %u32_var %workgroup %sequentially_consistent
)";

  CompileSuccessfully(GenerateShaderCode(body), SPV_ENV_VULKAN_1_0);
  ASSERT_EQ(SPV_ERROR_INVALID_DATA, ValidateInstructions(SPV_ENV_VULKAN_1_0));
  EXPECT_THAT(
      getDiagnosticString(),
      HasSubstr("Vulkan spec disallows OpAtomicLoad with Memory Semantics "
                "Release, AcquireRelease and SequentiallyConsistent"));
}

TEST_F(ValidateAtomics, AtomicLoadShaderFloat) {
  const std::string body = R"(
%val1 = OpAtomicLoad %f32 %f32_var %device %relaxed
)";

  CompileSuccessfully(GenerateShaderCode(body));
  ASSERT_EQ(SPV_ERROR_INVALID_DATA, ValidateInstructions());
  EXPECT_THAT(getDiagnosticString(),
              HasSubstr("AtomicLoad: "
                        "expected Result Type to be int scalar type"));
}

TEST_F(ValidateAtomics, AtomicLoadVulkanInt64) {
  const std::string body = R"(
%val1 = OpAtomicLoad %u64 %u64_var %device %relaxed
)";

  CompileSuccessfully(GenerateShaderCode(body), SPV_ENV_VULKAN_1_0);
  ASSERT_EQ(SPV_ERROR_INVALID_DATA, ValidateInstructions(SPV_ENV_VULKAN_1_0));
  EXPECT_THAT(
      getDiagnosticString(),
      HasSubstr(
          "AtomicLoad: 64-bit atomics require the Int64Atomics capability"));
}

TEST_F(ValidateAtomics, AtomicLoadWebGPUShaderSuccess) {
  const std::string body = R"(
%val1 = OpAtomicLoad %u32 %u32_var %queuefamily %relaxed
%val2 = OpAtomicLoad %u32 %u32_var %workgroup %acquire
)";

  CompileSuccessfully(GenerateWebGPUShaderCode(body), SPV_ENV_WEBGPU_0);
  ASSERT_EQ(SPV_SUCCESS, ValidateInstructions(SPV_ENV_WEBGPU_0));
}

TEST_F(ValidateAtomics, AtomicLoadWebGPUShaderSequentiallyConsistentFailure) {
  const std::string body = R"(
%val3 = OpAtomicLoad %u32 %u32_var %subgroup %sequentially_consistent
)";

  CompileSuccessfully(GenerateWebGPUShaderCode(body), SPV_ENV_WEBGPU_0);
  ASSERT_EQ(SPV_ERROR_INVALID_DATA, ValidateInstructions(SPV_ENV_WEBGPU_0));
  EXPECT_THAT(
      getDiagnosticString(),
      HasSubstr(
          "WebGPU spec disallows any bit masks in Memory Semantics that are "
          "not Acquire, Release, AcquireRelease, UniformMemory, "
          "WorkgroupMemory, ImageMemory, OutputMemoryKHR, MakeAvailableKHR, or "
          "MakeVisibleKHR\n  %34 = OpAtomicLoad %uint %29 %uint_3 %uint_16\n"));
}

TEST_F(ValidateAtomics, VK_KHR_shader_atomic_int64Success) {
  const std::string body = R"(
%val1 = OpAtomicUMin %u64 %u64_var %device %relaxed %u64_1
%val2 = OpAtomicUMax %u64 %u64_var %device %relaxed %u64_1
%val3 = OpAtomicSMin %u64 %u64_var %device %relaxed %u64_1
%val4 = OpAtomicSMax %u64 %u64_var %device %relaxed %u64_1
%val5 = OpAtomicAnd %u64 %u64_var %device %relaxed %u64_1
%val6 = OpAtomicOr %u64 %u64_var %device %relaxed %u64_1
%val7 = OpAtomicXor %u64 %u64_var %device %relaxed %u64_1
%val8 = OpAtomicIAdd %u64 %u64_var %device %relaxed %u64_1
%val9 = OpAtomicExchange %u64 %u64_var %device %relaxed %u64_1
%val10 = OpAtomicCompareExchange %u64 %u64_var %device %relaxed %relaxed %u64_1 %u64_1

%val11 = OpAtomicUMin %s64 %s64_var %device %relaxed %s64_1
%val12 = OpAtomicUMax %s64 %s64_var %device %relaxed %s64_1
%val13 = OpAtomicSMin %s64 %s64_var %device %relaxed %s64_1
%val14 = OpAtomicSMax %s64 %s64_var %device %relaxed %s64_1
%val15 = OpAtomicAnd %s64 %s64_var %device %relaxed %s64_1
%val16 = OpAtomicOr %s64 %s64_var %device %relaxed %s64_1
%val17 = OpAtomicXor %s64 %s64_var %device %relaxed %s64_1
%val18 = OpAtomicIAdd %s64 %s64_var %device %relaxed %s64_1
%val19 = OpAtomicExchange %s64 %s64_var %device %relaxed %s64_1
%val20 = OpAtomicCompareExchange %s64 %s64_var %device %relaxed %relaxed %s64_1 %s64_1

%val21 = OpAtomicLoad %u64 %u64_var %device %relaxed
%val22 = OpAtomicLoad %s64 %s64_var %device %relaxed

OpAtomicStore %u64_var %device %relaxed %u64_1
OpAtomicStore %s64_var %device %relaxed %s64_1
)";

  CompileSuccessfully(GenerateShaderCode(body, "OpCapability Int64Atomics\n"),
                      SPV_ENV_VULKAN_1_0);
  ASSERT_EQ(SPV_SUCCESS, ValidateInstructions(SPV_ENV_VULKAN_1_0));
}

TEST_F(ValidateAtomics, VK_KHR_shader_atomic_int64MissingCapability) {
  const std::string body = R"(
%val1 = OpAtomicUMin %u64 %u64_var %device %relaxed %u64_1
)";

  CompileSuccessfully(GenerateShaderCode(body), SPV_ENV_VULKAN_1_0);
  ASSERT_EQ(SPV_ERROR_INVALID_DATA, ValidateInstructions(SPV_ENV_VULKAN_1_0));
  EXPECT_THAT(
      getDiagnosticString(),
      HasSubstr(
          "AtomicUMin: 64-bit atomics require the Int64Atomics capability"));
}

TEST_F(ValidateAtomics, AtomicLoadWrongResultType) {
  const std::string body = R"(
%val1 = OpAtomicLoad %f32vec4 %f32vec4_var %device %relaxed
)";

  CompileSuccessfully(GenerateKernelCode(body));
  ASSERT_EQ(SPV_ERROR_INVALID_DATA, ValidateInstructions());
  EXPECT_THAT(getDiagnosticString(),
              HasSubstr("AtomicLoad: "
                        "expected Result Type to be int or float scalar type"));
}

TEST_F(ValidateAtomics, AtomicLoadWrongPointerType) {
  const std::string body = R"(
%val1 = OpAtomicLoad %f32 %f32_ptr %device %relaxed
)";

  CompileSuccessfully(GenerateKernelCode(body));
  ASSERT_EQ(SPV_ERROR_INVALID_ID, ValidateInstructions());
  EXPECT_THAT(getDiagnosticString(),
              HasSubstr("Operand 27[%_ptr_Workgroup_float] cannot be a type"));
}

TEST_F(ValidateAtomics, AtomicLoadWrongPointerDataType) {
  const std::string body = R"(
%val1 = OpAtomicLoad %u32 %f32_var %device %relaxed
)";

  CompileSuccessfully(GenerateKernelCode(body));
  ASSERT_EQ(SPV_ERROR_INVALID_DATA, ValidateInstructions());
  EXPECT_THAT(
      getDiagnosticString(),
      HasSubstr("AtomicLoad: "
                "expected Pointer to point to a value of type Result Type"));
}

TEST_F(ValidateAtomics, AtomicLoadWrongScopeType) {
  const std::string body = R"(
%val1 = OpAtomicLoad %f32 %f32_var %f32_1 %relaxed
)";

  CompileSuccessfully(GenerateKernelCode(body));
  ASSERT_EQ(SPV_ERROR_INVALID_DATA, ValidateInstructions());
  EXPECT_THAT(
      getDiagnosticString(),
      HasSubstr("AtomicLoad: expected Memory Scope to be a 32-bit int\n  %40 = "
                "OpAtomicLoad %float %28 %float_1 %uint_0_1\n"));
}

TEST_F(ValidateAtomics, AtomicLoadWrongMemorySemanticsType) {
  const std::string body = R"(
%val1 = OpAtomicLoad %f32 %f32_var %device %u64_1
)";

  CompileSuccessfully(GenerateKernelCode(body));
  ASSERT_EQ(SPV_ERROR_INVALID_DATA, ValidateInstructions());
  EXPECT_THAT(
      getDiagnosticString(),
      HasSubstr("AtomicLoad: expected Memory Semantics to be a 32-bit int"));
}

TEST_F(ValidateAtomics, AtomicStoreKernelSuccess) {
  const std::string body = R"(
OpAtomicStore %f32_var %device %relaxed %f32_1
OpAtomicStore %u32_var %subgroup %release %u32_1
)";

  CompileSuccessfully(GenerateKernelCode(body));
  ASSERT_EQ(SPV_SUCCESS, ValidateInstructions());
}

TEST_F(ValidateAtomics, AtomicStoreShaderSuccess) {
  const std::string body = R"(
OpAtomicStore %u32_var %device %release %u32_1
OpAtomicStore %u32_var %subgroup %sequentially_consistent %u32_1
)";

  CompileSuccessfully(GenerateShaderCode(body));
  ASSERT_EQ(SPV_SUCCESS, ValidateInstructions());
}

TEST_F(ValidateAtomics, AtomicStoreVulkanSuccess) {
  const std::string body = R"(
OpAtomicStore %u32_var %device %release %u32_1
)";

  CompileSuccessfully(GenerateShaderCode(body), SPV_ENV_VULKAN_1_0);
  ASSERT_EQ(SPV_SUCCESS, ValidateInstructions(SPV_ENV_VULKAN_1_0));
}

TEST_F(ValidateAtomics, AtomicStoreVulkanAcquire) {
  const std::string body = R"(
OpAtomicStore %u32_var %device %acquire %u32_1
)";

  CompileSuccessfully(GenerateShaderCode(body), SPV_ENV_VULKAN_1_0);
  ASSERT_EQ(SPV_ERROR_INVALID_DATA, ValidateInstructions(SPV_ENV_VULKAN_1_0));
  EXPECT_THAT(
      getDiagnosticString(),
      HasSubstr("Vulkan spec disallows OpAtomicStore with Memory Semantics "
                "Acquire, AcquireRelease and SequentiallyConsistent"));
}

TEST_F(ValidateAtomics, AtomicStoreVulkanAcquireRelease) {
  const std::string body = R"(
OpAtomicStore %u32_var %device %acquire_release %u32_1
)";

  CompileSuccessfully(GenerateShaderCode(body), SPV_ENV_VULKAN_1_0);
  ASSERT_EQ(SPV_ERROR_INVALID_DATA, ValidateInstructions(SPV_ENV_VULKAN_1_0));
  EXPECT_THAT(
      getDiagnosticString(),
      HasSubstr("Vulkan spec disallows OpAtomicStore with Memory Semantics "
                "Acquire, AcquireRelease and SequentiallyConsistent"));
}

TEST_F(ValidateAtomics, AtomicStoreVulkanSequentiallyConsistent) {
  const std::string body = R"(
OpAtomicStore %u32_var %device %sequentially_consistent %u32_1
)";

  CompileSuccessfully(GenerateShaderCode(body), SPV_ENV_VULKAN_1_0);
  ASSERT_EQ(SPV_ERROR_INVALID_DATA, ValidateInstructions(SPV_ENV_VULKAN_1_0));
  EXPECT_THAT(
      getDiagnosticString(),
      HasSubstr("Vulkan spec disallows OpAtomicStore with Memory Semantics "
                "Acquire, AcquireRelease and SequentiallyConsistent"));
}

TEST_F(ValidateAtomics, AtomicStoreWebGPUSuccess) {
  const std::string body = R"(
OpAtomicStore %u32_var %queuefamily %release %u32_1
)";

  CompileSuccessfully(GenerateWebGPUShaderCode(body), SPV_ENV_WEBGPU_0);
  ASSERT_EQ(SPV_SUCCESS, ValidateInstructions(SPV_ENV_WEBGPU_0));
}

TEST_F(ValidateAtomics, AtomicStoreWebGPUSequentiallyConsistent) {
  const std::string body = R"(
OpAtomicStore %u32_var %queuefamily %sequentially_consistent %u32_1
)";

  CompileSuccessfully(GenerateWebGPUShaderCode(body), SPV_ENV_WEBGPU_0);
  ASSERT_EQ(SPV_ERROR_INVALID_DATA, ValidateInstructions(SPV_ENV_WEBGPU_0));
  EXPECT_THAT(
      getDiagnosticString(),
      HasSubstr(
          "WebGPU spec disallows any bit masks in Memory Semantics that are "
          "not Acquire, Release, AcquireRelease, UniformMemory, "
          "WorkgroupMemory, ImageMemory, OutputMemoryKHR, MakeAvailableKHR, or "
          "MakeVisibleKHR\n"
          "  OpAtomicStore %29 %uint_5 %uint_16 %uint_1\n"));
}

TEST_F(ValidateAtomics, AtomicStoreWrongPointerType) {
  const std::string body = R"(
OpAtomicStore %f32_1 %device %relaxed %f32_1
)";

  CompileSuccessfully(GenerateKernelCode(body));
  ASSERT_EQ(SPV_ERROR_INVALID_DATA, ValidateInstructions());
  EXPECT_THAT(
      getDiagnosticString(),
      HasSubstr("AtomicStore: expected Pointer to be of type OpTypePointer"));
}

TEST_F(ValidateAtomics, AtomicStoreWrongPointerDataType) {
  const std::string body = R"(
OpAtomicStore %f32vec4_var %device %relaxed %f32_1
)";

  CompileSuccessfully(GenerateKernelCode(body));
  ASSERT_EQ(SPV_ERROR_INVALID_DATA, ValidateInstructions());
  EXPECT_THAT(
      getDiagnosticString(),
      HasSubstr("AtomicStore: "
                "expected Pointer to be a pointer to int or float scalar "
                "type"));
}

TEST_F(ValidateAtomics, AtomicStoreWrongPointerStorageType) {
  const std::string body = R"(
OpAtomicStore %f32_uc_var %device %relaxed %f32_1
)";

  CompileSuccessfully(GenerateKernelCode(body));
  ASSERT_EQ(SPV_ERROR_INVALID_DATA, ValidateInstructions());
  EXPECT_THAT(
      getDiagnosticString(),
      HasSubstr("AtomicStore: expected Pointer Storage Class to be Uniform, "
                "Workgroup, CrossWorkgroup, Generic, AtomicCounter, Image or "
                "StorageBuffer"));
}

TEST_F(ValidateAtomics, AtomicStoreWrongScopeType) {
  const std::string body = R"(
OpAtomicStore %f32_var %f32_1 %relaxed %f32_1
)";

  CompileSuccessfully(GenerateKernelCode(body));
  ASSERT_EQ(SPV_ERROR_INVALID_DATA, ValidateInstructions());
  EXPECT_THAT(
      getDiagnosticString(),
      HasSubstr("AtomicStore: expected Memory Scope to be a 32-bit int\n  "
                "OpAtomicStore %28 %float_1 %uint_0_1 %float_1\n"));
}

TEST_F(ValidateAtomics, AtomicStoreWrongMemorySemanticsType) {
  const std::string body = R"(
OpAtomicStore %f32_var %device %f32_1 %f32_1
)";

  CompileSuccessfully(GenerateKernelCode(body));
  ASSERT_EQ(SPV_ERROR_INVALID_DATA, ValidateInstructions());
  EXPECT_THAT(
      getDiagnosticString(),
      HasSubstr("AtomicStore: expected Memory Semantics to be a 32-bit int"));
}

TEST_F(ValidateAtomics, AtomicStoreWrongValueType) {
  const std::string body = R"(
OpAtomicStore %f32_var %device %relaxed %u32_1
)";

  CompileSuccessfully(GenerateKernelCode(body));
  ASSERT_EQ(SPV_ERROR_INVALID_DATA, ValidateInstructions());
  EXPECT_THAT(
      getDiagnosticString(),
      HasSubstr("AtomicStore: "
                "expected Value type and the type pointed to by Pointer to "
                "be the same"));
}

TEST_F(ValidateAtomics, AtomicExchangeShaderSuccess) {
  const std::string body = R"(
%val1 = OpAtomicStore %u32_var %device %relaxed %u32_1
%val2 = OpAtomicExchange %u32 %u32_var %device %relaxed %u32_0
)";

  CompileSuccessfully(GenerateShaderCode(body));
  ASSERT_EQ(SPV_SUCCESS, ValidateInstructions());
}

TEST_F(ValidateAtomics, AtomicExchangeKernelSuccess) {
  const std::string body = R"(
OpAtomicStore %f32_var %device %relaxed %f32_1
%val2 = OpAtomicExchange %f32 %f32_var %device %relaxed %f32_0
%val3 = OpAtomicStore %u32_var %device %relaxed %u32_1
%val4 = OpAtomicExchange %u32 %u32_var %device %relaxed %u32_0
)";

  CompileSuccessfully(GenerateKernelCode(body));
  ASSERT_EQ(SPV_SUCCESS, ValidateInstructions());
}

TEST_F(ValidateAtomics, AtomicExchangeShaderFloat) {
  const std::string body = R"(
OpAtomicStore %f32_var %device %relaxed %f32_1
%val2 = OpAtomicExchange %f32 %f32_var %device %relaxed %f32_0
)";

  CompileSuccessfully(GenerateShaderCode(body));
  ASSERT_EQ(SPV_ERROR_INVALID_DATA, ValidateInstructions());
  EXPECT_THAT(getDiagnosticString(),
              HasSubstr("AtomicExchange: "
                        "expected Result Type to be int scalar type"));
}

TEST_F(ValidateAtomics, AtomicExchangeWrongResultType) {
  const std::string body = R"(
%val1 = OpStore %f32vec4_var %f32vec4_0000
%val2 = OpAtomicExchange %f32vec4 %f32vec4_var %device %relaxed %f32vec4_0000
)";

  CompileSuccessfully(GenerateKernelCode(body));
  ASSERT_EQ(SPV_ERROR_INVALID_DATA, ValidateInstructions());
  EXPECT_THAT(getDiagnosticString(),
              HasSubstr("AtomicExchange: "
                        "expected Result Type to be int or float scalar type"));
}

TEST_F(ValidateAtomics, AtomicExchangeWrongPointerType) {
  const std::string body = R"(
%val2 = OpAtomicExchange %f32 %f32vec4_ptr %device %relaxed %f32vec4_0000
)";

  CompileSuccessfully(GenerateKernelCode(body));
  ASSERT_EQ(SPV_ERROR_INVALID_ID, ValidateInstructions());
  EXPECT_THAT(getDiagnosticString(),
              HasSubstr("Operand 33[%_ptr_Workgroup_v4float] cannot be a "
                        "type"));
}

TEST_F(ValidateAtomics, AtomicExchangeWrongPointerDataType) {
  const std::string body = R"(
%val1 = OpStore %f32vec4_var %f32vec4_0000
%val2 = OpAtomicExchange %f32 %f32vec4_var %device %relaxed %f32vec4_0000
)";

  CompileSuccessfully(GenerateKernelCode(body));
  ASSERT_EQ(SPV_ERROR_INVALID_DATA, ValidateInstructions());
  EXPECT_THAT(
      getDiagnosticString(),
      HasSubstr("AtomicExchange: "
                "expected Pointer to point to a value of type Result Type"));
}

TEST_F(ValidateAtomics, AtomicExchangeWrongScopeType) {
  const std::string body = R"(
OpAtomicStore %f32_var %device %relaxed %f32_1
%val2 = OpAtomicExchange %f32 %f32_var %f32_1 %relaxed %f32_0
)";

  CompileSuccessfully(GenerateKernelCode(body));
  ASSERT_EQ(SPV_ERROR_INVALID_DATA, ValidateInstructions());
  EXPECT_THAT(
      getDiagnosticString(),
      HasSubstr(
          "AtomicExchange: expected Memory Scope to be a 32-bit int\n  %40 = "
          "OpAtomicExchange %float %28 %float_1 %uint_0_1 %float_0\n"));
}

TEST_F(ValidateAtomics, AtomicExchangeWrongMemorySemanticsType) {
  const std::string body = R"(
OpAtomicStore %f32_var %device %relaxed %f32_1
%val2 = OpAtomicExchange %f32 %f32_var %device %f32_1 %f32_0
)";

  CompileSuccessfully(GenerateKernelCode(body));
  ASSERT_EQ(SPV_ERROR_INVALID_DATA, ValidateInstructions());
  EXPECT_THAT(
      getDiagnosticString(),
      HasSubstr(
          "AtomicExchange: expected Memory Semantics to be a 32-bit int"));
}

TEST_F(ValidateAtomics, AtomicExchangeWrongValueType) {
  const std::string body = R"(
OpAtomicStore %f32_var %device %relaxed %f32_1
%val2 = OpAtomicExchange %f32 %f32_var %device %relaxed %u32_0
)";

  CompileSuccessfully(GenerateKernelCode(body));
  ASSERT_EQ(SPV_ERROR_INVALID_DATA, ValidateInstructions());
  EXPECT_THAT(getDiagnosticString(),
              HasSubstr("AtomicExchange: "
                        "expected Value to be of type Result Type"));
}

TEST_F(ValidateAtomics, AtomicCompareExchangeShaderSuccess) {
  const std::string body = R"(
%val1 = OpAtomicStore %u32_var %device %relaxed %u32_1
%val2 = OpAtomicCompareExchange %u32 %u32_var %device %relaxed %relaxed %u32_0 %u32_0
)";

  CompileSuccessfully(GenerateShaderCode(body));
  ASSERT_EQ(SPV_SUCCESS, ValidateInstructions());
}

TEST_F(ValidateAtomics, AtomicCompareExchangeKernelSuccess) {
  const std::string body = R"(
OpAtomicStore %f32_var %device %relaxed %f32_1
%val2 = OpAtomicCompareExchange %f32 %f32_var %device %relaxed %relaxed %f32_0 %f32_1
%val3 = OpAtomicStore %u32_var %device %relaxed %u32_1
%val4 = OpAtomicCompareExchange %u32 %u32_var %device %relaxed %relaxed %u32_0 %u32_0
)";

  CompileSuccessfully(GenerateKernelCode(body));
  ASSERT_EQ(SPV_SUCCESS, ValidateInstructions());
}

TEST_F(ValidateAtomics, AtomicCompareExchangeShaderFloat) {
  const std::string body = R"(
OpAtomicStore %f32_var %device %relaxed %f32_1
%val1 = OpAtomicCompareExchange %f32 %f32_var %device %relaxed %relaxed %f32_0 %f32_1
)";

  CompileSuccessfully(GenerateShaderCode(body));
  ASSERT_EQ(SPV_ERROR_INVALID_DATA, ValidateInstructions());
  EXPECT_THAT(getDiagnosticString(),
              HasSubstr("AtomicCompareExchange: "
                        "expected Result Type to be int scalar type"));
}

TEST_F(ValidateAtomics, AtomicCompareExchangeWrongResultType) {
  const std::string body = R"(
%val1 = OpStore %f32vec4_var %f32vec4_0000
%val2 = OpAtomicCompareExchange %f32vec4 %f32vec4_var %device %relaxed %relaxed %f32vec4_0000 %f32vec4_0000
)";

  CompileSuccessfully(GenerateKernelCode(body));
  ASSERT_EQ(SPV_ERROR_INVALID_DATA, ValidateInstructions());
  EXPECT_THAT(getDiagnosticString(),
              HasSubstr("AtomicCompareExchange: "
                        "expected Result Type to be int or float scalar type"));
}

TEST_F(ValidateAtomics, AtomicCompareExchangeWrongPointerType) {
  const std::string body = R"(
%val2 = OpAtomicCompareExchange %f32 %f32vec4_ptr %device %relaxed %relaxed %f32vec4_0000 %f32vec4_0000
)";

  CompileSuccessfully(GenerateKernelCode(body));
  ASSERT_EQ(SPV_ERROR_INVALID_ID, ValidateInstructions());
  EXPECT_THAT(getDiagnosticString(),
              HasSubstr("Operand 33[%_ptr_Workgroup_v4float] cannot be a "
                        "type"));
}

TEST_F(ValidateAtomics, AtomicCompareExchangeWrongPointerDataType) {
  const std::string body = R"(
%val1 = OpStore %f32vec4_var %f32vec4_0000
%val2 = OpAtomicCompareExchange %f32 %f32vec4_var %device %relaxed %relaxed %f32_0 %f32_1
)";

  CompileSuccessfully(GenerateKernelCode(body));
  ASSERT_EQ(SPV_ERROR_INVALID_DATA, ValidateInstructions());
  EXPECT_THAT(
      getDiagnosticString(),
      HasSubstr("AtomicCompareExchange: "
                "expected Pointer to point to a value of type Result Type"));
}

TEST_F(ValidateAtomics, AtomicCompareExchangeWrongScopeType) {
  const std::string body = R"(
OpAtomicStore %f32_var %device %relaxed %f32_1
%val2 = OpAtomicCompareExchange %f32 %f32_var %f32_1 %relaxed %relaxed %f32_0 %f32_0
)";

  CompileSuccessfully(GenerateKernelCode(body));
  ASSERT_EQ(SPV_ERROR_INVALID_DATA, ValidateInstructions());
  EXPECT_THAT(
      getDiagnosticString(),
      HasSubstr("AtomicCompareExchange: expected Memory Scope to be a 32-bit "
                "int\n  %40 = OpAtomicCompareExchange %float %28 %float_1 "
                "%uint_0_1 %uint_0_1 %float_0 %float_0\n"));
}

TEST_F(ValidateAtomics, AtomicCompareExchangeWrongMemorySemanticsType1) {
  const std::string body = R"(
OpAtomicStore %f32_var %device %relaxed %f32_1
%val2 = OpAtomicCompareExchange %f32 %f32_var %device %f32_1 %relaxed %f32_0 %f32_0
)";

  CompileSuccessfully(GenerateKernelCode(body));
  ASSERT_EQ(SPV_ERROR_INVALID_DATA, ValidateInstructions());
  EXPECT_THAT(getDiagnosticString(),
              HasSubstr("AtomicCompareExchange: expected Memory Semantics to "
                        "be a 32-bit int"));
}

TEST_F(ValidateAtomics, AtomicCompareExchangeWrongMemorySemanticsType2) {
  const std::string body = R"(
OpAtomicStore %f32_var %device %relaxed %f32_1
%val2 = OpAtomicCompareExchange %f32 %f32_var %device %relaxed %f32_1 %f32_0 %f32_0
)";

  CompileSuccessfully(GenerateKernelCode(body));
  ASSERT_EQ(SPV_ERROR_INVALID_DATA, ValidateInstructions());
  EXPECT_THAT(getDiagnosticString(),
              HasSubstr("AtomicCompareExchange: expected Memory Semantics to "
                        "be a 32-bit int"));
}

TEST_F(ValidateAtomics, AtomicCompareExchangeUnequalRelease) {
  const std::string body = R"(
OpAtomicStore %f32_var %device %relaxed %f32_1
%val2 = OpAtomicCompareExchange %f32 %f32_var %device %relaxed %release %f32_0 %f32_0
)";

  CompileSuccessfully(GenerateKernelCode(body));
  ASSERT_EQ(SPV_ERROR_INVALID_DATA, ValidateInstructions());
  EXPECT_THAT(getDiagnosticString(),
              HasSubstr("AtomicCompareExchange: Memory Semantics Release and "
                        "AcquireRelease cannot be used for operand Unequal"));
}

TEST_F(ValidateAtomics, AtomicCompareExchangeWrongValueType) {
  const std::string body = R"(
OpAtomicStore %f32_var %device %relaxed %f32_1
%val2 = OpAtomicCompareExchange %f32 %f32_var %device %relaxed %relaxed %u32_0 %f32_1
)";

  CompileSuccessfully(GenerateKernelCode(body));
  ASSERT_EQ(SPV_ERROR_INVALID_DATA, ValidateInstructions());
  EXPECT_THAT(getDiagnosticString(),
              HasSubstr("AtomicCompareExchange: "
                        "expected Value to be of type Result Type"));
}

TEST_F(ValidateAtomics, AtomicCompareExchangeWrongComparatorType) {
  const std::string body = R"(
OpAtomicStore %f32_var %device %relaxed %f32_1
%val2 = OpAtomicCompareExchange %f32 %f32_var %device %relaxed %relaxed %f32_0 %u32_1
)";

  CompileSuccessfully(GenerateKernelCode(body));
  ASSERT_EQ(SPV_ERROR_INVALID_DATA, ValidateInstructions());
  EXPECT_THAT(getDiagnosticString(),
              HasSubstr("AtomicCompareExchange: "
                        "expected Comparator to be of type Result Type"));
}

TEST_F(ValidateAtomics, AtomicCompareExchangeWeakSuccess) {
  const std::string body = R"(
%val3 = OpAtomicStore %u32_var %device %relaxed %u32_1
%val4 = OpAtomicCompareExchangeWeak %u32 %u32_var %device %relaxed %relaxed %u32_0 %u32_0
)";

  CompileSuccessfully(GenerateKernelCode(body));
  ASSERT_EQ(SPV_SUCCESS, ValidateInstructions());
}

TEST_F(ValidateAtomics, AtomicCompareExchangeWeakWrongResultType) {
  const std::string body = R"(
OpAtomicStore %f32_var %device %relaxed %f32_1
%val2 = OpAtomicCompareExchangeWeak %f32 %f32_var %device %relaxed %relaxed %f32_0 %f32_1
)";

  CompileSuccessfully(GenerateKernelCode(body));
  ASSERT_EQ(SPV_ERROR_INVALID_DATA, ValidateInstructions());
  EXPECT_THAT(getDiagnosticString(),
              HasSubstr("AtomicCompareExchangeWeak: "
                        "expected Result Type to be int scalar type"));
}

TEST_F(ValidateAtomics, AtomicArithmeticsSuccess) {
  const std::string body = R"(
OpAtomicStore %u32_var %device %relaxed %u32_1
%val1 = OpAtomicIIncrement %u32 %u32_var %device %acquire_release
%val2 = OpAtomicIDecrement %u32 %u32_var %device %acquire_release
%val3 = OpAtomicIAdd %u32 %u32_var %device %acquire_release %u32_1
%val4 = OpAtomicISub %u32 %u32_var %device %acquire_release %u32_1
%val5 = OpAtomicUMin %u32 %u32_var %device %acquire_release %u32_1
%val6 = OpAtomicUMax %u32 %u32_var %device %acquire_release %u32_1
%val7 = OpAtomicSMin %u32 %u32_var %device %sequentially_consistent %u32_1
%val8 = OpAtomicSMax %u32 %u32_var %device %sequentially_consistent %u32_1
%val9 = OpAtomicAnd %u32 %u32_var %device %sequentially_consistent %u32_1
%val10 = OpAtomicOr %u32 %u32_var %device %sequentially_consistent %u32_1
%val11 = OpAtomicXor %u32 %u32_var %device %sequentially_consistent %u32_1
)";

  CompileSuccessfully(GenerateKernelCode(body));
  ASSERT_EQ(SPV_SUCCESS, ValidateInstructions());
}

TEST_F(ValidateAtomics, AtomicFlagsSuccess) {
  const std::string body = R"(
OpAtomicFlagClear %u32_var %device %release
%val1 = OpAtomicFlagTestAndSet %bool %u32_var %device %relaxed
)";

  CompileSuccessfully(GenerateKernelCode(body));
  ASSERT_EQ(SPV_SUCCESS, ValidateInstructions());
}

TEST_F(ValidateAtomics, AtomicFlagTestAndSetWrongResultType) {
  const std::string body = R"(
%val1 = OpAtomicFlagTestAndSet %u32 %u32_var %device %relaxed
)";

  CompileSuccessfully(GenerateKernelCode(body));
  ASSERT_EQ(SPV_ERROR_INVALID_DATA, ValidateInstructions());
  EXPECT_THAT(getDiagnosticString(),
              HasSubstr("AtomicFlagTestAndSet: "
                        "expected Result Type to be bool scalar type"));
}

TEST_F(ValidateAtomics, AtomicFlagTestAndSetNotPointer) {
  const std::string body = R"(
%val1 = OpAtomicFlagTestAndSet %bool %u32_1 %device %relaxed
)";

  CompileSuccessfully(GenerateKernelCode(body));
  ASSERT_EQ(SPV_ERROR_INVALID_DATA, ValidateInstructions());
  EXPECT_THAT(getDiagnosticString(),
              HasSubstr("AtomicFlagTestAndSet: "
                        "expected Pointer to be of type OpTypePointer"));
}

TEST_F(ValidateAtomics, AtomicFlagTestAndSetNotIntPointer) {
  const std::string body = R"(
%val1 = OpAtomicFlagTestAndSet %bool %f32_var %device %relaxed
)";

  CompileSuccessfully(GenerateKernelCode(body));
  ASSERT_EQ(SPV_ERROR_INVALID_DATA, ValidateInstructions());
  EXPECT_THAT(
      getDiagnosticString(),
      HasSubstr("AtomicFlagTestAndSet: "
                "expected Pointer to point to a value of 32-bit int type"));
}

TEST_F(ValidateAtomics, AtomicFlagTestAndSetNotInt32Pointer) {
  const std::string body = R"(
%val1 = OpAtomicFlagTestAndSet %bool %u64_var %device %relaxed
)";

  CompileSuccessfully(GenerateKernelCode(body));
  ASSERT_EQ(SPV_ERROR_INVALID_DATA, ValidateInstructions());
  EXPECT_THAT(
      getDiagnosticString(),
      HasSubstr("AtomicFlagTestAndSet: "
                "expected Pointer to point to a value of 32-bit int type"));
}

TEST_F(ValidateAtomics, AtomicFlagTestAndSetWrongScopeType) {
  const std::string body = R"(
%val1 = OpAtomicFlagTestAndSet %bool %u32_var %u64_1 %relaxed
)";

  CompileSuccessfully(GenerateKernelCode(body));
  ASSERT_EQ(SPV_ERROR_INVALID_DATA, ValidateInstructions());
  EXPECT_THAT(
      getDiagnosticString(),
      HasSubstr(
          "AtomicFlagTestAndSet: expected Memory Scope to be a 32-bit int\n  "
          "%40 = OpAtomicFlagTestAndSet %bool %30 %ulong_1 %uint_0_1\n"));
}

TEST_F(ValidateAtomics, AtomicFlagTestAndSetWrongMemorySemanticsType) {
  const std::string body = R"(
%val1 = OpAtomicFlagTestAndSet %bool %u32_var %device %u64_1
)";

  CompileSuccessfully(GenerateKernelCode(body));
  ASSERT_EQ(SPV_ERROR_INVALID_DATA, ValidateInstructions());
  EXPECT_THAT(getDiagnosticString(),
              HasSubstr("AtomicFlagTestAndSet: "
                        "expected Memory Semantics to be a 32-bit int"));
}

TEST_F(ValidateAtomics, AtomicFlagClearAcquire) {
  const std::string body = R"(
OpAtomicFlagClear %u32_var %device %acquire
)";

  CompileSuccessfully(GenerateKernelCode(body));
  ASSERT_EQ(SPV_ERROR_INVALID_DATA, ValidateInstructions());
  EXPECT_THAT(getDiagnosticString(),
              HasSubstr("Memory Semantics Acquire and AcquireRelease cannot be "
                        "used with AtomicFlagClear"));
}

TEST_F(ValidateAtomics, AtomicFlagClearNotPointer) {
  const std::string body = R"(
OpAtomicFlagClear %u32_1 %device %relaxed
)";

  CompileSuccessfully(GenerateKernelCode(body));
  ASSERT_EQ(SPV_ERROR_INVALID_DATA, ValidateInstructions());
  EXPECT_THAT(getDiagnosticString(),
              HasSubstr("AtomicFlagClear: "
                        "expected Pointer to be of type OpTypePointer"));
}

TEST_F(ValidateAtomics, AtomicFlagClearNotIntPointer) {
  const std::string body = R"(
OpAtomicFlagClear %f32_var %device %relaxed
)";

  CompileSuccessfully(GenerateKernelCode(body));
  ASSERT_EQ(SPV_ERROR_INVALID_DATA, ValidateInstructions());
  EXPECT_THAT(
      getDiagnosticString(),
      HasSubstr("AtomicFlagClear: "
                "expected Pointer to point to a value of 32-bit int type"));
}

TEST_F(ValidateAtomics, AtomicFlagClearNotInt32Pointer) {
  const std::string body = R"(
OpAtomicFlagClear %u64_var %device %relaxed
)";

  CompileSuccessfully(GenerateKernelCode(body));
  ASSERT_EQ(SPV_ERROR_INVALID_DATA, ValidateInstructions());
  EXPECT_THAT(
      getDiagnosticString(),
      HasSubstr("AtomicFlagClear: "
                "expected Pointer to point to a value of 32-bit int type"));
}

TEST_F(ValidateAtomics, AtomicFlagClearWrongScopeType) {
  const std::string body = R"(
OpAtomicFlagClear %u32_var %u64_1 %relaxed
)";

  CompileSuccessfully(GenerateKernelCode(body));
  ASSERT_EQ(SPV_ERROR_INVALID_DATA, ValidateInstructions());
  EXPECT_THAT(getDiagnosticString(),
              HasSubstr("AtomicFlagClear: expected Memory Scope to be a 32-bit "
                        "int\n  OpAtomicFlagClear %30 %ulong_1 %uint_0_1\n"));
}

TEST_F(ValidateAtomics, AtomicFlagClearWrongMemorySemanticsType) {
  const std::string body = R"(
OpAtomicFlagClear %u32_var %device %u64_1
)";

  CompileSuccessfully(GenerateKernelCode(body));
  ASSERT_EQ(SPV_ERROR_INVALID_DATA, ValidateInstructions());
  EXPECT_THAT(
      getDiagnosticString(),
      HasSubstr(
          "AtomicFlagClear: expected Memory Semantics to be a 32-bit int"));
}

TEST_F(ValidateAtomics, AtomicIIncrementAcquireAndRelease) {
  const std::string body = R"(
OpAtomicStore %u32_var %device %relaxed %u32_1
%val1 = OpAtomicIIncrement %u32 %u32_var %device %acquire_and_release
)";

  CompileSuccessfully(GenerateKernelCode(body));
  ASSERT_EQ(SPV_ERROR_INVALID_DATA, ValidateInstructions());
  EXPECT_THAT(getDiagnosticString(),
              HasSubstr("AtomicIIncrement: Memory Semantics can have at most "
                        "one of the following bits set: Acquire, Release, "
                        "AcquireRelease or SequentiallyConsistent\n  %40 = "
                        "OpAtomicIIncrement %uint %30 %uint_1_0 %uint_6\n"));
}

TEST_F(ValidateAtomics, AtomicUniformMemorySemanticsShader) {
  const std::string body = R"(
OpAtomicStore %u32_var %device %relaxed %u32_1
%val1 = OpAtomicIIncrement %u32 %u32_var %device %acquire_release_uniform_workgroup
)";

  CompileSuccessfully(GenerateShaderCode(body));
  ASSERT_EQ(SPV_SUCCESS, ValidateInstructions());
}

TEST_F(ValidateAtomics, AtomicUniformMemorySemanticsKernel) {
  const std::string body = R"(
OpAtomicStore %u32_var %device %relaxed %u32_1
%val1 = OpAtomicIIncrement %u32 %u32_var %device %acquire_release_uniform_workgroup
)";

  CompileSuccessfully(GenerateKernelCode(body));
  ASSERT_EQ(SPV_ERROR_INVALID_DATA, ValidateInstructions());
  EXPECT_THAT(getDiagnosticString(),
              HasSubstr("AtomicIIncrement: Memory Semantics UniformMemory "
                        "requires capability Shader"));
}

// Lack of the AtomicStorage capability is intentionally ignored, see
// https://github.com/KhronosGroup/glslang/issues/1618 for the reasoning why.
TEST_F(ValidateAtomics, AtomicCounterMemorySemanticsNoCapability) {
  const std::string body = R"(
 OpAtomicStore %u32_var %device %relaxed %u32_1
%val1 = OpAtomicIIncrement %u32 %u32_var %device
%acquire_release_atomic_counter_workgroup
)";

  CompileSuccessfully(GenerateKernelCode(body));
  ASSERT_EQ(SPV_SUCCESS, ValidateInstructions());
}

TEST_F(ValidateAtomics, AtomicCounterMemorySemanticsWithCapability) {
  const std::string body = R"(
OpAtomicStore %u32_var %device %relaxed %u32_1
%val1 = OpAtomicIIncrement %u32 %u32_var %device %acquire_release_atomic_counter_workgroup
)";

  CompileSuccessfully(GenerateKernelCode(body, "OpCapability AtomicStorage\n"));
  ASSERT_EQ(SPV_SUCCESS, ValidateInstructions());
}

TEST_F(ValidateAtomics, VulkanMemoryModelBanSequentiallyConsistentAtomicLoad) {
  const std::string body = R"(
%ld = OpAtomicLoad %u32 %u32_var %workgroup %sequentially_consistent
)";

  const std::string extra = R"(
OpCapability VulkanMemoryModelKHR
OpExtension "SPV_KHR_vulkan_memory_model"
)";

  CompileSuccessfully(GenerateShaderCode(body, extra, "VulkanKHR"),
                      SPV_ENV_UNIVERSAL_1_3);
  EXPECT_EQ(SPV_ERROR_INVALID_DATA,
            ValidateInstructions(SPV_ENV_UNIVERSAL_1_3));
  EXPECT_THAT(getDiagnosticString(),
              HasSubstr("SequentiallyConsistent memory semantics cannot be "
                        "used with the VulkanKHR memory model."));
}

TEST_F(ValidateAtomics, VulkanMemoryModelBanSequentiallyConsistentAtomicStore) {
  const std::string body = R"(
OpAtomicStore %u32_var %workgroup %sequentially_consistent %u32_0
)";

  const std::string extra = R"(
OpCapability VulkanMemoryModelKHR
OpExtension "SPV_KHR_vulkan_memory_model"
)";

  CompileSuccessfully(GenerateShaderCode(body, extra, "VulkanKHR"),
                      SPV_ENV_UNIVERSAL_1_3);
  EXPECT_EQ(SPV_ERROR_INVALID_DATA,
            ValidateInstructions(SPV_ENV_UNIVERSAL_1_3));
  EXPECT_THAT(getDiagnosticString(),
              HasSubstr("SequentiallyConsistent memory semantics cannot be "
                        "used with the VulkanKHR memory model."));
}

TEST_F(ValidateAtomics,
       VulkanMemoryModelBanSequentiallyConsistentAtomicExchange) {
  const std::string body = R"(
%ex = OpAtomicExchange %u32 %u32_var %workgroup %sequentially_consistent %u32_0
)";

  const std::string extra = R"(
OpCapability VulkanMemoryModelKHR
OpExtension "SPV_KHR_vulkan_memory_model"
)";

  CompileSuccessfully(GenerateShaderCode(body, extra, "VulkanKHR"),
                      SPV_ENV_UNIVERSAL_1_3);
  EXPECT_EQ(SPV_ERROR_INVALID_DATA,
            ValidateInstructions(SPV_ENV_UNIVERSAL_1_3));
  EXPECT_THAT(getDiagnosticString(),
              HasSubstr("SequentiallyConsistent memory semantics cannot be "
                        "used with the VulkanKHR memory model."));
}

TEST_F(ValidateAtomics,
       VulkanMemoryModelBanSequentiallyConsistentAtomicCompareExchangeEqual) {
  const std::string body = R"(
%ex = OpAtomicCompareExchange %u32 %u32_var %workgroup %sequentially_consistent %relaxed %u32_0 %u32_0
)";

  const std::string extra = R"(
OpCapability VulkanMemoryModelKHR
OpExtension "SPV_KHR_vulkan_memory_model"
)";

  CompileSuccessfully(GenerateShaderCode(body, extra, "VulkanKHR"),
                      SPV_ENV_UNIVERSAL_1_3);
  EXPECT_EQ(SPV_ERROR_INVALID_DATA,
            ValidateInstructions(SPV_ENV_UNIVERSAL_1_3));
  EXPECT_THAT(getDiagnosticString(),
              HasSubstr("SequentiallyConsistent memory semantics cannot be "
                        "used with the VulkanKHR memory model."));
}

TEST_F(ValidateAtomics,
       VulkanMemoryModelBanSequentiallyConsistentAtomicCompareExchangeUnequal) {
  const std::string body = R"(
%ex = OpAtomicCompareExchange %u32 %u32_var %workgroup %relaxed %sequentially_consistent %u32_0 %u32_0
)";

  const std::string extra = R"(
OpCapability VulkanMemoryModelKHR
OpExtension "SPV_KHR_vulkan_memory_model"
)";

  CompileSuccessfully(GenerateShaderCode(body, extra, "VulkanKHR"),
                      SPV_ENV_UNIVERSAL_1_3);
  EXPECT_EQ(SPV_ERROR_INVALID_DATA,
            ValidateInstructions(SPV_ENV_UNIVERSAL_1_3));
  EXPECT_THAT(getDiagnosticString(),
              HasSubstr("SequentiallyConsistent memory semantics cannot be "
                        "used with the VulkanKHR memory model."));
}

TEST_F(ValidateAtomics,
       VulkanMemoryModelBanSequentiallyConsistentAtomicIIncrement) {
  const std::string body = R"(
%inc = OpAtomicIIncrement %u32 %u32_var %workgroup %sequentially_consistent
)";

  const std::string extra = R"(
OpCapability VulkanMemoryModelKHR
OpExtension "SPV_KHR_vulkan_memory_model"
)";

  CompileSuccessfully(GenerateShaderCode(body, extra, "VulkanKHR"),
                      SPV_ENV_UNIVERSAL_1_3);
  EXPECT_EQ(SPV_ERROR_INVALID_DATA,
            ValidateInstructions(SPV_ENV_UNIVERSAL_1_3));
  EXPECT_THAT(getDiagnosticString(),
              HasSubstr("SequentiallyConsistent memory semantics cannot be "
                        "used with the VulkanKHR memory model."));
}

TEST_F(ValidateAtomics,
       VulkanMemoryModelBanSequentiallyConsistentAtomicIDecrement) {
  const std::string body = R"(
%dec = OpAtomicIDecrement %u32 %u32_var %workgroup %sequentially_consistent
)";

  const std::string extra = R"(
OpCapability VulkanMemoryModelKHR
OpExtension "SPV_KHR_vulkan_memory_model"
)";

  CompileSuccessfully(GenerateShaderCode(body, extra, "VulkanKHR"),
                      SPV_ENV_UNIVERSAL_1_3);
  EXPECT_EQ(SPV_ERROR_INVALID_DATA,
            ValidateInstructions(SPV_ENV_UNIVERSAL_1_3));
  EXPECT_THAT(getDiagnosticString(),
              HasSubstr("SequentiallyConsistent memory semantics cannot be "
                        "used with the VulkanKHR memory model."));
}

TEST_F(ValidateAtomics, VulkanMemoryModelBanSequentiallyConsistentAtomicIAdd) {
  const std::string body = R"(
%add = OpAtomicIAdd %u32 %u32_var %workgroup %sequentially_consistent %u32_0
)";

  const std::string extra = R"(
OpCapability VulkanMemoryModelKHR
OpExtension "SPV_KHR_vulkan_memory_model"
)";

  CompileSuccessfully(GenerateShaderCode(body, extra, "VulkanKHR"),
                      SPV_ENV_UNIVERSAL_1_3);
  EXPECT_EQ(SPV_ERROR_INVALID_DATA,
            ValidateInstructions(SPV_ENV_UNIVERSAL_1_3));
  EXPECT_THAT(getDiagnosticString(),
              HasSubstr("SequentiallyConsistent memory semantics cannot be "
                        "used with the VulkanKHR memory model."));
}

TEST_F(ValidateAtomics, VulkanMemoryModelBanSequentiallyConsistentAtomicISub) {
  const std::string body = R"(
%sub = OpAtomicISub %u32 %u32_var %workgroup %sequentially_consistent %u32_0
)";

  const std::string extra = R"(
OpCapability VulkanMemoryModelKHR
OpExtension "SPV_KHR_vulkan_memory_model"
)";

  CompileSuccessfully(GenerateShaderCode(body, extra, "VulkanKHR"),
                      SPV_ENV_UNIVERSAL_1_3);
  EXPECT_EQ(SPV_ERROR_INVALID_DATA,
            ValidateInstructions(SPV_ENV_UNIVERSAL_1_3));
  EXPECT_THAT(getDiagnosticString(),
              HasSubstr("SequentiallyConsistent memory semantics cannot be "
                        "used with the VulkanKHR memory model."));
}

TEST_F(ValidateAtomics, VulkanMemoryModelBanSequentiallyConsistentAtomicSMin) {
  const std::string body = R"(
%min = OpAtomicSMin %u32 %u32_var %workgroup %sequentially_consistent %u32_0
)";

  const std::string extra = R"(
OpCapability VulkanMemoryModelKHR
OpExtension "SPV_KHR_vulkan_memory_model"
)";

  CompileSuccessfully(GenerateShaderCode(body, extra, "VulkanKHR"),
                      SPV_ENV_UNIVERSAL_1_3);
  EXPECT_EQ(SPV_ERROR_INVALID_DATA,
            ValidateInstructions(SPV_ENV_UNIVERSAL_1_3));
  EXPECT_THAT(getDiagnosticString(),
              HasSubstr("SequentiallyConsistent memory semantics cannot be "
                        "used with the VulkanKHR memory model."));
}

TEST_F(ValidateAtomics, VulkanMemoryModelBanSequentiallyConsistentAtomicUMin) {
  const std::string body = R"(
%min = OpAtomicUMin %u32 %u32_var %workgroup %sequentially_consistent %u32_0
)";

  const std::string extra = R"(
OpCapability VulkanMemoryModelKHR
OpExtension "SPV_KHR_vulkan_memory_model"
)";

  CompileSuccessfully(GenerateShaderCode(body, extra, "VulkanKHR"),
                      SPV_ENV_UNIVERSAL_1_3);
  EXPECT_EQ(SPV_ERROR_INVALID_DATA,
            ValidateInstructions(SPV_ENV_UNIVERSAL_1_3));
  EXPECT_THAT(getDiagnosticString(),
              HasSubstr("SequentiallyConsistent memory semantics cannot be "
                        "used with the VulkanKHR memory model."));
}

TEST_F(ValidateAtomics, VulkanMemoryModelBanSequentiallyConsistentAtomicSMax) {
  const std::string body = R"(
%max = OpAtomicSMax %u32 %u32_var %workgroup %sequentially_consistent %u32_0
)";

  const std::string extra = R"(
OpCapability VulkanMemoryModelKHR
OpExtension "SPV_KHR_vulkan_memory_model"
)";

  CompileSuccessfully(GenerateShaderCode(body, extra, "VulkanKHR"),
                      SPV_ENV_UNIVERSAL_1_3);
  EXPECT_EQ(SPV_ERROR_INVALID_DATA,
            ValidateInstructions(SPV_ENV_UNIVERSAL_1_3));
  EXPECT_THAT(getDiagnosticString(),
              HasSubstr("SequentiallyConsistent memory semantics cannot be "
                        "used with the VulkanKHR memory model."));
}

TEST_F(ValidateAtomics, VulkanMemoryModelBanSequentiallyConsistentAtomicUMax) {
  const std::string body = R"(
%max = OpAtomicUMax %u32 %u32_var %workgroup %sequentially_consistent %u32_0
)";

  const std::string extra = R"(
OpCapability VulkanMemoryModelKHR
OpExtension "SPV_KHR_vulkan_memory_model"
)";

  CompileSuccessfully(GenerateShaderCode(body, extra, "VulkanKHR"),
                      SPV_ENV_UNIVERSAL_1_3);
  EXPECT_EQ(SPV_ERROR_INVALID_DATA,
            ValidateInstructions(SPV_ENV_UNIVERSAL_1_3));
  EXPECT_THAT(getDiagnosticString(),
              HasSubstr("SequentiallyConsistent memory semantics cannot be "
                        "used with the VulkanKHR memory model."));
}

TEST_F(ValidateAtomics, VulkanMemoryModelBanSequentiallyConsistentAtomicAnd) {
  const std::string body = R"(
%and = OpAtomicAnd %u32 %u32_var %workgroup %sequentially_consistent %u32_0
)";

  const std::string extra = R"(
OpCapability VulkanMemoryModelKHR
OpExtension "SPV_KHR_vulkan_memory_model"
)";

  CompileSuccessfully(GenerateShaderCode(body, extra, "VulkanKHR"),
                      SPV_ENV_UNIVERSAL_1_3);
  EXPECT_EQ(SPV_ERROR_INVALID_DATA,
            ValidateInstructions(SPV_ENV_UNIVERSAL_1_3));
  EXPECT_THAT(getDiagnosticString(),
              HasSubstr("SequentiallyConsistent memory semantics cannot be "
                        "used with the VulkanKHR memory model."));
}

TEST_F(ValidateAtomics, VulkanMemoryModelBanSequentiallyConsistentAtomicOr) {
  const std::string body = R"(
%or = OpAtomicOr %u32 %u32_var %workgroup %sequentially_consistent %u32_0
)";

  const std::string extra = R"(
OpCapability VulkanMemoryModelKHR
OpExtension "SPV_KHR_vulkan_memory_model"
)";

  CompileSuccessfully(GenerateShaderCode(body, extra, "VulkanKHR"),
                      SPV_ENV_UNIVERSAL_1_3);
  EXPECT_EQ(SPV_ERROR_INVALID_DATA,
            ValidateInstructions(SPV_ENV_UNIVERSAL_1_3));
  EXPECT_THAT(getDiagnosticString(),
              HasSubstr("SequentiallyConsistent memory semantics cannot be "
                        "used with the VulkanKHR memory model."));
}

TEST_F(ValidateAtomics, VulkanMemoryModelBanSequentiallyConsistentAtomicXor) {
  const std::string body = R"(
%xor = OpAtomicXor %u32 %u32_var %workgroup %sequentially_consistent %u32_0
)";

  const std::string extra = R"(
OpCapability VulkanMemoryModelKHR
OpExtension "SPV_KHR_vulkan_memory_model"
)";

  CompileSuccessfully(GenerateShaderCode(body, extra, "VulkanKHR"),
                      SPV_ENV_UNIVERSAL_1_3);
  EXPECT_EQ(SPV_ERROR_INVALID_DATA,
            ValidateInstructions(SPV_ENV_UNIVERSAL_1_3));
  EXPECT_THAT(getDiagnosticString(),
              HasSubstr("SequentiallyConsistent memory semantics cannot be "
                        "used with the VulkanKHR memory model."));
}

TEST_F(ValidateAtomics, OutputMemoryKHRRequiresVulkanMemoryModelKHR) {
  const std::string text = R"(
OpCapability Shader
OpMemoryModel Logical GLSL450
OpEntryPoint Fragment %1 "func"
OpExecutionMode %1 OriginUpperLeft
%2 = OpTypeVoid
%3 = OpTypeInt 32 0
%semantics = OpConstant %3 4100
%5 = OpTypeFunction %2
%workgroup = OpConstant %3 2
%ptr = OpTypePointer Workgroup %3
%var = OpVariable %ptr Workgroup
%1 = OpFunction %2 None %5
%7 = OpLabel
OpAtomicStore %var %workgroup %semantics %workgroup
OpReturn
OpFunctionEnd
)";

  CompileSuccessfully(text);
  EXPECT_EQ(SPV_ERROR_INVALID_DATA, ValidateInstructions());
  EXPECT_THAT(getDiagnosticString(),
              HasSubstr("AtomicStore: Memory Semantics OutputMemoryKHR "
                        "requires capability VulkanMemoryModelKHR"));
}

TEST_F(ValidateAtomics, MakeAvailableKHRRequiresVulkanMemoryModelKHR) {
  const std::string text = R"(
OpCapability Shader
OpMemoryModel Logical GLSL450
OpEntryPoint Fragment %1 "func"
OpExecutionMode %1 OriginUpperLeft
%2 = OpTypeVoid
%3 = OpTypeInt 32 0
%semantics = OpConstant %3 8196
%5 = OpTypeFunction %2
%workgroup = OpConstant %3 2
%ptr = OpTypePointer Workgroup %3
%var = OpVariable %ptr Workgroup
%1 = OpFunction %2 None %5
%7 = OpLabel
OpAtomicStore %var %workgroup %semantics %workgroup
OpReturn
OpFunctionEnd
)";

  CompileSuccessfully(text);
  EXPECT_EQ(SPV_ERROR_INVALID_DATA, ValidateInstructions());
  EXPECT_THAT(getDiagnosticString(),
              HasSubstr("AtomicStore: Memory Semantics MakeAvailableKHR "
                        "requires capability VulkanMemoryModelKHR"));
}

TEST_F(ValidateAtomics, MakeVisibleKHRRequiresVulkanMemoryModelKHR) {
  const std::string text = R"(
OpCapability Shader
OpMemoryModel Logical GLSL450
OpEntryPoint Fragment %1 "func"
OpExecutionMode %1 OriginUpperLeft
%2 = OpTypeVoid
%3 = OpTypeInt 32 0
%semantics = OpConstant %3 16386
%5 = OpTypeFunction %2
%workgroup = OpConstant %3 2
%ptr = OpTypePointer Workgroup %3
%var = OpVariable %ptr Workgroup
%1 = OpFunction %2 None %5
%7 = OpLabel
%ld = OpAtomicLoad %3 %var %workgroup %semantics
OpReturn
OpFunctionEnd
)";

  CompileSuccessfully(text);
  EXPECT_EQ(SPV_ERROR_INVALID_DATA, ValidateInstructions());
  EXPECT_THAT(getDiagnosticString(),
              HasSubstr("AtomicLoad: Memory Semantics MakeVisibleKHR requires "
                        "capability VulkanMemoryModelKHR"));
}

TEST_F(ValidateAtomics, MakeAvailableKHRRequiresReleaseSemantics) {
  const std::string text = R"(
OpCapability Shader
OpCapability VulkanMemoryModelKHR
OpExtension "SPV_KHR_vulkan_memory_model"
OpMemoryModel Logical VulkanKHR
OpEntryPoint Fragment %1 "func"
OpExecutionMode %1 OriginUpperLeft
%2 = OpTypeVoid
%3 = OpTypeInt 32 0
%semantics = OpConstant %3 8448
%5 = OpTypeFunction %2
%workgroup = OpConstant %3 2
%ptr = OpTypePointer Workgroup %3
%var = OpVariable %ptr Workgroup
%1 = OpFunction %2 None %5
%7 = OpLabel
OpAtomicStore %var %workgroup %semantics %workgroup
OpReturn
OpFunctionEnd
)";

  CompileSuccessfully(text, SPV_ENV_UNIVERSAL_1_3);
  EXPECT_EQ(SPV_ERROR_INVALID_DATA,
            ValidateInstructions(SPV_ENV_UNIVERSAL_1_3));
  EXPECT_THAT(
      getDiagnosticString(),
      HasSubstr("AtomicStore: MakeAvailableKHR Memory Semantics also requires "
                "either Release or AcquireRelease Memory Semantics"));
}

TEST_F(ValidateAtomics, MakeVisibleKHRRequiresAcquireSemantics) {
  const std::string text = R"(
OpCapability Shader
OpCapability VulkanMemoryModelKHR
OpExtension "SPV_KHR_vulkan_memory_model"
OpMemoryModel Logical VulkanKHR
OpEntryPoint Fragment %1 "func"
OpExecutionMode %1 OriginUpperLeft
%2 = OpTypeVoid
%3 = OpTypeInt 32 0
%semantics = OpConstant %3 16640
%5 = OpTypeFunction %2
%workgroup = OpConstant %3 2
%ptr = OpTypePointer Workgroup %3
%var = OpVariable %ptr Workgroup
%1 = OpFunction %2 None %5
%7 = OpLabel
%ld = OpAtomicLoad %3 %var %workgroup %semantics
OpReturn
OpFunctionEnd
)";

  CompileSuccessfully(text, SPV_ENV_UNIVERSAL_1_3);
  EXPECT_EQ(SPV_ERROR_INVALID_DATA,
            ValidateInstructions(SPV_ENV_UNIVERSAL_1_3));
  EXPECT_THAT(
      getDiagnosticString(),
      HasSubstr("AtomicLoad: MakeVisibleKHR Memory Semantics also requires "
                "either Acquire or AcquireRelease Memory Semantics"));
}

TEST_F(ValidateAtomics, MakeAvailableKHRRequiresStorageSemantics) {
  const std::string text = R"(
OpCapability Shader
OpCapability VulkanMemoryModelKHR
OpExtension "SPV_KHR_vulkan_memory_model"
OpMemoryModel Logical VulkanKHR
OpEntryPoint Fragment %1 "func"
OpExecutionMode %1 OriginUpperLeft
%2 = OpTypeVoid
%3 = OpTypeInt 32 0
%semantics = OpConstant %3 8196
%5 = OpTypeFunction %2
%workgroup = OpConstant %3 2
%ptr = OpTypePointer Workgroup %3
%var = OpVariable %ptr Workgroup
%1 = OpFunction %2 None %5
%7 = OpLabel
OpAtomicStore %var %workgroup %semantics %workgroup
OpReturn
OpFunctionEnd
)";

  CompileSuccessfully(text, SPV_ENV_UNIVERSAL_1_3);
  EXPECT_EQ(SPV_ERROR_INVALID_DATA,
            ValidateInstructions(SPV_ENV_UNIVERSAL_1_3));
  EXPECT_THAT(
      getDiagnosticString(),
      HasSubstr(
          "AtomicStore: expected Memory Semantics to include a storage class"));
}

TEST_F(ValidateAtomics, MakeVisibleKHRRequiresStorageSemantics) {
  const std::string text = R"(
OpCapability Shader
OpCapability VulkanMemoryModelKHR
OpExtension "SPV_KHR_vulkan_memory_model"
OpMemoryModel Logical VulkanKHR
OpEntryPoint Fragment %1 "func"
OpExecutionMode %1 OriginUpperLeft
%2 = OpTypeVoid
%3 = OpTypeInt 32 0
%semantics = OpConstant %3 16386
%5 = OpTypeFunction %2
%workgroup = OpConstant %3 2
%ptr = OpTypePointer Workgroup %3
%var = OpVariable %ptr Workgroup
%1 = OpFunction %2 None %5
%7 = OpLabel
%ld = OpAtomicLoad %3 %var %workgroup %semantics
OpReturn
OpFunctionEnd
)";

  CompileSuccessfully(text, SPV_ENV_UNIVERSAL_1_3);
  EXPECT_EQ(SPV_ERROR_INVALID_DATA,
            ValidateInstructions(SPV_ENV_UNIVERSAL_1_3));
  EXPECT_THAT(
      getDiagnosticString(),
      HasSubstr(
          "AtomicLoad: expected Memory Semantics to include a storage class"));
}

TEST_F(ValidateAtomics, VulkanMemoryModelAllowsQueueFamilyKHR) {
  const std::string body = R"(
%val = OpAtomicAnd %u32 %u32_var %queuefamily %relaxed %u32_1
)";

  const std::string extra = R"(
OpCapability VulkanMemoryModelKHR
OpExtension "SPV_KHR_vulkan_memory_model"
)";

  CompileSuccessfully(GenerateShaderCode(body, extra, "VulkanKHR"),
                      SPV_ENV_VULKAN_1_1);
  EXPECT_EQ(SPV_SUCCESS, ValidateInstructions(SPV_ENV_VULKAN_1_1));
}

TEST_F(ValidateAtomics, NonVulkanMemoryModelDisallowsQueueFamilyKHR) {
  const std::string body = R"(
%val = OpAtomicAnd %u32 %u32_var %queuefamily %relaxed %u32_1
)";

  CompileSuccessfully(GenerateShaderCode(body), SPV_ENV_VULKAN_1_1);
  EXPECT_EQ(SPV_ERROR_INVALID_DATA, ValidateInstructions(SPV_ENV_VULKAN_1_1));
  EXPECT_THAT(getDiagnosticString(),
              HasSubstr("AtomicAnd: Memory Scope QueueFamilyKHR requires "
                        "capability VulkanMemoryModelKHR\n  %42 = OpAtomicAnd "
                        "%uint %29 %uint_5 %uint_0_1 %uint_1\n"));
}

TEST_F(ValidateAtomics, SemanticsSpecConstantShader) {
  const std::string spirv = R"(
OpCapability Shader
OpMemoryModel Logical GLSL450
OpEntryPoint Fragment %func "func"
OpExecutionMode %func OriginUpperLeft
%void = OpTypeVoid
%int = OpTypeInt 32 0
%spec_const = OpSpecConstant %int 0
%workgroup = OpConstant %int 2
%ptr_int_workgroup = OpTypePointer Workgroup %int
%var = OpVariable %ptr_int_workgroup Workgroup
%voidfn = OpTypeFunction %void
%func = OpFunction %void None %voidfn
%entry = OpLabel
%ld = OpAtomicLoad %int %var %workgroup %spec_const
OpReturn
OpFunctionEnd
)";

  CompileSuccessfully(spirv);
  EXPECT_EQ(SPV_ERROR_INVALID_DATA, ValidateInstructions());
  EXPECT_THAT(getDiagnosticString(),
              HasSubstr("Memory Semantics ids must be OpConstant when Shader "
                        "capability is present"));
}

TEST_F(ValidateAtomics, SemanticsSpecConstantKernel) {
  const std::string spirv = R"(
OpCapability Kernel
OpCapability Linkage
OpMemoryModel Logical OpenCL
%void = OpTypeVoid
%int = OpTypeInt 32 0
%spec_const = OpSpecConstant %int 0
%workgroup = OpConstant %int 2
%ptr_int_workgroup = OpTypePointer Workgroup %int
%var = OpVariable %ptr_int_workgroup Workgroup
%voidfn = OpTypeFunction %void
%func = OpFunction %void None %voidfn
%entry = OpLabel
%ld = OpAtomicLoad %int %var %workgroup %spec_const
OpReturn
OpFunctionEnd
)";

  CompileSuccessfully(spirv);
  EXPECT_EQ(SPV_SUCCESS, ValidateInstructions());
}

TEST_F(ValidateAtomics, ScopeSpecConstantShader) {
  const std::string spirv = R"(
OpCapability Shader
OpMemoryModel Logical GLSL450
OpEntryPoint Fragment %func "func"
OpExecutionMode %func OriginUpperLeft
%void = OpTypeVoid
%int = OpTypeInt 32 0
%spec_const = OpSpecConstant %int 0
%relaxed = OpConstant %int 0
%ptr_int_workgroup = OpTypePointer Workgroup %int
%var = OpVariable %ptr_int_workgroup Workgroup
%voidfn = OpTypeFunction %void
%func = OpFunction %void None %voidfn
%entry = OpLabel
%ld = OpAtomicLoad %int %var %spec_const %relaxed
OpReturn
OpFunctionEnd
)";

  CompileSuccessfully(spirv);
  EXPECT_EQ(SPV_ERROR_INVALID_DATA, ValidateInstructions());
  EXPECT_THAT(
      getDiagnosticString(),
      HasSubstr(
          "Scope ids must be OpConstant when Shader capability is present"));
}

TEST_F(ValidateAtomics, ScopeSpecConstantKernel) {
  const std::string spirv = R"(
OpCapability Kernel
OpCapability Linkage
OpMemoryModel Logical OpenCL
%void = OpTypeVoid
%int = OpTypeInt 32 0
%spec_const = OpSpecConstant %int 0
%relaxed = OpConstant %int 0
%ptr_int_workgroup = OpTypePointer Workgroup %int
%var = OpVariable %ptr_int_workgroup Workgroup
%voidfn = OpTypeFunction %void
%func = OpFunction %void None %voidfn
%entry = OpLabel
%ld = OpAtomicLoad %int %var %spec_const %relaxed
OpReturn
OpFunctionEnd
)";

  CompileSuccessfully(spirv);
  EXPECT_EQ(SPV_SUCCESS, ValidateInstructions());
}

TEST_F(ValidateAtomics, VulkanMemoryModelDeviceScopeBad) {
  const std::string body = R"(
%val = OpAtomicAnd %u32 %u32_var %device %relaxed %u32_1
)";

  const std::string extra = R"(OpCapability VulkanMemoryModelKHR
OpExtension "SPV_KHR_vulkan_memory_model"
)";

  CompileSuccessfully(GenerateShaderCode(body, extra, "VulkanKHR"),
                      SPV_ENV_UNIVERSAL_1_3);
  EXPECT_EQ(SPV_ERROR_INVALID_DATA,
            ValidateInstructions(SPV_ENV_UNIVERSAL_1_3));
  EXPECT_THAT(
      getDiagnosticString(),
      HasSubstr("Use of device scope with VulkanKHR memory model requires the "
                "VulkanMemoryModelDeviceScopeKHR capability"));
}

TEST_F(ValidateAtomics, VulkanMemoryModelDeviceScopeGood) {
  const std::string body = R"(
%val = OpAtomicAnd %u32 %u32_var %device %relaxed %u32_1
)";

  const std::string extra = R"(OpCapability VulkanMemoryModelKHR
OpCapability VulkanMemoryModelDeviceScopeKHR
OpExtension "SPV_KHR_vulkan_memory_model"
)";

  CompileSuccessfully(GenerateShaderCode(body, extra, "VulkanKHR"),
                      SPV_ENV_UNIVERSAL_1_3);
  EXPECT_EQ(SPV_SUCCESS, ValidateInstructions(SPV_ENV_UNIVERSAL_1_3));
}

TEST_F(ValidateAtomics, WebGPUCrossDeviceMemoryScopeBad) {
  const std::string body = R"(
%val1 = OpAtomicLoad %u32 %u32_var %cross_device %relaxed
)";

  CompileSuccessfully(GenerateWebGPUShaderCode(body), SPV_ENV_WEBGPU_0);
  EXPECT_EQ(SPV_ERROR_INVALID_DATA, ValidateInstructions(SPV_ENV_WEBGPU_0));
  EXPECT_THAT(
      getDiagnosticString(),
      HasSubstr("AtomicLoad: in WebGPU environment Memory Scope is limited to "
                "Workgroup, Subgroup and QueuFamilyKHR\n"
                "  %34 = OpAtomicLoad %uint %29 %uint_0_0 %uint_0_1\n"));
}

TEST_F(ValidateAtomics, WebGPUDeviceMemoryScopeBad) {
  const std::string body = R"(
%val1 = OpAtomicLoad %u32 %u32_var %device %relaxed
)";

  CompileSuccessfully(GenerateWebGPUShaderCode(body), SPV_ENV_WEBGPU_0);
  EXPECT_EQ(SPV_ERROR_INVALID_DATA, ValidateInstructions(SPV_ENV_WEBGPU_0));
  EXPECT_THAT(
      getDiagnosticString(),
      HasSubstr("AtomicLoad: in WebGPU environment Memory Scope is limited to "
                "Workgroup, Subgroup and QueuFamilyKHR\n"
                "  %34 = OpAtomicLoad %uint %29 %uint_1_0 %uint_0_1\n"));
}

TEST_F(ValidateAtomics, WebGPUWorkgroupMemoryScopeGood) {
  const std::string body = R"(
%val1 = OpAtomicLoad %u32 %u32_var %workgroup %relaxed
)";

  CompileSuccessfully(GenerateWebGPUShaderCode(body), SPV_ENV_WEBGPU_0);
  EXPECT_EQ(SPV_SUCCESS, ValidateInstructions(SPV_ENV_WEBGPU_0));
}

TEST_F(ValidateAtomics, WebGPUSubgroupMemoryScopeGood) {
  const std::string body = R"(
%val1 = OpAtomicLoad %u32 %u32_var %subgroup %relaxed
)";

  CompileSuccessfully(GenerateWebGPUShaderCode(body), SPV_ENV_WEBGPU_0);
  EXPECT_EQ(SPV_SUCCESS, ValidateInstructions(SPV_ENV_WEBGPU_0));
}

TEST_F(ValidateAtomics, WebGPUInvocationMemoryScopeBad) {
  const std::string body = R"(
%val1 = OpAtomicLoad %u32 %u32_var %invocation %relaxed
)";

  CompileSuccessfully(GenerateWebGPUShaderCode(body), SPV_ENV_WEBGPU_0);
  EXPECT_EQ(SPV_ERROR_INVALID_DATA, ValidateInstructions(SPV_ENV_WEBGPU_0));
  EXPECT_THAT(
      getDiagnosticString(),
      HasSubstr("AtomicLoad: in WebGPU environment Memory Scope is limited to "
                "Workgroup, Subgroup and QueuFamilyKHR\n"
                "  %34 = OpAtomicLoad %uint %29 %uint_4 %uint_0_1\n"));
}

TEST_F(ValidateAtomics, WebGPUQueueFamilyMemoryScopeGood) {
  const std::string body = R"(
%val1 = OpAtomicLoad %u32 %u32_var %queuefamily %relaxed
)";

  CompileSuccessfully(GenerateWebGPUShaderCode(body), SPV_ENV_WEBGPU_0);
  EXPECT_EQ(SPV_SUCCESS, ValidateInstructions(SPV_ENV_WEBGPU_0));
}

}  // namespace
}  // namespace val
}  // namespace spvtools<|MERGE_RESOLUTION|>--- conflicted
+++ resolved
@@ -255,11 +255,7 @@
   )";
 
   CompileSuccessfully(GenerateShaderCode(body, "OpCapability Int64Atomics\n"),
-<<<<<<< HEAD
                       SPV_ENV_VULKAN_1_0);
-=======
-    SPV_ENV_VULKAN_1_0);
->>>>>>> ddb260b6
   ASSERT_EQ(SPV_SUCCESS, ValidateInstructions(SPV_ENV_VULKAN_1_0));
 }
 
@@ -271,14 +267,8 @@
 
   CompileSuccessfully(GenerateShaderCode(body), SPV_ENV_VULKAN_1_0);
   ASSERT_EQ(SPV_ERROR_INVALID_DATA, ValidateInstructions(SPV_ENV_VULKAN_1_0));
-<<<<<<< HEAD
   EXPECT_THAT(getDiagnosticString(),
               HasSubstr("64-bit atomics require the Int64Atomics capability"));
-=======
-  EXPECT_THAT(
-    getDiagnosticString(),
-    HasSubstr("64-bit atomics require the Int64Atomics capability"));
->>>>>>> ddb260b6
 }
 
 TEST_F(ValidateAtomics, AtomicStoreOpenCLFunctionPointerStorageTypeSuccess) {
