--- conflicted
+++ resolved
@@ -1323,13 +1323,8 @@
 }
 
 TEST_F(ValidateCFG, WebGPUUnreachableContinueWithBranchUse) {
-  fprintf(
-      stderr, "%s\n",
-      GetUnreachableContinueWithBranchUse(SpvCapabilityShader, SPV_ENV_WEBGPU_0)
-          .c_str());
   CompileSuccessfully(GetUnreachableContinueWithBranchUse(SpvCapabilityShader,
                                                           SPV_ENV_WEBGPU_0));
-<<<<<<< HEAD
   ASSERT_EQ(SPV_ERROR_INVALID_CFG, ValidateInstructions(SPV_ENV_WEBGPU_0));
   EXPECT_THAT(getDiagnosticString(),
               HasSubstr("cannot be the target of a branch."));
@@ -1452,11 +1447,6 @@
   EXPECT_THAT(
       getDiagnosticString(),
       HasSubstr("unreachable merge-blocks must terminate with OpUnreachable"));
-=======
-  ASSERT_EQ(SPV_ERROR_INVALID_CFG, ValidateInstructions(SPV_ENV_WEBGPU_0));
-  EXPECT_THAT(getDiagnosticString(),
-              HasSubstr("cannot be the target of a branch."));
->>>>>>> 3a8354bc
 }
 
 std::string GetUnreachableBlock(SpvCapability cap, spv_target_env env) {
