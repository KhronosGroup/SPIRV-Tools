--- conflicted
+++ resolved
@@ -636,18 +636,14 @@
             Values("GLCompute"), Values("Input"), Values("%u32vec3"),
             Values(TestResult())));
 
-<<<<<<< HEAD
-INSTANTIATE_TEST_CASE_P(
+INSTANTIATE_TEST_SUITE_P(
     ComputeShaderInputInt32Vec3Success,
     ValidateWebGPUCombineBuiltInExecutionModelDataTypeResult,
     Combine(Values("GlobalInvocationId", "LocalInvocationId", "NumWorkgroups"),
             Values("GLCompute"), Values("Input"), Values("%u32vec3"),
-            Values(TestResult())), );
-
-INSTANTIATE_TEST_CASE_P(
-=======
-INSTANTIATE_TEST_SUITE_P(
->>>>>>> b947ecfe
+            Values(TestResult())));
+
+INSTANTIATE_TEST_SUITE_P(
     ComputeShaderInputInt32Vec3NotGLCompute,
     ValidateVulkanCombineBuiltInExecutionModelDataTypeResult,
     Combine(
@@ -659,20 +655,16 @@
         Values(TestResult(SPV_ERROR_INVALID_DATA,
                           "to be used only with GLCompute execution model"))));
 
-<<<<<<< HEAD
-INSTANTIATE_TEST_CASE_P(
+INSTANTIATE_TEST_SUITE_P(
     ComputeShaderInputInt32Vec3NotGLCompute,
     ValidateWebGPUCombineBuiltInExecutionModelDataTypeResult,
-    Combine(Values("GlobalInvocationId", "LocalInvocationId", "NumWorkgroups"),
-            Values("Vertex", "Fragment"), Values("Input"), Values("%u32vec3"),
-            Values(TestResult(
-                SPV_ERROR_INVALID_DATA,
-                "to be used only with GLCompute execution model"))), );
-
-INSTANTIATE_TEST_CASE_P(
-=======
-INSTANTIATE_TEST_SUITE_P(
->>>>>>> b947ecfe
+    Combine(
+        Values("GlobalInvocationId", "LocalInvocationId", "NumWorkgroups"),
+        Values("Vertex", "Fragment"), Values("Input"), Values("%u32vec3"),
+        Values(TestResult(SPV_ERROR_INVALID_DATA,
+                          "to be used only with GLCompute execution model"))));
+
+INSTANTIATE_TEST_SUITE_P(
     ComputeShaderInputInt32Vec3NotInput,
     ValidateVulkanCombineBuiltInExecutionModelDataTypeResult,
     Combine(Values("GlobalInvocationId", "LocalInvocationId", "NumWorkgroups",
@@ -683,8 +675,7 @@
                 "to be only used for variables with Input storage class",
                 "uses storage class Output"))));
 
-<<<<<<< HEAD
-INSTANTIATE_TEST_CASE_P(
+INSTANTIATE_TEST_SUITE_P(
     ComputeShaderInputInt32Vec3NotInput,
     ValidateWebGPUCombineBuiltInExecutionModelDataTypeResult,
     Combine(Values("GlobalInvocationId", "LocalInvocationId", "NumWorkgroups"),
@@ -692,12 +683,9 @@
             Values(TestResult(
                 SPV_ERROR_INVALID_DATA,
                 "to be only used for variables with Input storage class",
-                "uses storage class Output"))), );
-
-INSTANTIATE_TEST_CASE_P(
-=======
-INSTANTIATE_TEST_SUITE_P(
->>>>>>> b947ecfe
+                "uses storage class Output"))));
+
+INSTANTIATE_TEST_SUITE_P(
     ComputeShaderInputInt32Vec3NotIntVector,
     ValidateVulkanCombineBuiltInExecutionModelDataTypeResult,
     Combine(Values("GlobalInvocationId", "LocalInvocationId", "NumWorkgroups",
@@ -708,8 +696,7 @@
                               "needs to be a 3-component 32-bit int vector",
                               "is not an int vector"))));
 
-<<<<<<< HEAD
-INSTANTIATE_TEST_CASE_P(
+INSTANTIATE_TEST_SUITE_P(
     ComputeShaderInputInt32Vec3NotIntVector,
     ValidateWebGPUCombineBuiltInExecutionModelDataTypeResult,
     Combine(Values("GlobalInvocationId", "LocalInvocationId", "NumWorkgroups"),
@@ -717,12 +704,9 @@
             Values("%u32arr3", "%f32vec3"),
             Values(TestResult(SPV_ERROR_INVALID_DATA,
                               "needs to be a 3-component 32-bit int vector",
-                              "is not an int vector"))), );
-
-INSTANTIATE_TEST_CASE_P(
-=======
-INSTANTIATE_TEST_SUITE_P(
->>>>>>> b947ecfe
+                              "is not an int vector"))));
+
+INSTANTIATE_TEST_SUITE_P(
     ComputeShaderInputInt32Vec3NotIntVec3,
     ValidateVulkanCombineBuiltInExecutionModelDataTypeResult,
     Combine(Values("GlobalInvocationId", "LocalInvocationId", "NumWorkgroups",
@@ -732,20 +716,16 @@
                               "needs to be a 3-component 32-bit int vector",
                               "has 4 components"))));
 
-<<<<<<< HEAD
-INSTANTIATE_TEST_CASE_P(
+INSTANTIATE_TEST_SUITE_P(
     ComputeShaderInputInt32Vec3NotIntVec3,
     ValidateWebGPUCombineBuiltInExecutionModelDataTypeResult,
     Combine(Values("GlobalInvocationId", "LocalInvocationId", "NumWorkgroups"),
             Values("GLCompute"), Values("Input"), Values("%u32vec4"),
             Values(TestResult(SPV_ERROR_INVALID_DATA,
                               "needs to be a 3-component 32-bit int vector",
-                              "has 4 components"))), );
-
-INSTANTIATE_TEST_CASE_P(
-=======
-INSTANTIATE_TEST_SUITE_P(
->>>>>>> b947ecfe
+                              "has 4 components"))));
+
+INSTANTIATE_TEST_SUITE_P(
     ComputeShaderInputInt32Vec3NotInt32Vec,
     ValidateVulkanCombineBuiltInExecutionModelDataTypeResult,
     Combine(Values("GlobalInvocationId", "LocalInvocationId", "NumWorkgroups",
