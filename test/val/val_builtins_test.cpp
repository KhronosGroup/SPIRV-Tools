// Copyright (c) 2018 Google LLC.
//
// Licensed under the Apache License, Version 2.0 (the "License");
// you may not use this file except in compliance with the License.
// You may obtain a copy of the License at
//
//     http://www.apache.org/licenses/LICENSE-2.0
//
// Unless required by applicable law or agreed to in writing, software
// distributed under the License is distributed on an "AS IS" BASIS,
// WITHOUT WARRANTIES OR CONDITIONS OF ANY KIND, either express or implied.
// See the License for the specific language governing permissions and
// limitations under the License.

// Tests validation rules of GLSL.450.std and OpenCL.std extended instructions.
// Doesn't test OpenCL.std vector size 2, 3, 4, 8 or 16 rules (not supported
// by standard SPIR-V).

#include <cstring>
#include <sstream>
#include <string>
#include <tuple>
#include <utility>
#include <vector>

#include "gmock/gmock.h"
#include "source/spirv_target_env.h"
#include "test/unit_spirv.h"
#include "test/val/val_code_generator.h"
#include "test/val/val_fixtures.h"

namespace spvtools {
namespace val {
namespace {

struct TestResult {
  TestResult(spv_result_t in_validation_result = SPV_SUCCESS,
             const char* in_error_str = nullptr,
             const char* in_error_str2 = nullptr)
      : validation_result(in_validation_result),
        error_str(in_error_str),
        error_str2(in_error_str2) {}
  spv_result_t validation_result;
  const char* error_str;
  const char* error_str2;
};

using ::testing::Combine;
using ::testing::HasSubstr;
using ::testing::Not;
using ::testing::Values;
using ::testing::ValuesIn;

using ValidateBuiltIns = spvtest::ValidateBase<bool>;
using ValidateVulkanCombineBuiltInExecutionModelDataTypeResult =
    spvtest::ValidateBase<std::tuple<const char*, const char*, const char*,
                                     const char*, TestResult>>;
using ValidateWebGPUCombineBuiltInExecutionModelDataTypeResult =
    spvtest::ValidateBase<std::tuple<const char*, const char*, const char*,
                                     const char*, TestResult>>;
using ValidateVulkanCombineBuiltInArrayedVariable = spvtest::ValidateBase<
    std::tuple<const char*, const char*, const char*, const char*, TestResult>>;
using ValidateWebGPUCombineBuiltInArrayedVariable = spvtest::ValidateBase<
    std::tuple<const char*, const char*, const char*, const char*, TestResult>>;


bool InitializerRequired(spv_target_env env, const char* const storage_class) {
  return spvIsWebGPUEnv(env) && (strncmp(storage_class, "Output", 6) == 0 ||
                                 strncmp(storage_class, "Private", 7) == 0 ||
                                 strncmp(storage_class, "Function", 8) == 0);
}

CodeGenerator GetInMainCodeGenerator(spv_target_env env,
                                     const char* const built_in,
                                     const char* const execution_model,
                                     const char* const storage_class,
                                     const char* const data_type) {
  CodeGenerator generator =
      spvIsWebGPUEnv(env) ? CodeGenerator::GetWebGPUShaderCodeGenerator()
                          : CodeGenerator::GetDefaultShaderCodeGenerator();

  generator.before_types_ = "OpMemberDecorate %built_in_type 0 BuiltIn ";
  generator.before_types_ += built_in;
  generator.before_types_ += "\n";

  std::ostringstream after_types;

  after_types << "%built_in_type = OpTypeStruct " << data_type << "\n";
  if (InitializerRequired(env, storage_class)) {
    after_types << "%built_in_null = OpConstantNull %built_in_type\n";
  }
  after_types << "%built_in_ptr = OpTypePointer " << storage_class
              << " %built_in_type\n";
  after_types << "%built_in_var = OpVariable %built_in_ptr " << storage_class;
  if (InitializerRequired(env, storage_class)) {
    after_types << " %built_in_null";
  }
  after_types << "\n";
  after_types << "%data_ptr = OpTypePointer " << storage_class << " "
              << data_type << "\n";
  generator.after_types_ = after_types.str();

  EntryPoint entry_point;
  entry_point.name = "main";
  entry_point.execution_model = execution_model;
  if (strncmp(storage_class, "Input", 5) == 0 ||
      strncmp(storage_class, "Output", 6) == 0) {
    entry_point.interfaces = "%built_in_var";
  }

  std::ostringstream execution_modes;
  if (0 == std::strcmp(execution_model, "Fragment")) {
    execution_modes << "OpExecutionMode %" << entry_point.name
                    << " OriginUpperLeft\n";
    if (0 == std::strcmp(built_in, "FragDepth")) {
      execution_modes << "OpExecutionMode %" << entry_point.name
                      << " DepthReplacing\n";
    }
  }
  if (0 == std::strcmp(execution_model, "Geometry")) {
    execution_modes << "OpExecutionMode %" << entry_point.name
                    << " InputPoints\n";
    execution_modes << "OpExecutionMode %" << entry_point.name
                    << " OutputPoints\n";
  }
  if (0 == std::strcmp(execution_model, "GLCompute")) {
    execution_modes << "OpExecutionMode %" << entry_point.name
                    << " LocalSize 1 1 1\n";
  }
  entry_point.execution_modes = execution_modes.str();

  entry_point.body = R"(
%ptr = OpAccessChain %data_ptr %built_in_var %u32_0
)";
  generator.entry_points_.push_back(std::move(entry_point));

  return generator;
}

TEST_P(ValidateVulkanCombineBuiltInExecutionModelDataTypeResult, InMain) {
  const char* const built_in = std::get<0>(GetParam());
  const char* const execution_model = std::get<1>(GetParam());
  const char* const storage_class = std::get<2>(GetParam());
  const char* const data_type = std::get<3>(GetParam());
  const TestResult& test_result = std::get<4>(GetParam());

  CodeGenerator generator = GetInMainCodeGenerator(
      SPV_ENV_VULKAN_1_0, built_in, execution_model, storage_class, data_type);

  CompileSuccessfully(generator.Build(), SPV_ENV_VULKAN_1_0);
  ASSERT_EQ(test_result.validation_result,
            ValidateInstructions(SPV_ENV_VULKAN_1_0));
  if (test_result.error_str) {
    EXPECT_THAT(getDiagnosticString(), HasSubstr(test_result.error_str));
  }
  if (test_result.error_str2) {
    EXPECT_THAT(getDiagnosticString(), HasSubstr(test_result.error_str2));
  }
}

TEST_P(ValidateWebGPUCombineBuiltInExecutionModelDataTypeResult, InMain) {
  const char* const built_in = std::get<0>(GetParam());
  const char* const execution_model = std::get<1>(GetParam());
  const char* const storage_class = std::get<2>(GetParam());
  const char* const data_type = std::get<3>(GetParam());
  const TestResult& test_result = std::get<4>(GetParam());

  CodeGenerator generator = GetInMainCodeGenerator(
      SPV_ENV_WEBGPU_0, built_in, execution_model, storage_class, data_type);

  CompileSuccessfully(generator.Build(), SPV_ENV_WEBGPU_0);
  ASSERT_EQ(test_result.validation_result,
            ValidateInstructions(SPV_ENV_WEBGPU_0));
  if (test_result.error_str) {
    EXPECT_THAT(getDiagnosticString(), HasSubstr(test_result.error_str));
  }
  if (test_result.error_str2) {
    EXPECT_THAT(getDiagnosticString(), HasSubstr(test_result.error_str2));
  }
}

CodeGenerator GetInFunctionCodeGenerator(spv_target_env env,
                                         const char* const built_in,
                                         const char* const execution_model,
                                         const char* const storage_class,
                                         const char* const data_type) {
  CodeGenerator generator =
      spvIsWebGPUEnv(env) ? CodeGenerator::GetWebGPUShaderCodeGenerator()
                          : CodeGenerator::GetDefaultShaderCodeGenerator();

  generator.before_types_ = "OpMemberDecorate %built_in_type 0 BuiltIn ";
  generator.before_types_ += built_in;
  generator.before_types_ += "\n";

  std::ostringstream after_types;
  after_types << "%built_in_type = OpTypeStruct " << data_type << "\n";
  if (InitializerRequired(env, storage_class)) {
    after_types << "%built_in_null = OpConstantNull %built_in_type\n";
  }
  after_types << "%built_in_ptr = OpTypePointer " << storage_class
              << " %built_in_type\n";
  after_types << "%built_in_var = OpVariable %built_in_ptr " << storage_class;
  if (InitializerRequired(env, storage_class)) {
    after_types << " %built_in_null";
  }
  after_types << "\n";
  after_types << "%data_ptr = OpTypePointer " << storage_class << " "
              << data_type << "\n";
  generator.after_types_ = after_types.str();

  EntryPoint entry_point;
  entry_point.name = "main";
  entry_point.execution_model = execution_model;
  if (strncmp(storage_class, "Input", 5) == 0 ||
      strncmp(storage_class, "Output", 6) == 0) {
    entry_point.interfaces = "%built_in_var";
  }

  std::ostringstream execution_modes;
  if (0 == std::strcmp(execution_model, "Fragment")) {
    execution_modes << "OpExecutionMode %" << entry_point.name
                    << " OriginUpperLeft\n";
    if (0 == std::strcmp(built_in, "FragDepth")) {
      execution_modes << "OpExecutionMode %" << entry_point.name
                      << " DepthReplacing\n";
    }
  }
  if (0 == std::strcmp(execution_model, "Geometry")) {
    execution_modes << "OpExecutionMode %" << entry_point.name
                    << " InputPoints\n";
    execution_modes << "OpExecutionMode %" << entry_point.name
                    << " OutputPoints\n";
  }
  if (0 == std::strcmp(execution_model, "GLCompute")) {
    execution_modes << "OpExecutionMode %" << entry_point.name
                    << " LocalSize 1 1 1\n";
  }
  entry_point.execution_modes = execution_modes.str();

  entry_point.body = R"(
%val2 = OpFunctionCall %void %foo
)";

  std::string function_body = R"(
%foo = OpFunction %void None %func
%foo_entry = OpLabel
%ptr = OpAccessChain %data_ptr %built_in_var %u32_0
OpReturn
OpFunctionEnd
)";

  if (spvIsWebGPUEnv(env)) {
    generator.after_types_ += function_body;
  } else {
    generator.add_at_the_end_ = function_body;
  }

  generator.entry_points_.push_back(std::move(entry_point));

  return generator;
}

TEST_P(ValidateVulkanCombineBuiltInExecutionModelDataTypeResult, InFunction) {
  const char* const built_in = std::get<0>(GetParam());
  const char* const execution_model = std::get<1>(GetParam());
  const char* const storage_class = std::get<2>(GetParam());
  const char* const data_type = std::get<3>(GetParam());
  const TestResult& test_result = std::get<4>(GetParam());

  CodeGenerator generator = GetInFunctionCodeGenerator(
      SPV_ENV_VULKAN_1_0, built_in, execution_model, storage_class, data_type);

  CompileSuccessfully(generator.Build(), SPV_ENV_VULKAN_1_0);
  ASSERT_EQ(test_result.validation_result,
            ValidateInstructions(SPV_ENV_VULKAN_1_0));
  if (test_result.error_str) {
    EXPECT_THAT(getDiagnosticString(), HasSubstr(test_result.error_str));
  }
  if (test_result.error_str2) {
    EXPECT_THAT(getDiagnosticString(), HasSubstr(test_result.error_str2));
  }
}

TEST_P(ValidateWebGPUCombineBuiltInExecutionModelDataTypeResult, InFunction) {
  const char* const built_in = std::get<0>(GetParam());
  const char* const execution_model = std::get<1>(GetParam());
  const char* const storage_class = std::get<2>(GetParam());
  const char* const data_type = std::get<3>(GetParam());
  const TestResult& test_result = std::get<4>(GetParam());

  CodeGenerator generator = GetInFunctionCodeGenerator(
      SPV_ENV_WEBGPU_0, built_in, execution_model, storage_class, data_type);

  CompileSuccessfully(generator.Build(), SPV_ENV_WEBGPU_0);
  ASSERT_EQ(test_result.validation_result,
            ValidateInstructions(SPV_ENV_WEBGPU_0));
  if (test_result.error_str) {
    EXPECT_THAT(getDiagnosticString(), HasSubstr(test_result.error_str));
  }
  if (test_result.error_str2) {
    EXPECT_THAT(getDiagnosticString(), HasSubstr(test_result.error_str2));
  }
}

CodeGenerator GetVariableCodeGenerator(spv_target_env env,
                                       const char* const built_in,
                                       const char* const execution_model,
                                       const char* const storage_class,
                                       const char* const data_type) {
  CodeGenerator generator =
      spvIsWebGPUEnv(env) ? CodeGenerator::GetWebGPUShaderCodeGenerator()
                          : CodeGenerator::GetDefaultShaderCodeGenerator();

  generator.before_types_ = "OpDecorate %built_in_var BuiltIn ";
  generator.before_types_ += built_in;
  generator.before_types_ += "\n";

  std::ostringstream after_types;
  if (InitializerRequired(env, storage_class)) {
    after_types << "%built_in_null = OpConstantNull " << data_type << "\n";
  }
  after_types << "%built_in_ptr = OpTypePointer " << storage_class << " "
              << data_type << "\n";
  after_types << "%built_in_var = OpVariable %built_in_ptr " << storage_class;
  if (InitializerRequired(env, storage_class)) {
    after_types << " %built_in_null";
  }
  after_types << "\n";
  generator.after_types_ = after_types.str();

  EntryPoint entry_point;
  entry_point.name = "main";
  entry_point.execution_model = execution_model;
  if (strncmp(storage_class, "Input", 5) == 0 ||
      strncmp(storage_class, "Output", 6) == 0) {
    entry_point.interfaces = "%built_in_var";
  }
  // Any kind of reference would do.
  entry_point.body = R"(
%val = OpBitcast %u32 %built_in_var
)";

  std::ostringstream execution_modes;
  if (0 == std::strcmp(execution_model, "Fragment")) {
    execution_modes << "OpExecutionMode %" << entry_point.name
                    << " OriginUpperLeft\n";
    if (0 == std::strcmp(built_in, "FragDepth")) {
      execution_modes << "OpExecutionMode %" << entry_point.name
                      << " DepthReplacing\n";
    }
  }
  if (0 == std::strcmp(execution_model, "Geometry")) {
    execution_modes << "OpExecutionMode %" << entry_point.name
                    << " InputPoints\n";
    execution_modes << "OpExecutionMode %" << entry_point.name
                    << " OutputPoints\n";
  }
  if (0 == std::strcmp(execution_model, "GLCompute")) {
    execution_modes << "OpExecutionMode %" << entry_point.name
                    << " LocalSize 1 1 1\n";
  }
  entry_point.execution_modes = execution_modes.str();

  generator.entry_points_.push_back(std::move(entry_point));

  return generator;
}

TEST_P(ValidateVulkanCombineBuiltInExecutionModelDataTypeResult, Variable) {
  const char* const built_in = std::get<0>(GetParam());
  const char* const execution_model = std::get<1>(GetParam());
  const char* const storage_class = std::get<2>(GetParam());
  const char* const data_type = std::get<3>(GetParam());
  const TestResult& test_result = std::get<4>(GetParam());

  CodeGenerator generator = GetVariableCodeGenerator(
      SPV_ENV_VULKAN_1_0, built_in, execution_model, storage_class, data_type);

  CompileSuccessfully(generator.Build(), SPV_ENV_VULKAN_1_0);
  ASSERT_EQ(test_result.validation_result,
            ValidateInstructions(SPV_ENV_VULKAN_1_0));
  if (test_result.error_str) {
    EXPECT_THAT(getDiagnosticString(), HasSubstr(test_result.error_str));
  }
  if (test_result.error_str2) {
    EXPECT_THAT(getDiagnosticString(), HasSubstr(test_result.error_str2));
  }
}

TEST_P(ValidateWebGPUCombineBuiltInExecutionModelDataTypeResult, Variable) {
  const char* const built_in = std::get<0>(GetParam());
  const char* const execution_model = std::get<1>(GetParam());
  const char* const storage_class = std::get<2>(GetParam());
  const char* const data_type = std::get<3>(GetParam());
  const TestResult& test_result = std::get<4>(GetParam());

  CodeGenerator generator = GetVariableCodeGenerator(
      SPV_ENV_WEBGPU_0, built_in, execution_model, storage_class, data_type);

  CompileSuccessfully(generator.Build(), SPV_ENV_WEBGPU_0);
  ASSERT_EQ(test_result.validation_result,
            ValidateInstructions(SPV_ENV_WEBGPU_0));
  if (test_result.error_str) {
    EXPECT_THAT(getDiagnosticString(), HasSubstr(test_result.error_str));
  }
  if (test_result.error_str2) {
    EXPECT_THAT(getDiagnosticString(), HasSubstr(test_result.error_str2));
  }
}

INSTANTIATE_TEST_SUITE_P(
    ClipAndCullDistanceOutputSuccess,
    ValidateVulkanCombineBuiltInExecutionModelDataTypeResult,
    Combine(Values("ClipDistance", "CullDistance"),
            Values("Vertex", "Geometry", "TessellationControl",
                   "TessellationEvaluation"),
            Values("Output"), Values("%f32arr2", "%f32arr4"),
            Values(TestResult())));

INSTANTIATE_TEST_SUITE_P(
    ClipAndCullDistanceInputSuccess,
    ValidateVulkanCombineBuiltInExecutionModelDataTypeResult,
    Combine(Values("ClipDistance", "CullDistance"),
            Values("Fragment", "Geometry", "TessellationControl",
                   "TessellationEvaluation"),
            Values("Input"), Values("%f32arr2", "%f32arr4"),
            Values(TestResult())));

INSTANTIATE_TEST_SUITE_P(
    ClipAndCullDistanceFragmentOutput,
    ValidateVulkanCombineBuiltInExecutionModelDataTypeResult,
    Combine(Values("ClipDistance", "CullDistance"), Values("Fragment"),
            Values("Output"), Values("%f32arr4"),
            Values(TestResult(
                SPV_ERROR_INVALID_DATA,
                "Vulkan spec doesn't allow BuiltIn ClipDistance/CullDistance "
                "to be used for variables with Output storage class if "
                "execution model is Fragment.",
                "which is called with execution model Fragment."))));

INSTANTIATE_TEST_SUITE_P(
    VertexIdAndInstanceIdVertexInput,
    ValidateVulkanCombineBuiltInExecutionModelDataTypeResult,
    Combine(Values("VertexId", "InstanceId"), Values("Vertex"), Values("Input"),
            Values("%u32"),
            Values(TestResult(
                SPV_ERROR_INVALID_DATA,
                "Vulkan spec doesn't allow BuiltIn VertexId/InstanceId to be "
                "used."))));

INSTANTIATE_TEST_SUITE_P(
    ClipAndCullDistanceVertexInput,
    ValidateVulkanCombineBuiltInExecutionModelDataTypeResult,
    Combine(Values("ClipDistance", "CullDistance"), Values("Vertex"),
            Values("Input"), Values("%f32arr4"),
            Values(TestResult(
                SPV_ERROR_INVALID_DATA,
                "Vulkan spec doesn't allow BuiltIn ClipDistance/CullDistance "
                "to be used for variables with Input storage class if "
                "execution model is Vertex.",
                "which is called with execution model Vertex."))));

INSTANTIATE_TEST_SUITE_P(
    ClipAndCullInvalidExecutionModel,
    ValidateVulkanCombineBuiltInExecutionModelDataTypeResult,
    Combine(Values("ClipDistance", "CullDistance"), Values("GLCompute"),
            Values("Input", "Output"), Values("%f32arr4"),
            Values(TestResult(
                SPV_ERROR_INVALID_DATA,
                "to be used only with Fragment, Vertex, TessellationControl, "
                "TessellationEvaluation or Geometry execution models"))));

INSTANTIATE_TEST_SUITE_P(
    ClipAndCullDistanceNotArray,
    ValidateVulkanCombineBuiltInExecutionModelDataTypeResult,
    Combine(Values("ClipDistance", "CullDistance"), Values("Fragment"),
            Values("Input"), Values("%f32vec2", "%f32vec4", "%f32"),
            Values(TestResult(SPV_ERROR_INVALID_DATA,
                              "needs to be a 32-bit float array",
                              "is not an array"))));

INSTANTIATE_TEST_SUITE_P(
    ClipAndCullDistanceNotFloatArray,
    ValidateVulkanCombineBuiltInExecutionModelDataTypeResult,
    Combine(Values("ClipDistance", "CullDistance"), Values("Fragment"),
            Values("Input"), Values("%u32arr2", "%u64arr4"),
            Values(TestResult(SPV_ERROR_INVALID_DATA,
                              "needs to be a 32-bit float array",
                              "components are not float scalar"))));

INSTANTIATE_TEST_SUITE_P(
    ClipAndCullDistanceNotF32Array,
    ValidateVulkanCombineBuiltInExecutionModelDataTypeResult,
    Combine(Values("ClipDistance", "CullDistance"), Values("Fragment"),
            Values("Input"), Values("%f64arr2", "%f64arr4"),
            Values(TestResult(SPV_ERROR_INVALID_DATA,
                              "needs to be a 32-bit float array",
                              "has components with bit width 64"))));

INSTANTIATE_TEST_SUITE_P(
    FragCoordSuccess, ValidateVulkanCombineBuiltInExecutionModelDataTypeResult,
    Combine(Values("FragCoord"), Values("Fragment"), Values("Input"),
            Values("%f32vec4"), Values(TestResult())));

INSTANTIATE_TEST_SUITE_P(
    FragCoordNotFragment,
    ValidateVulkanCombineBuiltInExecutionModelDataTypeResult,
    Combine(
        Values("FragCoord"),
        Values("Vertex", "GLCompute", "Geometry", "TessellationControl",
               "TessellationEvaluation"),
        Values("Input"), Values("%f32vec4"),
        Values(TestResult(SPV_ERROR_INVALID_DATA,
                          "to be used only with Fragment execution model"))));

INSTANTIATE_TEST_SUITE_P(
    FragCoordNotInput, ValidateVulkanCombineBuiltInExecutionModelDataTypeResult,
    Combine(Values("FragCoord"), Values("Fragment"), Values("Output"),
            Values("%f32vec4"),
            Values(TestResult(
                SPV_ERROR_INVALID_DATA,
                "to be only used for variables with Input storage class",
                "uses storage class Output"))));

INSTANTIATE_TEST_SUITE_P(
    FragCoordNotFloatVector,
    ValidateVulkanCombineBuiltInExecutionModelDataTypeResult,
    Combine(Values("FragCoord"), Values("Fragment"), Values("Input"),
            Values("%f32arr4", "%u32vec4"),
            Values(TestResult(SPV_ERROR_INVALID_DATA,
                              "needs to be a 4-component 32-bit float vector",
                              "is not a float vector"))));

INSTANTIATE_TEST_SUITE_P(
    FragCoordNotFloatVec4,
    ValidateVulkanCombineBuiltInExecutionModelDataTypeResult,
    Combine(Values("FragCoord"), Values("Fragment"), Values("Input"),
            Values("%f32vec3"),
            Values(TestResult(SPV_ERROR_INVALID_DATA,
                              "needs to be a 4-component 32-bit float vector",
                              "has 3 components"))));

INSTANTIATE_TEST_SUITE_P(
    FragCoordNotF32Vec4,
    ValidateVulkanCombineBuiltInExecutionModelDataTypeResult,
    Combine(Values("FragCoord"), Values("Fragment"), Values("Input"),
            Values("%f64vec4"),
            Values(TestResult(SPV_ERROR_INVALID_DATA,
                              "needs to be a 4-component 32-bit float vector",
                              "has components with bit width 64"))));

INSTANTIATE_TEST_SUITE_P(
    FragDepthSuccess, ValidateVulkanCombineBuiltInExecutionModelDataTypeResult,
    Combine(Values("FragDepth"), Values("Fragment"), Values("Output"),
            Values("%f32"), Values(TestResult())));

<<<<<<< HEAD
INSTANTIATE_TEST_CASE_P(
    FragDepthSuccess, ValidateWebGPUCombineBuiltInExecutionModelDataTypeResult,
    Combine(Values("FragDepth"), Values("Fragment"), Values("Output"),
            Values("%f32"), Values(TestResult())), );

INSTANTIATE_TEST_CASE_P(
=======
INSTANTIATE_TEST_SUITE_P(
>>>>>>> b947ecfe
    FragDepthNotFragment,
    ValidateVulkanCombineBuiltInExecutionModelDataTypeResult,
    Combine(
        Values("FragDepth"),
        Values("Vertex", "GLCompute", "Geometry", "TessellationControl",
               "TessellationEvaluation"),
        Values("Output"), Values("%f32"),
        Values(TestResult(SPV_ERROR_INVALID_DATA,
                          "to be used only with Fragment execution model"))));

<<<<<<< HEAD
INSTANTIATE_TEST_CASE_P(
    FragDepthNotFragment,
    ValidateWebGPUCombineBuiltInExecutionModelDataTypeResult,
    Combine(
        Values("FragDepth"), Values("Vertex", "GLCompute"), Values("Output"),
        Values("%f32"),
        Values(TestResult(SPV_ERROR_INVALID_DATA,
                          "to be used only with Fragment execution model"))), );

INSTANTIATE_TEST_CASE_P(
=======
INSTANTIATE_TEST_SUITE_P(
>>>>>>> b947ecfe
    FragDepthNotOutput,
    ValidateVulkanCombineBuiltInExecutionModelDataTypeResult,
    Combine(Values("FragDepth"), Values("Fragment"), Values("Input"),
            Values("%f32"),
            Values(TestResult(
                SPV_ERROR_INVALID_DATA,
                "to be only used for variables with Output storage class",
                "uses storage class Input"))));

<<<<<<< HEAD
INSTANTIATE_TEST_CASE_P(
    FragDepthNotOutput,
    ValidateWebGPUCombineBuiltInExecutionModelDataTypeResult,
    Combine(Values("FragDepth"), Values("Fragment"), Values("Input"),
            Values("%f32"),
            Values(TestResult(
                SPV_ERROR_INVALID_DATA,
                "to be only used for variables with Output storage class",
                "uses storage class Input"))), );

INSTANTIATE_TEST_CASE_P(
=======
INSTANTIATE_TEST_SUITE_P(
>>>>>>> b947ecfe
    FragDepthNotFloatScalar,
    ValidateVulkanCombineBuiltInExecutionModelDataTypeResult,
    Combine(Values("FragDepth"), Values("Fragment"), Values("Output"),
            Values("%f32vec4", "%u32"),
            Values(TestResult(SPV_ERROR_INVALID_DATA,
                              "needs to be a 32-bit float scalar",
                              "is not a float scalar"))));

<<<<<<< HEAD
INSTANTIATE_TEST_CASE_P(
    FragDepthNotFloatScalar,
    ValidateWebGPUCombineBuiltInExecutionModelDataTypeResult,
    Combine(Values("FragDepth"), Values("Fragment"), Values("Output"),
            Values("%f32vec4", "%u32"),
            Values(TestResult(SPV_ERROR_INVALID_DATA,
                              "needs to be a 32-bit float scalar",
                              "is not a float scalar"))), );

INSTANTIATE_TEST_CASE_P(
=======
INSTANTIATE_TEST_SUITE_P(
>>>>>>> b947ecfe
    FragDepthNotF32, ValidateVulkanCombineBuiltInExecutionModelDataTypeResult,
    Combine(Values("FragDepth"), Values("Fragment"), Values("Output"),
            Values("%f64"),
            Values(TestResult(SPV_ERROR_INVALID_DATA,
                              "needs to be a 32-bit float scalar",
                              "has bit width 64"))));

INSTANTIATE_TEST_SUITE_P(
    FrontFacingAndHelperInvocationSuccess,
    ValidateVulkanCombineBuiltInExecutionModelDataTypeResult,
    Combine(Values("FrontFacing", "HelperInvocation"), Values("Fragment"),
            Values("Input"), Values("%bool"), Values(TestResult())));

INSTANTIATE_TEST_SUITE_P(
    FrontFacingAndHelperInvocationNotFragment,
    ValidateVulkanCombineBuiltInExecutionModelDataTypeResult,
    Combine(
        Values("FrontFacing", "HelperInvocation"),
        Values("Vertex", "GLCompute", "Geometry", "TessellationControl",
               "TessellationEvaluation"),
        Values("Input"), Values("%bool"),
        Values(TestResult(SPV_ERROR_INVALID_DATA,
                          "to be used only with Fragment execution model"))));

INSTANTIATE_TEST_SUITE_P(
    FrontFacingAndHelperInvocationNotInput,
    ValidateVulkanCombineBuiltInExecutionModelDataTypeResult,
    Combine(Values("FrontFacing", "HelperInvocation"), Values("Fragment"),
            Values("Output"), Values("%bool"),
            Values(TestResult(
                SPV_ERROR_INVALID_DATA,
                "to be only used for variables with Input storage class",
                "uses storage class Output"))));

INSTANTIATE_TEST_SUITE_P(
    FrontFacingAndHelperInvocationNotBool,
    ValidateVulkanCombineBuiltInExecutionModelDataTypeResult,
    Combine(Values("FrontFacing", "HelperInvocation"), Values("Fragment"),
            Values("Input"), Values("%f32", "%u32"),
            Values(TestResult(SPV_ERROR_INVALID_DATA,
                              "needs to be a bool scalar",
                              "is not a bool scalar"))));

INSTANTIATE_TEST_SUITE_P(
    ComputeShaderInputInt32Vec3Success,
    ValidateVulkanCombineBuiltInExecutionModelDataTypeResult,
    Combine(Values("GlobalInvocationId", "LocalInvocationId", "NumWorkgroups",
                   "WorkgroupId"),
            Values("GLCompute"), Values("Input"), Values("%u32vec3"),
            Values(TestResult())));

INSTANTIATE_TEST_SUITE_P(
    ComputeShaderInputInt32Vec3NotGLCompute,
    ValidateVulkanCombineBuiltInExecutionModelDataTypeResult,
    Combine(
        Values("GlobalInvocationId", "LocalInvocationId", "NumWorkgroups",
               "WorkgroupId"),
        Values("Vertex", "Fragment", "Geometry", "TessellationControl",
               "TessellationEvaluation"),
        Values("Input"), Values("%u32vec3"),
        Values(TestResult(SPV_ERROR_INVALID_DATA,
                          "to be used only with GLCompute execution model"))));

INSTANTIATE_TEST_SUITE_P(
    ComputeShaderInputInt32Vec3NotInput,
    ValidateVulkanCombineBuiltInExecutionModelDataTypeResult,
    Combine(Values("GlobalInvocationId", "LocalInvocationId", "NumWorkgroups",
                   "WorkgroupId"),
            Values("GLCompute"), Values("Output"), Values("%u32vec3"),
            Values(TestResult(
                SPV_ERROR_INVALID_DATA,
                "to be only used for variables with Input storage class",
                "uses storage class Output"))));

INSTANTIATE_TEST_SUITE_P(
    ComputeShaderInputInt32Vec3NotIntVector,
    ValidateVulkanCombineBuiltInExecutionModelDataTypeResult,
    Combine(Values("GlobalInvocationId", "LocalInvocationId", "NumWorkgroups",
                   "WorkgroupId"),
            Values("GLCompute"), Values("Input"),
            Values("%u32arr3", "%f32vec3"),
            Values(TestResult(SPV_ERROR_INVALID_DATA,
                              "needs to be a 3-component 32-bit int vector",
                              "is not an int vector"))));

INSTANTIATE_TEST_SUITE_P(
    ComputeShaderInputInt32Vec3NotIntVec3,
    ValidateVulkanCombineBuiltInExecutionModelDataTypeResult,
    Combine(Values("GlobalInvocationId", "LocalInvocationId", "NumWorkgroups",
                   "WorkgroupId"),
            Values("GLCompute"), Values("Input"), Values("%u32vec4"),
            Values(TestResult(SPV_ERROR_INVALID_DATA,
                              "needs to be a 3-component 32-bit int vector",
                              "has 4 components"))));

INSTANTIATE_TEST_SUITE_P(
    ComputeShaderInputInt32Vec3NotInt32Vec,
    ValidateVulkanCombineBuiltInExecutionModelDataTypeResult,
    Combine(Values("GlobalInvocationId", "LocalInvocationId", "NumWorkgroups",
                   "WorkgroupId"),
            Values("GLCompute"), Values("Input"), Values("%u64vec3"),
            Values(TestResult(SPV_ERROR_INVALID_DATA,
                              "needs to be a 3-component 32-bit int vector",
                              "has components with bit width 64"))));

INSTANTIATE_TEST_SUITE_P(
    InvocationIdSuccess,
    ValidateVulkanCombineBuiltInExecutionModelDataTypeResult,
    Combine(Values("InvocationId"), Values("Geometry", "TessellationControl"),
            Values("Input"), Values("%u32"), Values(TestResult())));

INSTANTIATE_TEST_SUITE_P(
    InvocationIdInvalidExecutionModel,
    ValidateVulkanCombineBuiltInExecutionModelDataTypeResult,
    Combine(Values("InvocationId"),
            Values("Vertex", "Fragment", "GLCompute", "TessellationEvaluation"),
            Values("Input"), Values("%u32"),
            Values(TestResult(SPV_ERROR_INVALID_DATA,
                              "to be used only with TessellationControl or "
                              "Geometry execution models"))));

INSTANTIATE_TEST_SUITE_P(
    InvocationIdNotInput,
    ValidateVulkanCombineBuiltInExecutionModelDataTypeResult,
    Combine(Values("InvocationId"), Values("Geometry", "TessellationControl"),
            Values("Output"), Values("%u32"),
            Values(TestResult(
                SPV_ERROR_INVALID_DATA,
                "to be only used for variables with Input storage class",
                "uses storage class Output"))));

INSTANTIATE_TEST_SUITE_P(
    InvocationIdNotIntScalar,
    ValidateVulkanCombineBuiltInExecutionModelDataTypeResult,
    Combine(Values("InvocationId"), Values("Geometry", "TessellationControl"),
            Values("Input"), Values("%f32", "%u32vec3"),
            Values(TestResult(SPV_ERROR_INVALID_DATA,
                              "needs to be a 32-bit int scalar",
                              "is not an int scalar"))));

INSTANTIATE_TEST_SUITE_P(
    InvocationIdNotInt32,
    ValidateVulkanCombineBuiltInExecutionModelDataTypeResult,
    Combine(Values("InvocationId"), Values("Geometry", "TessellationControl"),
            Values("Input"), Values("%u64"),
            Values(TestResult(SPV_ERROR_INVALID_DATA,
                              "needs to be a 32-bit int scalar",
                              "has bit width 64"))));

INSTANTIATE_TEST_SUITE_P(
    InstanceIndexSuccess,
    ValidateVulkanCombineBuiltInExecutionModelDataTypeResult,
    Combine(Values("InstanceIndex"), Values("Vertex"), Values("Input"),
            Values("%u32"), Values(TestResult())));

INSTANTIATE_TEST_SUITE_P(
    InstanceIndexInvalidExecutionModel,
    ValidateVulkanCombineBuiltInExecutionModelDataTypeResult,
    Combine(Values("InstanceIndex"),
            Values("Geometry", "Fragment", "GLCompute", "TessellationControl",
                   "TessellationEvaluation"),
            Values("Input"), Values("%u32"),
            Values(TestResult(SPV_ERROR_INVALID_DATA,
                              "to be used only with Vertex execution model"))));

INSTANTIATE_TEST_SUITE_P(
    InstanceIndexNotInput,
    ValidateVulkanCombineBuiltInExecutionModelDataTypeResult,
    Combine(Values("InstanceIndex"), Values("Vertex"), Values("Output"),
            Values("%u32"),
            Values(TestResult(
                SPV_ERROR_INVALID_DATA,
                "to be only used for variables with Input storage class",
                "uses storage class Output"))));

INSTANTIATE_TEST_SUITE_P(
    InstanceIndexNotIntScalar,
    ValidateVulkanCombineBuiltInExecutionModelDataTypeResult,
    Combine(Values("InstanceIndex"), Values("Vertex"), Values("Input"),
            Values("%f32", "%u32vec3"),
            Values(TestResult(SPV_ERROR_INVALID_DATA,
                              "needs to be a 32-bit int scalar",
                              "is not an int scalar"))));

INSTANTIATE_TEST_SUITE_P(
    InstanceIndexNotInt32,
    ValidateVulkanCombineBuiltInExecutionModelDataTypeResult,
    Combine(Values("InstanceIndex"), Values("Vertex"), Values("Input"),
            Values("%u64"),
            Values(TestResult(SPV_ERROR_INVALID_DATA,
                              "needs to be a 32-bit int scalar",
                              "has bit width 64"))));

INSTANTIATE_TEST_SUITE_P(
    LayerAndViewportIndexInputSuccess,
    ValidateVulkanCombineBuiltInExecutionModelDataTypeResult,
    Combine(Values("Layer", "ViewportIndex"), Values("Fragment"),
            Values("Input"), Values("%u32"), Values(TestResult())));

INSTANTIATE_TEST_SUITE_P(
    LayerAndViewportIndexOutputSuccess,
    ValidateVulkanCombineBuiltInExecutionModelDataTypeResult,
    Combine(Values("Layer", "ViewportIndex"), Values("Geometry"),
            Values("Output"), Values("%u32"), Values(TestResult())));

INSTANTIATE_TEST_SUITE_P(
    LayerAndViewportIndexInvalidExecutionModel,
    ValidateVulkanCombineBuiltInExecutionModelDataTypeResult,
    Combine(Values("Layer", "ViewportIndex"),
            Values("TessellationControl", "GLCompute"), Values("Input"),
            Values("%u32"),
            Values(TestResult(
                SPV_ERROR_INVALID_DATA,
                "to be used only with Vertex, TessellationEvaluation, "
                "Geometry, or Fragment execution models"))));

INSTANTIATE_TEST_SUITE_P(
    LayerAndViewportIndexExecutionModelEnabledByCapability,
    ValidateVulkanCombineBuiltInExecutionModelDataTypeResult,
    Combine(Values("Layer", "ViewportIndex"),
            Values("Vertex", "TessellationEvaluation"), Values("Output"),
            Values("%u32"),
            Values(TestResult(
                SPV_ERROR_INVALID_DATA,
                "requires the ShaderViewportIndexLayerEXT capability"))));

INSTANTIATE_TEST_SUITE_P(
    LayerAndViewportIndexFragmentNotInput,
    ValidateVulkanCombineBuiltInExecutionModelDataTypeResult,
    Combine(
        Values("Layer", "ViewportIndex"), Values("Fragment"), Values("Output"),
        Values("%u32"),
        Values(TestResult(SPV_ERROR_INVALID_DATA,
                          "Output storage class if execution model is Fragment",
                          "which is called with execution model Fragment"))));

INSTANTIATE_TEST_SUITE_P(
    LayerAndViewportIndexGeometryNotOutput,
    ValidateVulkanCombineBuiltInExecutionModelDataTypeResult,
    Combine(
        Values("Layer", "ViewportIndex"),
        Values("Vertex", "TessellationEvaluation", "Geometry"), Values("Input"),
        Values("%u32"),
        Values(TestResult(SPV_ERROR_INVALID_DATA,
                          "Input storage class if execution model is Vertex, "
                          "TessellationEvaluation, or Geometry",
                          "which is called with execution model"))));

INSTANTIATE_TEST_SUITE_P(
    LayerAndViewportIndexNotIntScalar,
    ValidateVulkanCombineBuiltInExecutionModelDataTypeResult,
    Combine(Values("Layer", "ViewportIndex"), Values("Fragment"),
            Values("Input"), Values("%f32", "%u32vec3"),
            Values(TestResult(SPV_ERROR_INVALID_DATA,
                              "needs to be a 32-bit int scalar",
                              "is not an int scalar"))));

INSTANTIATE_TEST_SUITE_P(
    LayerAndViewportIndexNotInt32,
    ValidateVulkanCombineBuiltInExecutionModelDataTypeResult,
    Combine(Values("Layer", "ViewportIndex"), Values("Fragment"),
            Values("Input"), Values("%u64"),
            Values(TestResult(SPV_ERROR_INVALID_DATA,
                              "needs to be a 32-bit int scalar",
                              "has bit width 64"))));

INSTANTIATE_TEST_SUITE_P(
    PatchVerticesSuccess,
    ValidateVulkanCombineBuiltInExecutionModelDataTypeResult,
    Combine(Values("PatchVertices"),
            Values("TessellationEvaluation", "TessellationControl"),
            Values("Input"), Values("%u32"), Values(TestResult())));

INSTANTIATE_TEST_SUITE_P(
    PatchVerticesInvalidExecutionModel,
    ValidateVulkanCombineBuiltInExecutionModelDataTypeResult,
    Combine(Values("PatchVertices"),
            Values("Vertex", "Fragment", "GLCompute", "Geometry"),
            Values("Input"), Values("%u32"),
            Values(TestResult(SPV_ERROR_INVALID_DATA,
                              "to be used only with TessellationControl or "
                              "TessellationEvaluation execution models"))));

INSTANTIATE_TEST_SUITE_P(
    PatchVerticesNotInput,
    ValidateVulkanCombineBuiltInExecutionModelDataTypeResult,
    Combine(Values("PatchVertices"),
            Values("TessellationEvaluation", "TessellationControl"),
            Values("Output"), Values("%u32"),
            Values(TestResult(
                SPV_ERROR_INVALID_DATA,
                "to be only used for variables with Input storage class",
                "uses storage class Output"))));

INSTANTIATE_TEST_SUITE_P(
    PatchVerticesNotIntScalar,
    ValidateVulkanCombineBuiltInExecutionModelDataTypeResult,
    Combine(Values("PatchVertices"),
            Values("TessellationEvaluation", "TessellationControl"),
            Values("Input"), Values("%f32", "%u32vec3"),
            Values(TestResult(SPV_ERROR_INVALID_DATA,
                              "needs to be a 32-bit int scalar",
                              "is not an int scalar"))));

INSTANTIATE_TEST_SUITE_P(
    PatchVerticesNotInt32,
    ValidateVulkanCombineBuiltInExecutionModelDataTypeResult,
    Combine(Values("PatchVertices"),
            Values("TessellationEvaluation", "TessellationControl"),
            Values("Input"), Values("%u64"),
            Values(TestResult(SPV_ERROR_INVALID_DATA,
                              "needs to be a 32-bit int scalar",
                              "has bit width 64"))));

INSTANTIATE_TEST_SUITE_P(
    PointCoordSuccess, ValidateVulkanCombineBuiltInExecutionModelDataTypeResult,
    Combine(Values("PointCoord"), Values("Fragment"), Values("Input"),
            Values("%f32vec2"), Values(TestResult())));

INSTANTIATE_TEST_SUITE_P(
    PointCoordNotFragment,
    ValidateVulkanCombineBuiltInExecutionModelDataTypeResult,
    Combine(
        Values("PointCoord"),
        Values("Vertex", "GLCompute", "Geometry", "TessellationControl",
               "TessellationEvaluation"),
        Values("Input"), Values("%f32vec2"),
        Values(TestResult(SPV_ERROR_INVALID_DATA,
                          "to be used only with Fragment execution model"))));

INSTANTIATE_TEST_SUITE_P(
    PointCoordNotInput,
    ValidateVulkanCombineBuiltInExecutionModelDataTypeResult,
    Combine(Values("PointCoord"), Values("Fragment"), Values("Output"),
            Values("%f32vec2"),
            Values(TestResult(
                SPV_ERROR_INVALID_DATA,
                "to be only used for variables with Input storage class",
                "uses storage class Output"))));

INSTANTIATE_TEST_SUITE_P(
    PointCoordNotFloatVector,
    ValidateVulkanCombineBuiltInExecutionModelDataTypeResult,
    Combine(Values("PointCoord"), Values("Fragment"), Values("Input"),
            Values("%f32arr2", "%u32vec2"),
            Values(TestResult(SPV_ERROR_INVALID_DATA,
                              "needs to be a 2-component 32-bit float vector",
                              "is not a float vector"))));

INSTANTIATE_TEST_SUITE_P(
    PointCoordNotFloatVec3,
    ValidateVulkanCombineBuiltInExecutionModelDataTypeResult,
    Combine(Values("PointCoord"), Values("Fragment"), Values("Input"),
            Values("%f32vec3"),
            Values(TestResult(SPV_ERROR_INVALID_DATA,
                              "needs to be a 2-component 32-bit float vector",
                              "has 3 components"))));

INSTANTIATE_TEST_SUITE_P(
    PointCoordNotF32Vec4,
    ValidateVulkanCombineBuiltInExecutionModelDataTypeResult,
    Combine(Values("PointCoord"), Values("Fragment"), Values("Input"),
            Values("%f64vec2"),
            Values(TestResult(SPV_ERROR_INVALID_DATA,
                              "needs to be a 2-component 32-bit float vector",
                              "has components with bit width 64"))));

INSTANTIATE_TEST_SUITE_P(
    PointSizeOutputSuccess,
    ValidateVulkanCombineBuiltInExecutionModelDataTypeResult,
    Combine(Values("PointSize"),
            Values("Vertex", "Geometry", "TessellationControl",
                   "TessellationEvaluation"),
            Values("Output"), Values("%f32"), Values(TestResult())));

INSTANTIATE_TEST_SUITE_P(
    PointSizeInputSuccess,
    ValidateVulkanCombineBuiltInExecutionModelDataTypeResult,
    Combine(Values("PointSize"),
            Values("Geometry", "TessellationControl", "TessellationEvaluation"),
            Values("Input"), Values("%f32"), Values(TestResult())));

INSTANTIATE_TEST_SUITE_P(
    PointSizeVertexInput,
    ValidateVulkanCombineBuiltInExecutionModelDataTypeResult,
    Combine(Values("PointSize"), Values("Vertex"), Values("Input"),
            Values("%f32"),
            Values(TestResult(
                SPV_ERROR_INVALID_DATA,
                "Vulkan spec doesn't allow BuiltIn PointSize "
                "to be used for variables with Input storage class if "
                "execution model is Vertex.",
                "which is called with execution model Vertex."))));

INSTANTIATE_TEST_SUITE_P(
    PointSizeInvalidExecutionModel,
    ValidateVulkanCombineBuiltInExecutionModelDataTypeResult,
    Combine(Values("PointSize"), Values("GLCompute", "Fragment"),
            Values("Input", "Output"), Values("%f32"),
            Values(TestResult(
                SPV_ERROR_INVALID_DATA,
                "to be used only with Vertex, TessellationControl, "
                "TessellationEvaluation or Geometry execution models"))));

INSTANTIATE_TEST_SUITE_P(
    PointSizeNotFloatScalar,
    ValidateVulkanCombineBuiltInExecutionModelDataTypeResult,
    Combine(Values("PointSize"), Values("Vertex"), Values("Output"),
            Values("%f32vec4", "%u32"),
            Values(TestResult(SPV_ERROR_INVALID_DATA,
                              "needs to be a 32-bit float scalar",
                              "is not a float scalar"))));

INSTANTIATE_TEST_SUITE_P(
    PointSizeNotF32, ValidateVulkanCombineBuiltInExecutionModelDataTypeResult,
    Combine(Values("PointSize"), Values("Vertex"), Values("Output"),
            Values("%f64"),
            Values(TestResult(SPV_ERROR_INVALID_DATA,
                              "needs to be a 32-bit float scalar",
                              "has bit width 64"))));

INSTANTIATE_TEST_SUITE_P(
    PositionOutputSuccess,
    ValidateVulkanCombineBuiltInExecutionModelDataTypeResult,
    Combine(Values("Position"),
            Values("Vertex", "Geometry", "TessellationControl",
                   "TessellationEvaluation"),
            Values("Output"), Values("%f32vec4"), Values(TestResult())));

INSTANTIATE_TEST_SUITE_P(
    PositionOutputSuccess,
    ValidateWebGPUCombineBuiltInExecutionModelDataTypeResult,
    Combine(Values("Position"), Values("Vertex"), Values("Output"),
            Values("%f32vec4"), Values(TestResult())));

INSTANTIATE_TEST_SUITE_P(
    PositionOutputFailure,
    ValidateWebGPUCombineBuiltInExecutionModelDataTypeResult,
    Combine(Values("Position"), Values("Fragment", "GLCompute"),
            Values("Output"), Values("%f32vec4"),
            Values(TestResult(SPV_ERROR_INVALID_DATA,
                              "WebGPU spec allows BuiltIn Position to be used "
                              "only with the Vertex execution model."))));

INSTANTIATE_TEST_SUITE_P(
    PositionInputSuccess,
    ValidateVulkanCombineBuiltInExecutionModelDataTypeResult,
    Combine(Values("Position"),
            Values("Geometry", "TessellationControl", "TessellationEvaluation"),
            Values("Input"), Values("%f32vec4"), Values(TestResult())));

INSTANTIATE_TEST_SUITE_P(
    PositionInputFailure,
    ValidateWebGPUCombineBuiltInExecutionModelDataTypeResult,
    Combine(
        Values("Position"), Values("Vertex", "Fragment", "GLCompute"),
        Values("Input"), Values("%f32vec4"),
        Values(TestResult(SPV_ERROR_INVALID_DATA,
                          "WebGPU spec allows BuiltIn Position to be only used "
                          "for variables with Output storage class"))));

INSTANTIATE_TEST_SUITE_P(
    PositionVertexInput,
    ValidateVulkanCombineBuiltInExecutionModelDataTypeResult,
    Combine(Values("Position"), Values("Vertex"), Values("Input"),
            Values("%f32vec4"),
            Values(TestResult(
                SPV_ERROR_INVALID_DATA,
                "Vulkan spec doesn't allow BuiltIn Position "
                "to be used for variables with Input storage class if "
                "execution model is Vertex.",
                "which is called with execution model Vertex."))));

INSTANTIATE_TEST_SUITE_P(
    PositionInvalidExecutionModel,
    ValidateVulkanCombineBuiltInExecutionModelDataTypeResult,
    Combine(Values("Position"), Values("GLCompute", "Fragment"),
            Values("Input", "Output"), Values("%f32vec4"),
            Values(TestResult(
                SPV_ERROR_INVALID_DATA,
                "to be used only with Vertex, TessellationControl, "
                "TessellationEvaluation or Geometry execution models"))));

INSTANTIATE_TEST_SUITE_P(
    PositionNotFloatVector,
    ValidateVulkanCombineBuiltInExecutionModelDataTypeResult,
    Combine(Values("Position"), Values("Geometry"), Values("Input"),
            Values("%f32arr4", "%u32vec4"),
            Values(TestResult(SPV_ERROR_INVALID_DATA,
                              "needs to be a 4-component 32-bit float vector",
                              "is not a float vector"))));

INSTANTIATE_TEST_SUITE_P(
    PositionNotFloatVector,
    ValidateWebGPUCombineBuiltInExecutionModelDataTypeResult,
    Combine(
        Values("Position"), Values("Vertex"), Values("Output"),
        Values("%f32arr4", "%u32vec4"),
        Values(TestResult(SPV_ERROR_INVALID_DATA,
                          "needs to be a 4-component 32-bit float vector"))));

INSTANTIATE_TEST_SUITE_P(
    PositionNotFloatVec4,
    ValidateVulkanCombineBuiltInExecutionModelDataTypeResult,
    Combine(Values("Position"), Values("Geometry"), Values("Input"),
            Values("%f32vec3"),
            Values(TestResult(SPV_ERROR_INVALID_DATA,
                              "needs to be a 4-component 32-bit float vector",
                              "has 3 components"))));

INSTANTIATE_TEST_SUITE_P(
    PositionNotFloatVec4,
    ValidateWebGPUCombineBuiltInExecutionModelDataTypeResult,
    Combine(
        Values("Position"), Values("Vertex"), Values("Output"),
        Values("%f32vec3"),
        Values(TestResult(SPV_ERROR_INVALID_DATA,
                          "needs to be a 4-component 32-bit float vector"))));

INSTANTIATE_TEST_SUITE_P(
    PositionNotF32Vec4,
    ValidateVulkanCombineBuiltInExecutionModelDataTypeResult,
    Combine(Values("Position"), Values("Geometry"), Values("Input"),
            Values("%f64vec4"),
            Values(TestResult(SPV_ERROR_INVALID_DATA,
                              "needs to be a 4-component 32-bit float vector",
                              "has components with bit width 64"))));

INSTANTIATE_TEST_SUITE_P(
    PrimitiveIdInputSuccess,
    ValidateVulkanCombineBuiltInExecutionModelDataTypeResult,
    Combine(Values("PrimitiveId"),
            Values("Fragment", "TessellationControl", "TessellationEvaluation",
                   "Geometry"),
            Values("Input"), Values("%u32"), Values(TestResult())));

INSTANTIATE_TEST_SUITE_P(
    PrimitiveIdOutputSuccess,
    ValidateVulkanCombineBuiltInExecutionModelDataTypeResult,
    Combine(Values("PrimitiveId"), Values("Geometry"), Values("Output"),
            Values("%u32"), Values(TestResult())));

INSTANTIATE_TEST_SUITE_P(
    PrimitiveIdInvalidExecutionModel,
    ValidateVulkanCombineBuiltInExecutionModelDataTypeResult,
    Combine(Values("PrimitiveId"), Values("Vertex", "GLCompute"),
            Values("Input"), Values("%u32"),
            Values(TestResult(
                SPV_ERROR_INVALID_DATA,
                "to be used only with Fragment, TessellationControl, "
                "TessellationEvaluation or Geometry execution models"))));

INSTANTIATE_TEST_SUITE_P(
    PrimitiveIdFragmentNotInput,
    ValidateVulkanCombineBuiltInExecutionModelDataTypeResult,
    Combine(
        Values("PrimitiveId"), Values("Fragment"), Values("Output"),
        Values("%u32"),
        Values(TestResult(SPV_ERROR_INVALID_DATA,
                          "Output storage class if execution model is Fragment",
                          "which is called with execution model Fragment"))));

INSTANTIATE_TEST_SUITE_P(
    PrimitiveIdGeometryNotInput,
    ValidateVulkanCombineBuiltInExecutionModelDataTypeResult,
    Combine(Values("PrimitiveId"),
            Values("TessellationControl", "TessellationEvaluation"),
            Values("Output"), Values("%u32"),
            Values(TestResult(
                SPV_ERROR_INVALID_DATA,
                "Output storage class if execution model is Tessellation",
                "which is called with execution model Tessellation"))));

INSTANTIATE_TEST_SUITE_P(
    PrimitiveIdNotIntScalar,
    ValidateVulkanCombineBuiltInExecutionModelDataTypeResult,
    Combine(Values("PrimitiveId"), Values("Fragment"), Values("Input"),
            Values("%f32", "%u32vec3"),
            Values(TestResult(SPV_ERROR_INVALID_DATA,
                              "needs to be a 32-bit int scalar",
                              "is not an int scalar"))));

INSTANTIATE_TEST_SUITE_P(
    PrimitiveIdNotInt32,
    ValidateVulkanCombineBuiltInExecutionModelDataTypeResult,
    Combine(Values("PrimitiveId"), Values("Fragment"), Values("Input"),
            Values("%u64"),
            Values(TestResult(SPV_ERROR_INVALID_DATA,
                              "needs to be a 32-bit int scalar",
                              "has bit width 64"))));

INSTANTIATE_TEST_SUITE_P(
    SampleIdSuccess, ValidateVulkanCombineBuiltInExecutionModelDataTypeResult,
    Combine(Values("SampleId"), Values("Fragment"), Values("Input"),
            Values("%u32"), Values(TestResult())));

INSTANTIATE_TEST_SUITE_P(
    SampleIdInvalidExecutionModel,
    ValidateVulkanCombineBuiltInExecutionModelDataTypeResult,
    Combine(
        Values("SampleId"),
        Values("Vertex", "GLCompute", "Geometry", "TessellationControl",
               "TessellationEvaluation"),
        Values("Input"), Values("%u32"),
        Values(TestResult(SPV_ERROR_INVALID_DATA,
                          "to be used only with Fragment execution model"))));

INSTANTIATE_TEST_SUITE_P(
    SampleIdNotInput, ValidateVulkanCombineBuiltInExecutionModelDataTypeResult,
    Combine(
        Values("SampleId"), Values("Fragment"), Values("Output"),
        Values("%u32"),
        Values(TestResult(SPV_ERROR_INVALID_DATA,
                          "Vulkan spec allows BuiltIn SampleId to be only used "
                          "for variables with Input storage class"))));

INSTANTIATE_TEST_SUITE_P(
    SampleIdNotIntScalar,
    ValidateVulkanCombineBuiltInExecutionModelDataTypeResult,
    Combine(Values("SampleId"), Values("Fragment"), Values("Input"),
            Values("%f32", "%u32vec3"),
            Values(TestResult(SPV_ERROR_INVALID_DATA,
                              "needs to be a 32-bit int scalar",
                              "is not an int scalar"))));

INSTANTIATE_TEST_SUITE_P(
    SampleIdNotInt32, ValidateVulkanCombineBuiltInExecutionModelDataTypeResult,
    Combine(Values("SampleId"), Values("Fragment"), Values("Input"),
            Values("%u64"),
            Values(TestResult(SPV_ERROR_INVALID_DATA,
                              "needs to be a 32-bit int scalar",
                              "has bit width 64"))));

INSTANTIATE_TEST_SUITE_P(
    SampleMaskSuccess, ValidateVulkanCombineBuiltInExecutionModelDataTypeResult,
    Combine(Values("SampleMask"), Values("Fragment"), Values("Input", "Output"),
            Values("%u32arr2", "%u32arr4"), Values(TestResult())));

INSTANTIATE_TEST_SUITE_P(
    SampleMaskInvalidExecutionModel,
    ValidateVulkanCombineBuiltInExecutionModelDataTypeResult,
    Combine(
        Values("SampleMask"),
        Values("Vertex", "GLCompute", "Geometry", "TessellationControl",
               "TessellationEvaluation"),
        Values("Input"), Values("%u32arr2"),
        Values(TestResult(SPV_ERROR_INVALID_DATA,
                          "to be used only with Fragment execution model"))));

INSTANTIATE_TEST_SUITE_P(
    SampleMaskWrongStorageClass,
    ValidateVulkanCombineBuiltInExecutionModelDataTypeResult,
    Combine(Values("SampleMask"), Values("Fragment"), Values("Workgroup"),
            Values("%u32arr2"),
            Values(TestResult(
                SPV_ERROR_INVALID_DATA,
                "Vulkan spec allows BuiltIn SampleMask to be only used for "
                "variables with Input or Output storage class"))));

INSTANTIATE_TEST_SUITE_P(
    SampleMaskNotArray,
    ValidateVulkanCombineBuiltInExecutionModelDataTypeResult,
    Combine(Values("SampleMask"), Values("Fragment"), Values("Input"),
            Values("%f32", "%u32vec3"),
            Values(TestResult(SPV_ERROR_INVALID_DATA,
                              "needs to be a 32-bit int array",
                              "is not an array"))));

INSTANTIATE_TEST_SUITE_P(
    SampleMaskNotIntArray,
    ValidateVulkanCombineBuiltInExecutionModelDataTypeResult,
    Combine(Values("SampleMask"), Values("Fragment"), Values("Input"),
            Values("%f32arr2"),
            Values(TestResult(SPV_ERROR_INVALID_DATA,
                              "needs to be a 32-bit int array",
                              "components are not int scalar"))));

INSTANTIATE_TEST_SUITE_P(
    SampleMaskNotInt32Array,
    ValidateVulkanCombineBuiltInExecutionModelDataTypeResult,
    Combine(Values("SampleMask"), Values("Fragment"), Values("Input"),
            Values("%u64arr2"),
            Values(TestResult(SPV_ERROR_INVALID_DATA,
                              "needs to be a 32-bit int array",
                              "has components with bit width 64"))));

INSTANTIATE_TEST_SUITE_P(
    SamplePositionSuccess,
    ValidateVulkanCombineBuiltInExecutionModelDataTypeResult,
    Combine(Values("SamplePosition"), Values("Fragment"), Values("Input"),
            Values("%f32vec2"), Values(TestResult())));

INSTANTIATE_TEST_SUITE_P(
    SamplePositionNotFragment,
    ValidateVulkanCombineBuiltInExecutionModelDataTypeResult,
    Combine(
        Values("SamplePosition"),
        Values("Vertex", "GLCompute", "Geometry", "TessellationControl",
               "TessellationEvaluation"),
        Values("Input"), Values("%f32vec2"),
        Values(TestResult(SPV_ERROR_INVALID_DATA,
                          "to be used only with Fragment execution model"))));

INSTANTIATE_TEST_SUITE_P(
    SamplePositionNotInput,
    ValidateVulkanCombineBuiltInExecutionModelDataTypeResult,
    Combine(Values("SamplePosition"), Values("Fragment"), Values("Output"),
            Values("%f32vec2"),
            Values(TestResult(
                SPV_ERROR_INVALID_DATA,
                "to be only used for variables with Input storage class",
                "uses storage class Output"))));

INSTANTIATE_TEST_SUITE_P(
    SamplePositionNotFloatVector,
    ValidateVulkanCombineBuiltInExecutionModelDataTypeResult,
    Combine(Values("SamplePosition"), Values("Fragment"), Values("Input"),
            Values("%f32arr2", "%u32vec4"),
            Values(TestResult(SPV_ERROR_INVALID_DATA,
                              "needs to be a 2-component 32-bit float vector",
                              "is not a float vector"))));

INSTANTIATE_TEST_SUITE_P(
    SamplePositionNotFloatVec2,
    ValidateVulkanCombineBuiltInExecutionModelDataTypeResult,
    Combine(Values("SamplePosition"), Values("Fragment"), Values("Input"),
            Values("%f32vec3"),
            Values(TestResult(SPV_ERROR_INVALID_DATA,
                              "needs to be a 2-component 32-bit float vector",
                              "has 3 components"))));

INSTANTIATE_TEST_SUITE_P(
    SamplePositionNotF32Vec2,
    ValidateVulkanCombineBuiltInExecutionModelDataTypeResult,
    Combine(Values("SamplePosition"), Values("Fragment"), Values("Input"),
            Values("%f64vec2"),
            Values(TestResult(SPV_ERROR_INVALID_DATA,
                              "needs to be a 2-component 32-bit float vector",
                              "has components with bit width 64"))));

INSTANTIATE_TEST_SUITE_P(
    TessCoordSuccess, ValidateVulkanCombineBuiltInExecutionModelDataTypeResult,
    Combine(Values("TessCoord"), Values("TessellationEvaluation"),
            Values("Input"), Values("%f32vec3"), Values(TestResult())));

INSTANTIATE_TEST_SUITE_P(
    TessCoordNotFragment,
    ValidateVulkanCombineBuiltInExecutionModelDataTypeResult,
    Combine(
        Values("TessCoord"),
        Values("Vertex", "GLCompute", "Geometry", "TessellationControl",
               "Fragment"),
        Values("Input"), Values("%f32vec3"),
        Values(TestResult(
            SPV_ERROR_INVALID_DATA,
            "to be used only with TessellationEvaluation execution model"))));

INSTANTIATE_TEST_SUITE_P(
    TessCoordNotInput, ValidateVulkanCombineBuiltInExecutionModelDataTypeResult,
    Combine(Values("TessCoord"), Values("Fragment"), Values("Output"),
            Values("%f32vec3"),
            Values(TestResult(
                SPV_ERROR_INVALID_DATA,
                "to be only used for variables with Input storage class",
                "uses storage class Output"))));

INSTANTIATE_TEST_SUITE_P(
    TessCoordNotFloatVector,
    ValidateVulkanCombineBuiltInExecutionModelDataTypeResult,
    Combine(Values("TessCoord"), Values("Fragment"), Values("Input"),
            Values("%f32arr3", "%u32vec4"),
            Values(TestResult(SPV_ERROR_INVALID_DATA,
                              "needs to be a 3-component 32-bit float vector",
                              "is not a float vector"))));

INSTANTIATE_TEST_SUITE_P(
    TessCoordNotFloatVec3,
    ValidateVulkanCombineBuiltInExecutionModelDataTypeResult,
    Combine(Values("TessCoord"), Values("Fragment"), Values("Input"),
            Values("%f32vec2"),
            Values(TestResult(SPV_ERROR_INVALID_DATA,
                              "needs to be a 3-component 32-bit float vector",
                              "has 2 components"))));

INSTANTIATE_TEST_SUITE_P(
    TessCoordNotF32Vec3,
    ValidateVulkanCombineBuiltInExecutionModelDataTypeResult,
    Combine(Values("TessCoord"), Values("Fragment"), Values("Input"),
            Values("%f64vec3"),
            Values(TestResult(SPV_ERROR_INVALID_DATA,
                              "needs to be a 3-component 32-bit float vector",
                              "has components with bit width 64"))));

INSTANTIATE_TEST_SUITE_P(
    TessLevelOuterTeseInputSuccess,
    ValidateVulkanCombineBuiltInExecutionModelDataTypeResult,
    Combine(Values("TessLevelOuter"), Values("TessellationEvaluation"),
            Values("Input"), Values("%f32arr4"), Values(TestResult())));

INSTANTIATE_TEST_SUITE_P(
    TessLevelOuterTescOutputSuccess,
    ValidateVulkanCombineBuiltInExecutionModelDataTypeResult,
    Combine(Values("TessLevelOuter"), Values("TessellationControl"),
            Values("Output"), Values("%f32arr4"), Values(TestResult())));

INSTANTIATE_TEST_SUITE_P(
    TessLevelOuterInvalidExecutionModel,
    ValidateVulkanCombineBuiltInExecutionModelDataTypeResult,
    Combine(Values("TessLevelOuter"),
            Values("Vertex", "GLCompute", "Geometry", "Fragment"),
            Values("Input"), Values("%f32arr4"),
            Values(TestResult(SPV_ERROR_INVALID_DATA,
                              "to be used only with TessellationControl or "
                              "TessellationEvaluation execution models."))));

INSTANTIATE_TEST_SUITE_P(
    TessLevelOuterOutputTese,
    ValidateVulkanCombineBuiltInExecutionModelDataTypeResult,
    Combine(Values("TessLevelOuter"), Values("TessellationEvaluation"),
            Values("Output"), Values("%f32arr4"),
            Values(TestResult(
                SPV_ERROR_INVALID_DATA,
                "Vulkan spec doesn't allow TessLevelOuter/TessLevelInner to be "
                "used for variables with Output storage class if execution "
                "model is TessellationEvaluation."))));

INSTANTIATE_TEST_SUITE_P(
    TessLevelOuterInputTesc,
    ValidateVulkanCombineBuiltInExecutionModelDataTypeResult,
    Combine(Values("TessLevelOuter"), Values("TessellationControl"),
            Values("Input"), Values("%f32arr4"),
            Values(TestResult(
                SPV_ERROR_INVALID_DATA,
                "Vulkan spec doesn't allow TessLevelOuter/TessLevelInner to be "
                "used for variables with Input storage class if execution "
                "model is TessellationControl."))));

INSTANTIATE_TEST_SUITE_P(
    TessLevelOuterNotArray,
    ValidateVulkanCombineBuiltInExecutionModelDataTypeResult,
    Combine(Values("TessLevelOuter"), Values("TessellationEvaluation"),
            Values("Input"), Values("%f32vec4", "%f32"),
            Values(TestResult(SPV_ERROR_INVALID_DATA,
                              "needs to be a 4-component 32-bit float array",
                              "is not an array"))));

INSTANTIATE_TEST_SUITE_P(
    TessLevelOuterNotFloatArray,
    ValidateVulkanCombineBuiltInExecutionModelDataTypeResult,
    Combine(Values("TessLevelOuter"), Values("TessellationEvaluation"),
            Values("Input"), Values("%u32arr4"),
            Values(TestResult(SPV_ERROR_INVALID_DATA,
                              "needs to be a 4-component 32-bit float array",
                              "components are not float scalar"))));

INSTANTIATE_TEST_SUITE_P(
    TessLevelOuterNotFloatArr4,
    ValidateVulkanCombineBuiltInExecutionModelDataTypeResult,
    Combine(Values("TessLevelOuter"), Values("TessellationEvaluation"),
            Values("Input"), Values("%f32arr3"),
            Values(TestResult(SPV_ERROR_INVALID_DATA,
                              "needs to be a 4-component 32-bit float array",
                              "has 3 components"))));

INSTANTIATE_TEST_SUITE_P(
    TessLevelOuterNotF32Arr4,
    ValidateVulkanCombineBuiltInExecutionModelDataTypeResult,
    Combine(Values("TessLevelOuter"), Values("TessellationEvaluation"),
            Values("Input"), Values("%f64arr4"),
            Values(TestResult(SPV_ERROR_INVALID_DATA,
                              "needs to be a 4-component 32-bit float array",
                              "has components with bit width 64"))));

INSTANTIATE_TEST_SUITE_P(
    TessLevelInnerTeseInputSuccess,
    ValidateVulkanCombineBuiltInExecutionModelDataTypeResult,
    Combine(Values("TessLevelInner"), Values("TessellationEvaluation"),
            Values("Input"), Values("%f32arr2"), Values(TestResult())));

INSTANTIATE_TEST_SUITE_P(
    TessLevelInnerTescOutputSuccess,
    ValidateVulkanCombineBuiltInExecutionModelDataTypeResult,
    Combine(Values("TessLevelInner"), Values("TessellationControl"),
            Values("Output"), Values("%f32arr2"), Values(TestResult())));

INSTANTIATE_TEST_SUITE_P(
    TessLevelInnerInvalidExecutionModel,
    ValidateVulkanCombineBuiltInExecutionModelDataTypeResult,
    Combine(Values("TessLevelInner"),
            Values("Vertex", "GLCompute", "Geometry", "Fragment"),
            Values("Input"), Values("%f32arr2"),
            Values(TestResult(SPV_ERROR_INVALID_DATA,
                              "to be used only with TessellationControl or "
                              "TessellationEvaluation execution models."))));

INSTANTIATE_TEST_SUITE_P(
    TessLevelInnerOutputTese,
    ValidateVulkanCombineBuiltInExecutionModelDataTypeResult,
    Combine(Values("TessLevelInner"), Values("TessellationEvaluation"),
            Values("Output"), Values("%f32arr2"),
            Values(TestResult(
                SPV_ERROR_INVALID_DATA,
                "Vulkan spec doesn't allow TessLevelOuter/TessLevelInner to be "
                "used for variables with Output storage class if execution "
                "model is TessellationEvaluation."))));

INSTANTIATE_TEST_SUITE_P(
    TessLevelInnerInputTesc,
    ValidateVulkanCombineBuiltInExecutionModelDataTypeResult,
    Combine(Values("TessLevelInner"), Values("TessellationControl"),
            Values("Input"), Values("%f32arr2"),
            Values(TestResult(
                SPV_ERROR_INVALID_DATA,
                "Vulkan spec doesn't allow TessLevelOuter/TessLevelInner to be "
                "used for variables with Input storage class if execution "
                "model is TessellationControl."))));

INSTANTIATE_TEST_SUITE_P(
    TessLevelInnerNotArray,
    ValidateVulkanCombineBuiltInExecutionModelDataTypeResult,
    Combine(Values("TessLevelInner"), Values("TessellationEvaluation"),
            Values("Input"), Values("%f32vec2", "%f32"),
            Values(TestResult(SPV_ERROR_INVALID_DATA,
                              "needs to be a 2-component 32-bit float array",
                              "is not an array"))));

INSTANTIATE_TEST_SUITE_P(
    TessLevelInnerNotFloatArray,
    ValidateVulkanCombineBuiltInExecutionModelDataTypeResult,
    Combine(Values("TessLevelInner"), Values("TessellationEvaluation"),
            Values("Input"), Values("%u32arr2"),
            Values(TestResult(SPV_ERROR_INVALID_DATA,
                              "needs to be a 2-component 32-bit float array",
                              "components are not float scalar"))));

INSTANTIATE_TEST_SUITE_P(
    TessLevelInnerNotFloatArr2,
    ValidateVulkanCombineBuiltInExecutionModelDataTypeResult,
    Combine(Values("TessLevelInner"), Values("TessellationEvaluation"),
            Values("Input"), Values("%f32arr3"),
            Values(TestResult(SPV_ERROR_INVALID_DATA,
                              "needs to be a 2-component 32-bit float array",
                              "has 3 components"))));

INSTANTIATE_TEST_SUITE_P(
    TessLevelInnerNotF32Arr2,
    ValidateVulkanCombineBuiltInExecutionModelDataTypeResult,
    Combine(Values("TessLevelInner"), Values("TessellationEvaluation"),
            Values("Input"), Values("%f64arr2"),
            Values(TestResult(SPV_ERROR_INVALID_DATA,
                              "needs to be a 2-component 32-bit float array",
                              "has components with bit width 64"))));

INSTANTIATE_TEST_SUITE_P(
    VertexIndexSuccess,
    ValidateVulkanCombineBuiltInExecutionModelDataTypeResult,
    Combine(Values("VertexIndex"), Values("Vertex"), Values("Input"),
            Values("%u32"), Values(TestResult())));

INSTANTIATE_TEST_SUITE_P(
    VertexIndexSuccess,
    ValidateWebGPUCombineBuiltInExecutionModelDataTypeResult,
    Combine(Values("VertexIndex"), Values("Vertex"), Values("Input"),
            Values("%u32"), Values(TestResult())));

INSTANTIATE_TEST_SUITE_P(
    VertexIndexInvalidExecutionModel,
    ValidateVulkanCombineBuiltInExecutionModelDataTypeResult,
    Combine(Values("VertexIndex"),
            Values("Fragment", "GLCompute", "Geometry", "TessellationControl",
                   "TessellationEvaluation"),
            Values("Input"), Values("%u32"),
            Values(TestResult(SPV_ERROR_INVALID_DATA,
                              "to be used only with Vertex execution model"))));

INSTANTIATE_TEST_SUITE_P(
    VertexIndexInvalidExecutionModel,
    ValidateWebGPUCombineBuiltInExecutionModelDataTypeResult,
    Combine(Values("VertexIndex"), Values("Fragment", "GLCompute"),
            Values("Input"), Values("%u32"),
            Values(TestResult(SPV_ERROR_INVALID_DATA,
                              "to be used only with Vertex execution model"))));

INSTANTIATE_TEST_SUITE_P(
    VertexIndexNotInput,
    ValidateVulkanCombineBuiltInExecutionModelDataTypeResult,
    Combine(
        Values("VertexIndex"), Values("Vertex"), Values("Output"),
        Values("%u32"),
        Values(TestResult(SPV_ERROR_INVALID_DATA,
                          "Vulkan spec allows BuiltIn VertexIndex to be only "
                          "used for variables with Input storage class"))));

INSTANTIATE_TEST_SUITE_P(
    VertexIndexNotInput,
    ValidateWebGPUCombineBuiltInExecutionModelDataTypeResult,
    Combine(
        Values("VertexIndex"), Values("Vertex"), Values("Output"),
        Values("%u32"),
        Values(TestResult(SPV_ERROR_INVALID_DATA,
                          "WebGPU spec allows BuiltIn VertexIndex to be only "
                          "used for variables with Input storage class"))));

INSTANTIATE_TEST_SUITE_P(
    VertexIndexNotIntScalar,
    ValidateVulkanCombineBuiltInExecutionModelDataTypeResult,
    Combine(Values("VertexIndex"), Values("Vertex"), Values("Input"),
            Values("%f32", "%u32vec3"),
            Values(TestResult(SPV_ERROR_INVALID_DATA,
                              "needs to be a 32-bit int scalar",
                              "is not an int scalar"))));

INSTANTIATE_TEST_SUITE_P(
    VertexIndexNotIntScalar,
    ValidateWebGPUCombineBuiltInExecutionModelDataTypeResult,
    Combine(Values("VertexIndex"), Values("Vertex"), Values("Input"),
            Values("%f32", "%u32vec3"),
            Values(TestResult(SPV_ERROR_INVALID_DATA,
                              "needs to be a 32-bit int scalar",
                              "is not an int scalar"))));

INSTANTIATE_TEST_SUITE_P(
    VertexIndexNotInt32,
    ValidateVulkanCombineBuiltInExecutionModelDataTypeResult,
    Combine(Values("VertexIndex"), Values("Vertex"), Values("Input"),
            Values("%u64"),
            Values(TestResult(SPV_ERROR_INVALID_DATA,
                              "needs to be a 32-bit int scalar",
                              "has bit width 64"))));

CodeGenerator GetArrayedVariableCodeGenerator(spv_target_env env,
                                              const char* const built_in,
                                              const char* const execution_model,
                                              const char* const storage_class,
                                              const char* const data_type) {
  CodeGenerator generator =
      spvIsWebGPUEnv(env) ? CodeGenerator::GetWebGPUShaderCodeGenerator()
                          : CodeGenerator::GetDefaultShaderCodeGenerator();

  generator.before_types_ = "OpDecorate %built_in_var BuiltIn ";
  generator.before_types_ += built_in;
  generator.before_types_ += "\n";

  std::ostringstream after_types;
  after_types << "%built_in_array = OpTypeArray " << data_type << " %u32_3\n";
  if (InitializerRequired(env, storage_class)) {
    after_types << "%built_in_array_null = OpConstantNull %built_in_array\n";
  }

  after_types << "%built_in_ptr = OpTypePointer " << storage_class
              << " %built_in_array\n";
  after_types << "%built_in_var = OpVariable %built_in_ptr " << storage_class;
  if (InitializerRequired(env, storage_class)) {
    after_types << " %built_in_array_null";
  }
  after_types << "\n";
  generator.after_types_ = after_types.str();

  EntryPoint entry_point;
  entry_point.name = "main";
  entry_point.execution_model = execution_model;
  entry_point.interfaces = "%built_in_var";
  // Any kind of reference would do.
  entry_point.body = R"(
%val = OpBitcast %u32 %built_in_var
)";

  std::ostringstream execution_modes;
  if (0 == std::strcmp(execution_model, "Fragment")) {
    execution_modes << "OpExecutionMode %" << entry_point.name
                    << " OriginUpperLeft\n";
    if (0 == std::strcmp(built_in, "FragDepth")) {
      execution_modes << "OpExecutionMode %" << entry_point.name
                      << " DepthReplacing\n";
    }
  }
  if (0 == std::strcmp(execution_model, "Geometry")) {
    execution_modes << "OpExecutionMode %" << entry_point.name
                    << " InputPoints\n";
    execution_modes << "OpExecutionMode %" << entry_point.name
                    << " OutputPoints\n";
  }
  if (0 == std::strcmp(execution_model, "GLCompute")) {
    execution_modes << "OpExecutionMode %" << entry_point.name
                    << " LocalSize 1 1 1\n";
  }
  entry_point.execution_modes = execution_modes.str();

  generator.entry_points_.push_back(std::move(entry_point));

  return generator;
}

TEST_P(ValidateVulkanCombineBuiltInArrayedVariable, Variable) {
  const char* const built_in = std::get<0>(GetParam());
  const char* const execution_model = std::get<1>(GetParam());
  const char* const storage_class = std::get<2>(GetParam());
  const char* const data_type = std::get<3>(GetParam());
  const TestResult& test_result = std::get<4>(GetParam());

  CodeGenerator generator = GetArrayedVariableCodeGenerator(
      SPV_ENV_VULKAN_1_0, built_in, execution_model, storage_class, data_type);

  CompileSuccessfully(generator.Build(), SPV_ENV_VULKAN_1_0);
  ASSERT_EQ(test_result.validation_result,
            ValidateInstructions(SPV_ENV_VULKAN_1_0));
  if (test_result.error_str) {
    EXPECT_THAT(getDiagnosticString(), HasSubstr(test_result.error_str));
  }
  if (test_result.error_str2) {
    EXPECT_THAT(getDiagnosticString(), HasSubstr(test_result.error_str2));
  }
}

TEST_P(ValidateWebGPUCombineBuiltInArrayedVariable, Variable) {
  const char* const built_in = std::get<0>(GetParam());
  const char* const execution_model = std::get<1>(GetParam());
  const char* const storage_class = std::get<2>(GetParam());
  const char* const data_type = std::get<3>(GetParam());
  const TestResult& test_result = std::get<4>(GetParam());

  CodeGenerator generator = GetArrayedVariableCodeGenerator(
      SPV_ENV_WEBGPU_0, built_in, execution_model, storage_class, data_type);

  CompileSuccessfully(generator.Build(), SPV_ENV_WEBGPU_0);
  ASSERT_EQ(test_result.validation_result,
            ValidateInstructions(SPV_ENV_WEBGPU_0));
  if (test_result.error_str) {
    EXPECT_THAT(getDiagnosticString(), HasSubstr(test_result.error_str));
  }
  if (test_result.error_str2) {
    EXPECT_THAT(getDiagnosticString(), HasSubstr(test_result.error_str2));
  }
}

INSTANTIATE_TEST_SUITE_P(PointSizeArrayedF32TessControl,
                         ValidateVulkanCombineBuiltInArrayedVariable,
                         Combine(Values("PointSize"),
                                 Values("TessellationControl"), Values("Input"),
                                 Values("%f32"), Values(TestResult())));

INSTANTIATE_TEST_SUITE_P(
    PointSizeArrayedF64TessControl, ValidateVulkanCombineBuiltInArrayedVariable,
    Combine(Values("PointSize"), Values("TessellationControl"), Values("Input"),
            Values("%f64"),
            Values(TestResult(SPV_ERROR_INVALID_DATA,
                              "needs to be a 32-bit float scalar",
                              "has bit width 64"))));

INSTANTIATE_TEST_SUITE_P(
    PointSizeArrayedF32Vertex, ValidateVulkanCombineBuiltInArrayedVariable,
    Combine(Values("PointSize"), Values("Vertex"), Values("Output"),
            Values("%f32"),
            Values(TestResult(SPV_ERROR_INVALID_DATA,
                              "needs to be a 32-bit float scalar",
                              "is not a float scalar"))));

INSTANTIATE_TEST_SUITE_P(PositionArrayedF32Vec4TessControl,
                         ValidateVulkanCombineBuiltInArrayedVariable,
                         Combine(Values("Position"),
                                 Values("TessellationControl"), Values("Input"),
                                 Values("%f32vec4"), Values(TestResult())));

INSTANTIATE_TEST_SUITE_P(
    PositionArrayedF32Vec3TessControl,
    ValidateVulkanCombineBuiltInArrayedVariable,
    Combine(Values("Position"), Values("TessellationControl"), Values("Input"),
            Values("%f32vec3"),
            Values(TestResult(SPV_ERROR_INVALID_DATA,
                              "needs to be a 4-component 32-bit float vector",
                              "has 3 components"))));

INSTANTIATE_TEST_SUITE_P(
    PositionArrayedF32Vec4Vertex, ValidateVulkanCombineBuiltInArrayedVariable,
    Combine(Values("Position"), Values("Vertex"), Values("Output"),
            Values("%f32vec4"),
            Values(TestResult(SPV_ERROR_INVALID_DATA,
                              "needs to be a 4-component 32-bit float vector",
                              "is not a float vector"))));

INSTANTIATE_TEST_CASE_P(
    PositionArrayedF32Vec4Vertex, ValidateWebGPUCombineBuiltInArrayedVariable,
    Combine(Values("Position"), Values("Vertex"), Values("Output"),
            Values("%f32vec4"),
            Values(TestResult(SPV_ERROR_INVALID_DATA,
                              "needs to be a 4-component 32-bit float vector",
                              "is not a float vector"))));

INSTANTIATE_TEST_SUITE_P(
    ClipAndCullDistanceOutputSuccess,
    ValidateVulkanCombineBuiltInArrayedVariable,
    Combine(Values("ClipDistance", "CullDistance"),
            Values("Geometry", "TessellationControl", "TessellationEvaluation"),
            Values("Output"), Values("%f32arr2", "%f32arr4"),
            Values(TestResult())));

INSTANTIATE_TEST_SUITE_P(
    ClipAndCullDistanceVertexInput, ValidateVulkanCombineBuiltInArrayedVariable,
    Combine(Values("ClipDistance", "CullDistance"), Values("Fragment"),
            Values("Input"), Values("%f32arr4"),
            Values(TestResult(SPV_ERROR_INVALID_DATA,
                              "needs to be a 32-bit float array",
                              "components are not float scalar"))));

INSTANTIATE_TEST_SUITE_P(
    ClipAndCullDistanceNotArray, ValidateVulkanCombineBuiltInArrayedVariable,
    Combine(Values("ClipDistance", "CullDistance"),
            Values("Geometry", "TessellationControl", "TessellationEvaluation"),
            Values("Input"), Values("%f32vec2", "%f32vec4"),
            Values(TestResult(SPV_ERROR_INVALID_DATA,
                              "needs to be a 32-bit float array",
                              "components are not float scalar"))));

TEST_F(ValidateBuiltIns, WorkgroupSizeSuccess) {
  CodeGenerator generator = CodeGenerator::GetDefaultShaderCodeGenerator();
  generator.before_types_ = R"(
OpDecorate %workgroup_size BuiltIn WorkgroupSize
)";

  generator.after_types_ = R"(
%workgroup_size = OpConstantComposite %u32vec3 %u32_1 %u32_1 %u32_1
)";

  EntryPoint entry_point;
  entry_point.name = "main";
  entry_point.execution_model = "GLCompute";
  entry_point.body = R"(
%copy = OpCopyObject %u32vec3 %workgroup_size
)";
  generator.entry_points_.push_back(std::move(entry_point));

  CompileSuccessfully(generator.Build(), SPV_ENV_VULKAN_1_0);
  ASSERT_EQ(SPV_SUCCESS, ValidateInstructions(SPV_ENV_VULKAN_1_0));
}

TEST_F(ValidateBuiltIns, WorkgroupSizeFragment) {
  CodeGenerator generator = CodeGenerator::GetDefaultShaderCodeGenerator();
  generator.before_types_ = R"(
OpDecorate %workgroup_size BuiltIn WorkgroupSize
)";

  generator.after_types_ = R"(
%workgroup_size = OpConstantComposite %u32vec3 %u32_1 %u32_1 %u32_1
)";

  EntryPoint entry_point;
  entry_point.name = "main";
  entry_point.execution_model = "Fragment";
  entry_point.execution_modes = "OpExecutionMode %main OriginUpperLeft";
  entry_point.body = R"(
%copy = OpCopyObject %u32vec3 %workgroup_size
)";
  generator.entry_points_.push_back(std::move(entry_point));

  CompileSuccessfully(generator.Build(), SPV_ENV_VULKAN_1_0);
  ASSERT_EQ(SPV_ERROR_INVALID_DATA, ValidateInstructions(SPV_ENV_VULKAN_1_0));
  EXPECT_THAT(getDiagnosticString(),
              HasSubstr("Vulkan spec allows BuiltIn WorkgroupSize to be used "
                        "only with GLCompute execution model"));
  EXPECT_THAT(getDiagnosticString(),
              HasSubstr("is referencing ID <2> (OpConstantComposite) which is "
                        "decorated with BuiltIn WorkgroupSize in function <1> "
                        "called with execution model Fragment"));
}

TEST_F(ValidateBuiltIns, WorkgroupSizeNotConstant) {
  CodeGenerator generator = CodeGenerator::GetDefaultShaderCodeGenerator();
  generator.before_types_ = R"(
OpDecorate %copy BuiltIn WorkgroupSize
)";

  generator.after_types_ = R"(
%workgroup_size = OpConstantComposite %u32vec3 %u32_1 %u32_1 %u32_1
)";

  EntryPoint entry_point;
  entry_point.name = "main";
  entry_point.execution_model = "GLCompute";
  entry_point.body = R"(
%copy = OpCopyObject %u32vec3 %workgroup_size
)";
  generator.entry_points_.push_back(std::move(entry_point));

  CompileSuccessfully(generator.Build(), SPV_ENV_VULKAN_1_0);
  ASSERT_EQ(SPV_ERROR_INVALID_DATA, ValidateInstructions(SPV_ENV_VULKAN_1_0));
  EXPECT_THAT(getDiagnosticString(),
              HasSubstr("Vulkan spec requires BuiltIn WorkgroupSize to be a "
                        "constant. ID <2> (OpCopyObject) is not a constant"));
}

TEST_F(ValidateBuiltIns, WorkgroupSizeNotVector) {
  CodeGenerator generator = CodeGenerator::GetDefaultShaderCodeGenerator();
  generator.before_types_ = R"(
OpDecorate %workgroup_size BuiltIn WorkgroupSize
)";

  generator.after_types_ = R"(
%workgroup_size = OpConstant %u32 16
)";

  EntryPoint entry_point;
  entry_point.name = "main";
  entry_point.execution_model = "GLCompute";
  entry_point.body = R"(
%copy = OpCopyObject %u32 %workgroup_size
)";
  generator.entry_points_.push_back(std::move(entry_point));

  CompileSuccessfully(generator.Build(), SPV_ENV_VULKAN_1_0);
  ASSERT_EQ(SPV_ERROR_INVALID_DATA, ValidateInstructions(SPV_ENV_VULKAN_1_0));
  EXPECT_THAT(getDiagnosticString(),
              HasSubstr("According to the Vulkan spec BuiltIn WorkgroupSize "
                        "variable needs to be a 3-component 32-bit int vector. "
                        "ID <2> (OpConstant) is not an int vector."));
}

TEST_F(ValidateBuiltIns, WorkgroupSizeNotIntVector) {
  CodeGenerator generator = CodeGenerator::GetDefaultShaderCodeGenerator();
  generator.before_types_ = R"(
OpDecorate %workgroup_size BuiltIn WorkgroupSize
)";

  generator.after_types_ = R"(
%workgroup_size = OpConstantComposite %f32vec3 %f32_1 %f32_1 %f32_1
)";

  EntryPoint entry_point;
  entry_point.name = "main";
  entry_point.execution_model = "GLCompute";
  entry_point.body = R"(
%copy = OpCopyObject %f32vec3 %workgroup_size
)";
  generator.entry_points_.push_back(std::move(entry_point));

  CompileSuccessfully(generator.Build(), SPV_ENV_VULKAN_1_0);
  ASSERT_EQ(SPV_ERROR_INVALID_DATA, ValidateInstructions(SPV_ENV_VULKAN_1_0));
  EXPECT_THAT(getDiagnosticString(),
              HasSubstr("According to the Vulkan spec BuiltIn WorkgroupSize "
                        "variable needs to be a 3-component 32-bit int vector. "
                        "ID <2> (OpConstantComposite) is not an int vector."));
}

TEST_F(ValidateBuiltIns, WorkgroupSizeNotVec3) {
  CodeGenerator generator = CodeGenerator::GetDefaultShaderCodeGenerator();
  generator.before_types_ = R"(
OpDecorate %workgroup_size BuiltIn WorkgroupSize
)";

  generator.after_types_ = R"(
%workgroup_size = OpConstantComposite %u32vec2 %u32_1 %u32_1
)";

  EntryPoint entry_point;
  entry_point.name = "main";
  entry_point.execution_model = "GLCompute";
  entry_point.body = R"(
%copy = OpCopyObject %u32vec2 %workgroup_size
)";
  generator.entry_points_.push_back(std::move(entry_point));

  CompileSuccessfully(generator.Build(), SPV_ENV_VULKAN_1_0);
  ASSERT_EQ(SPV_ERROR_INVALID_DATA, ValidateInstructions(SPV_ENV_VULKAN_1_0));
  EXPECT_THAT(getDiagnosticString(),
              HasSubstr("According to the Vulkan spec BuiltIn WorkgroupSize "
                        "variable needs to be a 3-component 32-bit int vector. "
                        "ID <2> (OpConstantComposite) has 2 components."));
}

TEST_F(ValidateBuiltIns, WorkgroupSizeNotInt32Vec) {
  CodeGenerator generator = CodeGenerator::GetDefaultShaderCodeGenerator();
  generator.before_types_ = R"(
OpDecorate %workgroup_size BuiltIn WorkgroupSize
)";

  generator.after_types_ = R"(
%workgroup_size = OpConstantComposite %u64vec3 %u64_1 %u64_1 %u64_1
)";

  EntryPoint entry_point;
  entry_point.name = "main";
  entry_point.execution_model = "GLCompute";
  entry_point.body = R"(
%copy = OpCopyObject %u64vec3 %workgroup_size
)";
  generator.entry_points_.push_back(std::move(entry_point));

  CompileSuccessfully(generator.Build(), SPV_ENV_VULKAN_1_0);
  ASSERT_EQ(SPV_ERROR_INVALID_DATA, ValidateInstructions(SPV_ENV_VULKAN_1_0));
  EXPECT_THAT(
      getDiagnosticString(),
      HasSubstr("According to the Vulkan spec BuiltIn WorkgroupSize variable "
                "needs to be a 3-component 32-bit int vector. ID <2> "
                "(OpConstantComposite) has components with bit width 64."));
}

TEST_F(ValidateBuiltIns, WorkgroupSizePrivateVar) {
  CodeGenerator generator = CodeGenerator::GetDefaultShaderCodeGenerator();
  generator.before_types_ = R"(
OpDecorate %workgroup_size BuiltIn WorkgroupSize
)";

  generator.after_types_ = R"(
%workgroup_size = OpConstantComposite %u32vec3 %u32_1 %u32_1 %u32_1
%private_ptr_u32vec3 = OpTypePointer Private %u32vec3
%var = OpVariable %private_ptr_u32vec3 Private %workgroup_size
)";

  EntryPoint entry_point;
  entry_point.name = "main";
  entry_point.execution_model = "GLCompute";
  entry_point.body = R"(
)";
  generator.entry_points_.push_back(std::move(entry_point));

  CompileSuccessfully(generator.Build(), SPV_ENV_VULKAN_1_0);
  ASSERT_EQ(SPV_SUCCESS, ValidateInstructions(SPV_ENV_VULKAN_1_0));
}

TEST_F(ValidateBuiltIns, GeometryPositionInOutSuccess) {
  CodeGenerator generator = CodeGenerator::GetDefaultShaderCodeGenerator();

  generator.before_types_ = R"(
OpMemberDecorate %input_type 0 BuiltIn Position
OpMemberDecorate %output_type 0 BuiltIn Position
)";

  generator.after_types_ = R"(
%input_type = OpTypeStruct %f32vec4
%arrayed_input_type = OpTypeArray %input_type %u32_3
%input_ptr = OpTypePointer Input %arrayed_input_type
%input = OpVariable %input_ptr Input
%input_f32vec4_ptr = OpTypePointer Input %f32vec4
%output_type = OpTypeStruct %f32vec4
%arrayed_output_type = OpTypeArray %output_type %u32_3
%output_ptr = OpTypePointer Output %arrayed_output_type
%output = OpVariable %output_ptr Output
%output_f32vec4_ptr = OpTypePointer Output %f32vec4
)";

  EntryPoint entry_point;
  entry_point.name = "main";
  entry_point.execution_model = "Geometry";
  entry_point.interfaces = "%input %output";
  entry_point.body = R"(
%input_pos = OpAccessChain %input_f32vec4_ptr %input %u32_0 %u32_0
%output_pos = OpAccessChain %output_f32vec4_ptr %output %u32_0 %u32_0
%pos = OpLoad %f32vec4 %input_pos
OpStore %output_pos %pos
)";
  generator.entry_points_.push_back(std::move(entry_point));
  generator.entry_points_[0].execution_modes =
      "OpExecutionMode %main InputPoints\nOpExecutionMode %main OutputPoints\n";

  CompileSuccessfully(generator.Build(), SPV_ENV_VULKAN_1_0);
  ASSERT_EQ(SPV_SUCCESS, ValidateInstructions(SPV_ENV_VULKAN_1_0));
}

TEST_F(ValidateBuiltIns, WorkgroupIdNotVec3) {
  CodeGenerator generator = CodeGenerator::GetDefaultShaderCodeGenerator();
  generator.before_types_ = R"(
OpDecorate %workgroup_size BuiltIn WorkgroupSize
OpDecorate %workgroup_id BuiltIn WorkgroupId
)";

  generator.after_types_ = R"(
%workgroup_size = OpConstantComposite %u32vec3 %u32_1 %u32_1 %u32_1
     %input_ptr = OpTypePointer Input %u32vec2
  %workgroup_id = OpVariable %input_ptr Input
)";

  EntryPoint entry_point;
  entry_point.name = "main";
  entry_point.execution_model = "GLCompute";
  entry_point.interfaces = "%workgroup_id";
  entry_point.body = R"(
%copy_size = OpCopyObject %u32vec3 %workgroup_size
  %load_id = OpLoad %u32vec2 %workgroup_id
)";
  generator.entry_points_.push_back(std::move(entry_point));

  CompileSuccessfully(generator.Build(), SPV_ENV_VULKAN_1_0);
  ASSERT_EQ(SPV_ERROR_INVALID_DATA, ValidateInstructions(SPV_ENV_VULKAN_1_0));
  EXPECT_THAT(getDiagnosticString(),
              HasSubstr("According to the Vulkan spec BuiltIn WorkgroupId "
                        "variable needs to be a 3-component 32-bit int vector. "
                        "ID <2> (OpVariable) has 2 components."));
}

TEST_F(ValidateBuiltIns, TwoBuiltInsFirstFails) {
  CodeGenerator generator = CodeGenerator::GetDefaultShaderCodeGenerator();

  generator.before_types_ = R"(
OpMemberDecorate %input_type 0 BuiltIn FragCoord
OpMemberDecorate %output_type 0 BuiltIn Position
)";

  generator.after_types_ = R"(
%input_type = OpTypeStruct %f32vec4
%input_ptr = OpTypePointer Input %input_type
%input = OpVariable %input_ptr Input
%input_f32vec4_ptr = OpTypePointer Input %f32vec4
%output_type = OpTypeStruct %f32vec4
%output_ptr = OpTypePointer Output %output_type
%output = OpVariable %output_ptr Output
%output_f32vec4_ptr = OpTypePointer Output %f32vec4
)";

  EntryPoint entry_point;
  entry_point.name = "main";
  entry_point.execution_model = "Geometry";
  entry_point.interfaces = "%input %output";
  entry_point.body = R"(
%input_pos = OpAccessChain %input_f32vec4_ptr %input %u32_0
%output_pos = OpAccessChain %output_f32vec4_ptr %output %u32_0
%pos = OpLoad %f32vec4 %input_pos
OpStore %output_pos %pos
)";
  generator.entry_points_.push_back(std::move(entry_point));
  generator.entry_points_[0].execution_modes =
      "OpExecutionMode %main InputPoints\nOpExecutionMode %main OutputPoints\n";

  CompileSuccessfully(generator.Build(), SPV_ENV_VULKAN_1_0);
  ASSERT_EQ(SPV_ERROR_INVALID_DATA, ValidateInstructions(SPV_ENV_VULKAN_1_0));
  EXPECT_THAT(getDiagnosticString(),
              HasSubstr("Vulkan spec allows BuiltIn FragCoord to be used only "
                        "with Fragment execution model"));
}

TEST_F(ValidateBuiltIns, TwoBuiltInsSecondFails) {
  CodeGenerator generator = CodeGenerator::GetDefaultShaderCodeGenerator();

  generator.before_types_ = R"(
OpMemberDecorate %input_type 0 BuiltIn Position
OpMemberDecorate %output_type 0 BuiltIn FragCoord
)";

  generator.after_types_ = R"(
%input_type = OpTypeStruct %f32vec4
%input_ptr = OpTypePointer Input %input_type
%input = OpVariable %input_ptr Input
%input_f32vec4_ptr = OpTypePointer Input %f32vec4
%output_type = OpTypeStruct %f32vec4
%output_ptr = OpTypePointer Output %output_type
%output = OpVariable %output_ptr Output
%output_f32vec4_ptr = OpTypePointer Output %f32vec4
)";

  EntryPoint entry_point;
  entry_point.name = "main";
  entry_point.execution_model = "Geometry";
  entry_point.interfaces = "%input %output";
  entry_point.body = R"(
%input_pos = OpAccessChain %input_f32vec4_ptr %input %u32_0
%output_pos = OpAccessChain %output_f32vec4_ptr %output %u32_0
%pos = OpLoad %f32vec4 %input_pos
OpStore %output_pos %pos
)";
  generator.entry_points_.push_back(std::move(entry_point));
  generator.entry_points_[0].execution_modes =
      "OpExecutionMode %main InputPoints\nOpExecutionMode %main OutputPoints\n";

  CompileSuccessfully(generator.Build(), SPV_ENV_VULKAN_1_0);
  ASSERT_EQ(SPV_ERROR_INVALID_DATA, ValidateInstructions(SPV_ENV_VULKAN_1_0));
  EXPECT_THAT(getDiagnosticString(),
              HasSubstr("Vulkan spec allows BuiltIn FragCoord to be only used "
                        "for variables with Input storage class"));
}

TEST_F(ValidateBuiltIns, VertexPositionVariableSuccess) {
  CodeGenerator generator = CodeGenerator::GetDefaultShaderCodeGenerator();
  generator.before_types_ = R"(
OpDecorate %position BuiltIn Position
)";

  generator.after_types_ = R"(
%f32vec4_ptr_output = OpTypePointer Output %f32vec4
%position = OpVariable %f32vec4_ptr_output Output
)";

  EntryPoint entry_point;
  entry_point.name = "main";
  entry_point.execution_model = "Vertex";
  entry_point.interfaces = "%position";
  entry_point.body = R"(
OpStore %position %f32vec4_0123
)";
  generator.entry_points_.push_back(std::move(entry_point));

  CompileSuccessfully(generator.Build(), SPV_ENV_VULKAN_1_0);
  ASSERT_EQ(SPV_SUCCESS, ValidateInstructions(SPV_ENV_VULKAN_1_0));
}

TEST_F(ValidateBuiltIns, FragmentPositionTwoEntryPoints) {
  CodeGenerator generator = CodeGenerator::GetDefaultShaderCodeGenerator();
  generator.before_types_ = R"(
OpMemberDecorate %output_type 0 BuiltIn Position
)";

  generator.after_types_ = R"(
%output_type = OpTypeStruct %f32vec4
%output_ptr = OpTypePointer Output %output_type
%output = OpVariable %output_ptr Output
%output_f32vec4_ptr = OpTypePointer Output %f32vec4
)";

  EntryPoint entry_point;
  entry_point.name = "vmain";
  entry_point.execution_model = "Vertex";
  entry_point.interfaces = "%output";
  entry_point.body = R"(
%val1 = OpFunctionCall %void %foo
)";
  generator.entry_points_.push_back(std::move(entry_point));

  entry_point.name = "fmain";
  entry_point.execution_model = "Fragment";
  entry_point.interfaces = "%output";
  entry_point.execution_modes = "OpExecutionMode %fmain OriginUpperLeft";
  entry_point.body = R"(
%val2 = OpFunctionCall %void %foo
)";
  generator.entry_points_.push_back(std::move(entry_point));

  generator.add_at_the_end_ = R"(
%foo = OpFunction %void None %func
%foo_entry = OpLabel
%position = OpAccessChain %output_f32vec4_ptr %output %u32_0
OpStore %position %f32vec4_0123
OpReturn
OpFunctionEnd
)";

  CompileSuccessfully(generator.Build(), SPV_ENV_VULKAN_1_0);
  ASSERT_EQ(SPV_ERROR_INVALID_DATA, ValidateInstructions(SPV_ENV_VULKAN_1_0));
  EXPECT_THAT(getDiagnosticString(),
              HasSubstr("Vulkan spec allows BuiltIn Position to be used only "
                        "with Vertex, TessellationControl, "
                        "TessellationEvaluation or Geometry execution models"));
  EXPECT_THAT(getDiagnosticString(),
              HasSubstr("called with execution model Fragment"));
}

<<<<<<< HEAD
CodeGenerator GetNoDepthReplacingGenerator(spv_target_env env) {
  CodeGenerator generator = spvIsWebGPUEnv(env)
                                ? GetWebGPUShaderCodeGenerator()
                                : GetDefaultShaderCodeGenerator();

=======
TEST_F(ValidateBuiltIns, FragmentFragDepthNoDepthReplacing) {
  CodeGenerator generator = CodeGenerator::GetDefaultShaderCodeGenerator();
>>>>>>> b947ecfe
  generator.before_types_ = R"(
OpMemberDecorate %output_type 0 BuiltIn FragDepth
)";

  generator.after_types_ = R"(
%output_type = OpTypeStruct %f32
%output_null = OpConstantNull %output_type
%output_ptr = OpTypePointer Output %output_type
%output = OpVariable %output_ptr Output %output_null
%output_f32_ptr = OpTypePointer Output %f32
)";

  EntryPoint entry_point;
  entry_point.name = "main";
  entry_point.execution_model = "Fragment";
  entry_point.interfaces = "%output";
  entry_point.execution_modes = "OpExecutionMode %main OriginUpperLeft";
  entry_point.body = R"(
%val2 = OpFunctionCall %void %foo
)";
  generator.entry_points_.push_back(std::move(entry_point));

  const std::string function_body = R"(
%foo = OpFunction %void None %func
%foo_entry = OpLabel
%frag_depth = OpAccessChain %output_f32_ptr %output %u32_0
OpStore %frag_depth %f32_1
OpReturn
OpFunctionEnd
)";

  if (spvIsWebGPUEnv(env)) {
    generator.after_types_ += function_body;
  } else {
    generator.add_at_the_end_ = function_body;
  }

  return generator;
}

TEST_F(ValidateBuiltIns, VulkanFragmentFragDepthNoDepthReplacing) {
  CodeGenerator generator = GetNoDepthReplacingGenerator(SPV_ENV_VULKAN_1_0);

  CompileSuccessfully(generator.Build(), SPV_ENV_VULKAN_1_0);
  ASSERT_EQ(SPV_ERROR_INVALID_DATA, ValidateInstructions(SPV_ENV_VULKAN_1_0));
  EXPECT_THAT(getDiagnosticString(),
              HasSubstr("Vulkan spec requires DepthReplacing execution mode to "
                        "be declared when using BuiltIn FragDepth"));
}

<<<<<<< HEAD
TEST_F(ValidateBuiltIns, WebGPUFragmentFragDepthNoDepthReplacing) {
  CodeGenerator generator = GetNoDepthReplacingGenerator(SPV_ENV_WEBGPU_0);

  CompileSuccessfully(generator.Build(), SPV_ENV_WEBGPU_0);
  ASSERT_EQ(SPV_ERROR_INVALID_DATA, ValidateInstructions(SPV_ENV_WEBGPU_0));
  EXPECT_THAT(getDiagnosticString(),
              HasSubstr("WebGPU spec requires DepthReplacing execution mode to "
                        "be declared when using BuiltIn FragDepth"));
}

CodeGenerator GetOneMainHasDepthReplacingOtherHasntGenerator(
    spv_target_env env) {
  CodeGenerator generator = spvIsWebGPUEnv(env)
                                ? GetWebGPUShaderCodeGenerator()
                                : GetDefaultShaderCodeGenerator();

=======
TEST_F(ValidateBuiltIns, FragmentFragDepthOneMainHasDepthReplacingOtherHasnt) {
  CodeGenerator generator = CodeGenerator::GetDefaultShaderCodeGenerator();
>>>>>>> b947ecfe
  generator.before_types_ = R"(
OpMemberDecorate %output_type 0 BuiltIn FragDepth
)";

  generator.after_types_ = R"(
%output_type = OpTypeStruct %f32
%output_null = OpConstantNull %output_type
%output_ptr = OpTypePointer Output %output_type
%output = OpVariable %output_ptr Output %output_null
%output_f32_ptr = OpTypePointer Output %f32
)";

  EntryPoint entry_point;
  entry_point.name = "main_d_r";
  entry_point.execution_model = "Fragment";
  entry_point.interfaces = "%output";
  entry_point.execution_modes =
      "OpExecutionMode %main_d_r OriginUpperLeft\n"
      "OpExecutionMode %main_d_r DepthReplacing";
  entry_point.body = R"(
%val2 = OpFunctionCall %void %foo
)";
  generator.entry_points_.push_back(std::move(entry_point));

  entry_point.name = "main_no_d_r";
  entry_point.execution_model = "Fragment";
  entry_point.interfaces = "%output";
  entry_point.execution_modes = "OpExecutionMode %main_no_d_r OriginUpperLeft";
  entry_point.body = R"(
%val3 = OpFunctionCall %void %foo
)";
  generator.entry_points_.push_back(std::move(entry_point));

  const std::string function_body = R"(
%foo = OpFunction %void None %func
%foo_entry = OpLabel
%frag_depth = OpAccessChain %output_f32_ptr %output %u32_0
OpStore %frag_depth %f32_1
OpReturn
OpFunctionEnd
)";

  if (spvIsWebGPUEnv(env)) {
    generator.after_types_ += function_body;
  } else {
    generator.add_at_the_end_ = function_body;
  }

  return generator;
}

TEST_F(ValidateBuiltIns,
       VulkanFragmentFragDepthOneMainHasDepthReplacingOtherHasnt) {
  CodeGenerator generator =
      GetOneMainHasDepthReplacingOtherHasntGenerator(SPV_ENV_VULKAN_1_0);

  CompileSuccessfully(generator.Build(), SPV_ENV_VULKAN_1_0);
  ASSERT_EQ(SPV_ERROR_INVALID_DATA, ValidateInstructions(SPV_ENV_VULKAN_1_0));
  EXPECT_THAT(getDiagnosticString(),
              HasSubstr("Vulkan spec requires DepthReplacing execution mode to "
                        "be declared when using BuiltIn FragDepth"));
}

TEST_F(ValidateBuiltIns,
       WebGPUFragmentFragDepthOneMainHasDepthReplacingOtherHasnt) {
  CodeGenerator generator =
      GetOneMainHasDepthReplacingOtherHasntGenerator(SPV_ENV_WEBGPU_0);

  CompileSuccessfully(generator.Build(), SPV_ENV_WEBGPU_0);
  ASSERT_EQ(SPV_ERROR_INVALID_DATA, ValidateInstructions(SPV_ENV_WEBGPU_0));
  EXPECT_THAT(getDiagnosticString(),
              HasSubstr("WebGPU spec requires DepthReplacing execution mode to "
                        "be declared when using BuiltIn FragDepth"));
}

TEST_F(ValidateBuiltIns, AllowInstanceIdWithIntersectionShader) {
  CodeGenerator generator = CodeGenerator::GetDefaultShaderCodeGenerator();
  generator.capabilities_ += R"(
OpCapability RayTracingNV
)";

  generator.extensions_ = R"(
OpExtension "SPV_NV_ray_tracing"
)";

  generator.before_types_ = R"(
OpMemberDecorate %input_type 0 BuiltIn InstanceId
)";

  generator.after_types_ = R"(
%input_type = OpTypeStruct %u32
%input_ptr = OpTypePointer Input %input_type
%input = OpVariable %input_ptr Input
)";

  EntryPoint entry_point;
  entry_point.name = "main_d_r";
  entry_point.execution_model = "IntersectionNV";
  entry_point.interfaces = "%input";
  entry_point.body = R"(
%val2 = OpFunctionCall %void %foo
)";
  generator.entry_points_.push_back(std::move(entry_point));

  generator.add_at_the_end_ = R"(
%foo = OpFunction %void None %func
%foo_entry = OpLabel
OpReturn
OpFunctionEnd
)";

  CompileSuccessfully(generator.Build(), SPV_ENV_VULKAN_1_0);
  EXPECT_THAT(SPV_SUCCESS, ValidateInstructions(SPV_ENV_VULKAN_1_0));
}

TEST_F(ValidateBuiltIns, DisallowInstanceIdWithRayGenShader) {
  CodeGenerator generator = CodeGenerator::GetDefaultShaderCodeGenerator();
  generator.capabilities_ += R"(
OpCapability RayTracingNV
)";

  generator.extensions_ = R"(
OpExtension "SPV_NV_ray_tracing"
)";

  generator.before_types_ = R"(
OpMemberDecorate %input_type 0 BuiltIn InstanceId
)";

  generator.after_types_ = R"(
%input_type = OpTypeStruct %u32
%input_ptr = OpTypePointer Input %input_type
%input_ptr_u32 = OpTypePointer Input %u32
%input = OpVariable %input_ptr Input
)";

  EntryPoint entry_point;
  entry_point.name = "main_d_r";
  entry_point.execution_model = "RayGenerationNV";
  entry_point.interfaces = "%input";
  entry_point.body = R"(
%input_member = OpAccessChain %input_ptr_u32 %input %u32_0
)";
  generator.entry_points_.push_back(std::move(entry_point));

  CompileSuccessfully(generator.Build(), SPV_ENV_VULKAN_1_0);
  ASSERT_EQ(SPV_ERROR_INVALID_DATA, ValidateInstructions(SPV_ENV_VULKAN_1_0));
  EXPECT_THAT(getDiagnosticString(),
              HasSubstr("Vulkan spec allows BuiltIn InstanceId to be used "
                        "only with IntersectionNV, ClosestHitNV and "
                        "AnyHitNV execution models"));
}

}  // namespace
}  // namespace val
}  // namespace spvtools<|MERGE_RESOLUTION|>--- conflicted
+++ resolved
@@ -554,16 +554,12 @@
     Combine(Values("FragDepth"), Values("Fragment"), Values("Output"),
             Values("%f32"), Values(TestResult())));
 
-<<<<<<< HEAD
-INSTANTIATE_TEST_CASE_P(
+INSTANTIATE_TEST_SUITE_P(
     FragDepthSuccess, ValidateWebGPUCombineBuiltInExecutionModelDataTypeResult,
     Combine(Values("FragDepth"), Values("Fragment"), Values("Output"),
-            Values("%f32"), Values(TestResult())), );
-
-INSTANTIATE_TEST_CASE_P(
-=======
-INSTANTIATE_TEST_SUITE_P(
->>>>>>> b947ecfe
+            Values("%f32"), Values(TestResult())));
+
+INSTANTIATE_TEST_SUITE_P(
     FragDepthNotFragment,
     ValidateVulkanCombineBuiltInExecutionModelDataTypeResult,
     Combine(
@@ -574,20 +570,16 @@
         Values(TestResult(SPV_ERROR_INVALID_DATA,
                           "to be used only with Fragment execution model"))));
 
-<<<<<<< HEAD
-INSTANTIATE_TEST_CASE_P(
+INSTANTIATE_TEST_SUITE_P(
     FragDepthNotFragment,
     ValidateWebGPUCombineBuiltInExecutionModelDataTypeResult,
     Combine(
         Values("FragDepth"), Values("Vertex", "GLCompute"), Values("Output"),
         Values("%f32"),
         Values(TestResult(SPV_ERROR_INVALID_DATA,
-                          "to be used only with Fragment execution model"))), );
-
-INSTANTIATE_TEST_CASE_P(
-=======
-INSTANTIATE_TEST_SUITE_P(
->>>>>>> b947ecfe
+                          "to be used only with Fragment execution model"))));
+
+INSTANTIATE_TEST_SUITE_P(
     FragDepthNotOutput,
     ValidateVulkanCombineBuiltInExecutionModelDataTypeResult,
     Combine(Values("FragDepth"), Values("Fragment"), Values("Input"),
@@ -597,8 +589,7 @@
                 "to be only used for variables with Output storage class",
                 "uses storage class Input"))));
 
-<<<<<<< HEAD
-INSTANTIATE_TEST_CASE_P(
+INSTANTIATE_TEST_SUITE_P(
     FragDepthNotOutput,
     ValidateWebGPUCombineBuiltInExecutionModelDataTypeResult,
     Combine(Values("FragDepth"), Values("Fragment"), Values("Input"),
@@ -606,12 +597,9 @@
             Values(TestResult(
                 SPV_ERROR_INVALID_DATA,
                 "to be only used for variables with Output storage class",
-                "uses storage class Input"))), );
-
-INSTANTIATE_TEST_CASE_P(
-=======
-INSTANTIATE_TEST_SUITE_P(
->>>>>>> b947ecfe
+                "uses storage class Input"))));
+
+INSTANTIATE_TEST_SUITE_P(
     FragDepthNotFloatScalar,
     ValidateVulkanCombineBuiltInExecutionModelDataTypeResult,
     Combine(Values("FragDepth"), Values("Fragment"), Values("Output"),
@@ -620,20 +608,16 @@
                               "needs to be a 32-bit float scalar",
                               "is not a float scalar"))));
 
-<<<<<<< HEAD
-INSTANTIATE_TEST_CASE_P(
+INSTANTIATE_TEST_SUITE_P(
     FragDepthNotFloatScalar,
     ValidateWebGPUCombineBuiltInExecutionModelDataTypeResult,
     Combine(Values("FragDepth"), Values("Fragment"), Values("Output"),
             Values("%f32vec4", "%u32"),
             Values(TestResult(SPV_ERROR_INVALID_DATA,
                               "needs to be a 32-bit float scalar",
-                              "is not a float scalar"))), );
-
-INSTANTIATE_TEST_CASE_P(
-=======
-INSTANTIATE_TEST_SUITE_P(
->>>>>>> b947ecfe
+                              "is not a float scalar"))));
+
+INSTANTIATE_TEST_SUITE_P(
     FragDepthNotF32, ValidateVulkanCombineBuiltInExecutionModelDataTypeResult,
     Combine(Values("FragDepth"), Values("Fragment"), Values("Output"),
             Values("%f64"),
@@ -2276,16 +2260,11 @@
               HasSubstr("called with execution model Fragment"));
 }
 
-<<<<<<< HEAD
 CodeGenerator GetNoDepthReplacingGenerator(spv_target_env env) {
-  CodeGenerator generator = spvIsWebGPUEnv(env)
-                                ? GetWebGPUShaderCodeGenerator()
-                                : GetDefaultShaderCodeGenerator();
-
-=======
-TEST_F(ValidateBuiltIns, FragmentFragDepthNoDepthReplacing) {
-  CodeGenerator generator = CodeGenerator::GetDefaultShaderCodeGenerator();
->>>>>>> b947ecfe
+  CodeGenerator generator =
+      spvIsWebGPUEnv(env) ? CodeGenerator::GetWebGPUShaderCodeGenerator()
+                          : CodeGenerator::GetDefaultShaderCodeGenerator();
+
   generator.before_types_ = R"(
 OpMemberDecorate %output_type 0 BuiltIn FragDepth
 )";
@@ -2336,7 +2315,6 @@
                         "be declared when using BuiltIn FragDepth"));
 }
 
-<<<<<<< HEAD
 TEST_F(ValidateBuiltIns, WebGPUFragmentFragDepthNoDepthReplacing) {
   CodeGenerator generator = GetNoDepthReplacingGenerator(SPV_ENV_WEBGPU_0);
 
@@ -2349,14 +2327,10 @@
 
 CodeGenerator GetOneMainHasDepthReplacingOtherHasntGenerator(
     spv_target_env env) {
-  CodeGenerator generator = spvIsWebGPUEnv(env)
-                                ? GetWebGPUShaderCodeGenerator()
-                                : GetDefaultShaderCodeGenerator();
-
-=======
-TEST_F(ValidateBuiltIns, FragmentFragDepthOneMainHasDepthReplacingOtherHasnt) {
-  CodeGenerator generator = CodeGenerator::GetDefaultShaderCodeGenerator();
->>>>>>> b947ecfe
+  CodeGenerator generator =
+      spvIsWebGPUEnv(env) ? CodeGenerator::GetWebGPUShaderCodeGenerator()
+                          : CodeGenerator::GetDefaultShaderCodeGenerator();
+
   generator.before_types_ = R"(
 OpMemberDecorate %output_type 0 BuiltIn FragDepth
 )";
