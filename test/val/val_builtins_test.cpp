--- conflicted
+++ resolved
@@ -598,17 +598,13 @@
     Combine(Values("FrontFacing", "HelperInvocation"), Values("Fragment"),
             Values("Input"), Values("%bool"), Values(TestResult())));
 
-<<<<<<< HEAD
-INSTANTIATE_TEST_CASE_P(
+INSTANTIATE_TEST_SUITE_P(
     FrontFacingSuccess,
     ValidateWebGPUCombineBuiltInExecutionModelDataTypeResult,
     Combine(Values("FrontFacing"), Values("Fragment"), Values("Input"),
-            Values("%bool"), Values(TestResult())), );
-
-INSTANTIATE_TEST_CASE_P(
-=======
-INSTANTIATE_TEST_SUITE_P(
->>>>>>> b947ecfe
+            Values("%bool"), Values(TestResult())));
+
+INSTANTIATE_TEST_SUITE_P(
     FrontFacingAndHelperInvocationNotFragment,
     ValidateVulkanCombineBuiltInExecutionModelDataTypeResult,
     Combine(
@@ -619,20 +615,16 @@
         Values(TestResult(SPV_ERROR_INVALID_DATA,
                           "to be used only with Fragment execution model"))));
 
-<<<<<<< HEAD
-INSTANTIATE_TEST_CASE_P(
+INSTANTIATE_TEST_SUITE_P(
     FrontFacingNotFragment,
     ValidateWebGPUCombineBuiltInExecutionModelDataTypeResult,
     Combine(
         Values("FrontFacing"), Values("Vertex", "GLCompute"), Values("Input"),
         Values("%bool"),
         Values(TestResult(SPV_ERROR_INVALID_DATA,
-                          "to be used only with Fragment execution model"))), );
-
-INSTANTIATE_TEST_CASE_P(
-=======
-INSTANTIATE_TEST_SUITE_P(
->>>>>>> b947ecfe
+                          "to be used only with Fragment execution model"))));
+
+INSTANTIATE_TEST_SUITE_P(
     FrontFacingAndHelperInvocationNotInput,
     ValidateVulkanCombineBuiltInExecutionModelDataTypeResult,
     Combine(Values("FrontFacing", "HelperInvocation"), Values("Fragment"),
@@ -642,8 +634,7 @@
                 "to be only used for variables with Input storage class",
                 "uses storage class Output"))));
 
-<<<<<<< HEAD
-INSTANTIATE_TEST_CASE_P(
+INSTANTIATE_TEST_SUITE_P(
     FrontFacingNotInput,
     ValidateWebGPUCombineBuiltInExecutionModelDataTypeResult,
     Combine(Values("FrontFacing"), Values("Fragment"), Values("Output"),
@@ -651,12 +642,9 @@
             Values(TestResult(
                 SPV_ERROR_INVALID_DATA,
                 "to be only used for variables with Input storage class",
-                "uses storage class Output"))), );
-
-INSTANTIATE_TEST_CASE_P(
-=======
-INSTANTIATE_TEST_SUITE_P(
->>>>>>> b947ecfe
+                "uses storage class Output"))));
+
+INSTANTIATE_TEST_SUITE_P(
     FrontFacingAndHelperInvocationNotBool,
     ValidateVulkanCombineBuiltInExecutionModelDataTypeResult,
     Combine(Values("FrontFacing", "HelperInvocation"), Values("Fragment"),
@@ -665,20 +653,16 @@
                               "needs to be a bool scalar",
                               "is not a bool scalar"))));
 
-<<<<<<< HEAD
-INSTANTIATE_TEST_CASE_P(
+INSTANTIATE_TEST_SUITE_P(
     FrontFacingNotBool,
     ValidateWebGPUCombineBuiltInExecutionModelDataTypeResult,
     Combine(Values("FrontFacing"), Values("Fragment"), Values("Input"),
             Values("%f32", "%u32"),
             Values(TestResult(SPV_ERROR_INVALID_DATA,
                               "needs to be a bool scalar",
-                              "is not a bool scalar"))), );
-
-INSTANTIATE_TEST_CASE_P(
-=======
-INSTANTIATE_TEST_SUITE_P(
->>>>>>> b947ecfe
+                              "is not a bool scalar"))));
+
+INSTANTIATE_TEST_SUITE_P(
     ComputeShaderInputInt32Vec3Success,
     ValidateVulkanCombineBuiltInExecutionModelDataTypeResult,
     Combine(Values("GlobalInvocationId", "LocalInvocationId", "NumWorkgroups",
