--- conflicted
+++ resolved
@@ -13,13 +13,9 @@
 # limitations under the License.
 
 add_spvtools_unittest(TARGET reduce
-<<<<<<< HEAD
         SRCS cut_loop_reduction_pass_test.cpp
         operand_to_constant_reduction_pass_test.cpp
-=======
-        SRCS operand_to_constant_reduction_pass_test.cpp
         operand_to_dominating_id_reduction_pass_test.cpp
->>>>>>> 3b13040c
         reduce_test_util.cpp
         reduce_test_util.h
         reducer_test.cpp
