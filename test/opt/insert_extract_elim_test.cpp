--- conflicted
+++ resolved
@@ -100,13 +100,8 @@
 OpFunctionEnd
 )";
 
-<<<<<<< HEAD
-  SinglePassRunAndCheck<opt::SimplificationPassToken>(
-      predefs + before, predefs + after, true, true);
-=======
-  SinglePassRunAndCheck<SimplificationPass>(predefs + before, predefs + after,
-                                            true, true);
->>>>>>> 2cce2c5b
+  SinglePassRunAndCheck<SimplificationPassToken>(predefs + before,
+                                                 predefs + after, true, true);
 }
 
 TEST_F(InsertExtractElimTest, OptimizeAcrossNonConflictingInsert) {
@@ -190,13 +185,8 @@
 OpFunctionEnd
 )";
 
-<<<<<<< HEAD
-  SinglePassRunAndCheck<opt::SimplificationPassToken>(
-      predefs + before, predefs + after, true, true);
-=======
-  SinglePassRunAndCheck<SimplificationPass>(predefs + before, predefs + after,
-                                            true, true);
->>>>>>> 2cce2c5b
+  SinglePassRunAndCheck<SimplificationPassToken>(predefs + before,
+                                                 predefs + after, true, true);
 }
 
 TEST_F(InsertExtractElimTest, OptimizeOpaque) {
@@ -277,13 +267,8 @@
 OpFunctionEnd
 )";
 
-<<<<<<< HEAD
-  SinglePassRunAndCheck<opt::SimplificationPassToken>(
-      predefs + before, predefs + after, true, true);
-=======
-  SinglePassRunAndCheck<SimplificationPass>(predefs + before, predefs + after,
-                                            true, true);
->>>>>>> 2cce2c5b
+  SinglePassRunAndCheck<SimplificationPassToken>(predefs + before,
+                                                 predefs + after, true, true);
 }
 
 TEST_F(InsertExtractElimTest, OptimizeNestedStruct) {
@@ -411,13 +396,8 @@
 OpFunctionEnd
 )";
 
-<<<<<<< HEAD
-  SinglePassRunAndCheck<opt::SimplificationPassToken>(
-      predefs + before, predefs + after, true, true);
-=======
-  SinglePassRunAndCheck<SimplificationPass>(predefs + before, predefs + after,
-                                            true, true);
->>>>>>> 2cce2c5b
+  SinglePassRunAndCheck<SimplificationPassToken>(predefs + before,
+                                                 predefs + after, true, true);
 }
 
 TEST_F(InsertExtractElimTest, ConflictingInsertPreventsOptimization) {
@@ -484,12 +464,8 @@
 OpFunctionEnd
 )";
 
-<<<<<<< HEAD
-  SinglePassRunAndCheck<opt::SimplificationPassToken>(assembly, assembly, true,
-                                                      true);
-=======
-  SinglePassRunAndCheck<SimplificationPass>(assembly, assembly, true, true);
->>>>>>> 2cce2c5b
+  SinglePassRunAndCheck<SimplificationPassToken>(assembly, assembly, true,
+                                                 true);
 }
 
 TEST_F(InsertExtractElimTest, ConflictingInsertPreventsOptimization2) {
@@ -612,13 +588,8 @@
 OpFunctionEnd
 )";
 
-<<<<<<< HEAD
-  SinglePassRunAndCheck<opt::SimplificationPassToken>(
+  SinglePassRunAndCheck<SimplificationPassToken>(
       before_predefs + before, after_predefs + after, true, true);
-=======
-  SinglePassRunAndCheck<SimplificationPass>(before_predefs + before,
-                                            after_predefs + after, true, true);
->>>>>>> 2cce2c5b
 }
 
 TEST_F(InsertExtractElimTest, MixWithConstants) {
@@ -719,13 +690,8 @@
 OpFunctionEnd
 )";
 
-<<<<<<< HEAD
-  SinglePassRunAndCheck<opt::SimplificationPassToken>(
-      predefs + before, predefs + after, true, true);
-=======
-  SinglePassRunAndCheck<SimplificationPass>(predefs + before, predefs + after,
-                                            true, true);
->>>>>>> 2cce2c5b
+  SinglePassRunAndCheck<SimplificationPassToken>(predefs + before,
+                                                 predefs + after, true, true);
 }
 
 TEST_F(InsertExtractElimTest, VectorShuffle1) {
@@ -808,13 +774,8 @@
 OpFunctionEnd
 )";
 
-<<<<<<< HEAD
-  SinglePassRunAndCheck<opt::SimplificationPassToken>(
+  SinglePassRunAndCheck<SimplificationPassToken>(
       predefs_before + before, predefs_after + after, true, true);
-=======
-  SinglePassRunAndCheck<SimplificationPass>(predefs_before + before,
-                                            predefs_after + after, true, true);
->>>>>>> 2cce2c5b
 }
 
 TEST_F(InsertExtractElimTest, VectorShuffle2) {
@@ -926,13 +887,8 @@
 OpFunctionEnd
 )";
 
-<<<<<<< HEAD
-  SinglePassRunAndCheck<opt::SimplificationPassToken>(
+  SinglePassRunAndCheck<SimplificationPassToken>(
       predefs_before + before, predefs_after + after, true, true);
-=======
-  SinglePassRunAndCheck<SimplificationPass>(predefs_before + before,
-                                            predefs_after + after, true, true);
->>>>>>> 2cce2c5b
 }
 
 // TODO(greg-lunarg): Add tests to verify handling of these cases:
