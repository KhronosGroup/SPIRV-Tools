--- conflicted
+++ resolved
@@ -58,11 +58,7 @@
 OpFunctionEnd
 )";
 
-<<<<<<< HEAD
-  SinglePassRunAndMatch<opt::IfConversionToken>(text, true);
-=======
-  SinglePassRunAndMatch<IfConversion>(text, true);
->>>>>>> 2cce2c5b
+  SinglePassRunAndMatch<IfConversionToken>(text, true);
 }
 
 TEST_F(IfConversionTest, TestSimpleHalfIfTrue) {
@@ -97,11 +93,7 @@
 OpFunctionEnd
 )";
 
-<<<<<<< HEAD
-  SinglePassRunAndMatch<opt::IfConversionToken>(text, true);
-=======
-  SinglePassRunAndMatch<IfConversion>(text, true);
->>>>>>> 2cce2c5b
+  SinglePassRunAndMatch<IfConversionToken>(text, true);
 }
 
 TEST_F(IfConversionTest, TestSimpleHalfIfExtraBlock) {
@@ -138,11 +130,7 @@
 OpFunctionEnd
 )";
 
-<<<<<<< HEAD
-  SinglePassRunAndMatch<opt::IfConversionToken>(text, true);
-=======
-  SinglePassRunAndMatch<IfConversion>(text, true);
->>>>>>> 2cce2c5b
+  SinglePassRunAndMatch<IfConversionToken>(text, true);
 }
 
 TEST_F(IfConversionTest, TestSimpleHalfIfFalse) {
@@ -177,11 +165,7 @@
 OpFunctionEnd
 )";
 
-<<<<<<< HEAD
-  SinglePassRunAndMatch<opt::IfConversionToken>(text, true);
-=======
-  SinglePassRunAndMatch<IfConversion>(text, true);
->>>>>>> 2cce2c5b
+  SinglePassRunAndMatch<IfConversionToken>(text, true);
 }
 
 TEST_F(IfConversionTest, TestVectorSplat) {
@@ -223,11 +207,7 @@
 OpFunctionEnd
 )";
 
-<<<<<<< HEAD
-  SinglePassRunAndMatch<opt::IfConversionToken>(text, true);
-=======
-  SinglePassRunAndMatch<IfConversion>(text, true);
->>>>>>> 2cce2c5b
+  SinglePassRunAndMatch<IfConversionToken>(text, true);
 }
 
 TEST_F(IfConversionTest, CodeMotionSameValue) {
@@ -271,11 +251,7 @@
                     OpFunctionEnd
 )";
 
-<<<<<<< HEAD
-  SinglePassRunAndMatch<opt::IfConversionToken>(text, true);
-=======
-  SinglePassRunAndMatch<IfConversion>(text, true);
->>>>>>> 2cce2c5b
+  SinglePassRunAndMatch<IfConversionToken>(text, true);
 }
 
 TEST_F(IfConversionTest, CodeMotionMultipleInstructions) {
@@ -322,11 +298,7 @@
                     OpFunctionEnd
 )";
 
-<<<<<<< HEAD
-  SinglePassRunAndMatch<opt::IfConversionToken>(text, true);
-=======
-  SinglePassRunAndMatch<IfConversion>(text, true);
->>>>>>> 2cce2c5b
+  SinglePassRunAndMatch<IfConversionToken>(text, true);
 }
 #endif  // SPIRV_EFFCEE
 
@@ -353,11 +325,7 @@
 OpFunctionEnd
 )";
 
-<<<<<<< HEAD
-  SinglePassRunAndCheck<opt::IfConversionToken>(text, text, true, true);
-=======
-  SinglePassRunAndCheck<IfConversion>(text, text, true, true);
->>>>>>> 2cce2c5b
+  SinglePassRunAndCheck<IfConversionToken>(text, text, true, true);
 }
 
 TEST_F(IfConversionTest, LoopUntouched) {
@@ -386,11 +354,7 @@
 OpFunctionEnd
 )";
 
-<<<<<<< HEAD
-  SinglePassRunAndCheck<opt::IfConversionToken>(text, text, true, true);
-=======
-  SinglePassRunAndCheck<IfConversion>(text, text, true, true);
->>>>>>> 2cce2c5b
+  SinglePassRunAndCheck<IfConversionToken>(text, text, true, true);
 }
 
 TEST_F(IfConversionTest, TooManyPredecessors) {
@@ -423,11 +387,7 @@
 OpFunctionEnd
 )";
 
-<<<<<<< HEAD
-  SinglePassRunAndCheck<opt::IfConversionToken>(text, text, true, true);
-=======
-  SinglePassRunAndCheck<IfConversion>(text, text, true, true);
->>>>>>> 2cce2c5b
+  SinglePassRunAndCheck<IfConversionToken>(text, text, true, true);
 }
 
 TEST_F(IfConversionTest, NoCodeMotion) {
@@ -457,11 +417,7 @@
 OpFunctionEnd
 )";
 
-<<<<<<< HEAD
-  SinglePassRunAndCheck<opt::IfConversionToken>(text, text, true, true);
-=======
-  SinglePassRunAndCheck<IfConversion>(text, text, true, true);
->>>>>>> 2cce2c5b
+  SinglePassRunAndCheck<IfConversionToken>(text, text, true, true);
 }
 
 TEST_F(IfConversionTest, NoCodeMotionImmovableInst) {
@@ -508,11 +464,7 @@
 OpFunctionEnd
 )";
 
-<<<<<<< HEAD
-  SinglePassRunAndCheck<opt::IfConversionToken>(text, text, true, true);
-=======
-  SinglePassRunAndCheck<IfConversion>(text, text, true, true);
->>>>>>> 2cce2c5b
+  SinglePassRunAndCheck<IfConversionToken>(text, text, true, true);
 }
 
 }  // namespace
