// Copyright (c) 2016 Google Inc.
//
// Licensed under the Apache License, Version 2.0 (the "License");
// you may not use this file except in compliance with the License.
// You may obtain a copy of the License at
//
//     http://www.apache.org/licenses/LICENSE-2.0
//
// Unless required by applicable law or agreed to in writing, software
// distributed under the License is distributed on an "AS IS" BASIS,
// WITHOUT WARRANTIES OR CONDITIONS OF ANY KIND, either express or implied.
// See the License for the specific language governing permissions and
// limitations under the License.

#include <unordered_set>

#include "assembly_builder.h"
#include "pass_fixture.h"
#include "pass_utils.h"

namespace spvtools {
namespace opt {
namespace {

// Returns the types defining instructions commonly used in many tests.
std::vector<std::string> CommonTypes() {
  return std::vector<std::string>{
      // clang-format off
    // scalar types
    "%bool = OpTypeBool",
    "%uint = OpTypeInt 32 0",
    "%int = OpTypeInt 32 1",
    "%uint64 = OpTypeInt 64 0",
    "%int64 = OpTypeInt 64 1",
    "%float = OpTypeFloat 32",
    "%double = OpTypeFloat 64",
    // vector types
    "%v2bool = OpTypeVector %bool 2",
    "%v2uint = OpTypeVector %uint 2",
    "%v2int = OpTypeVector %int 2",
    "%v3int = OpTypeVector %int 3",
    "%v4int = OpTypeVector %int 4",
    "%v2float = OpTypeVector %float 2",
    "%v3float = OpTypeVector %float 3",
    "%v2double = OpTypeVector %double 2",
    // struct types
    "%inner_struct = OpTypeStruct %bool %float",
    "%outer_struct = OpTypeStruct %inner_struct %int %double",
    "%flat_struct = OpTypeStruct %bool %int %float %double",
    // variable pointer types
    "%_pf_bool = OpTypePointer Function %bool",
    "%_pf_uint = OpTypePointer Function %uint",
    "%_pf_int = OpTypePointer Function %int",
    "%_pf_uint64 = OpTypePointer Function %uint64",
    "%_pf_int64 = OpTypePointer Function %int64",
    "%_pf_float = OpTypePointer Function %float",
    "%_pf_double = OpTypePointer Function %double",
    "%_pf_v2int = OpTypePointer Function %v2int",
    "%_pf_v3int = OpTypePointer Function %v3int",
    "%_pf_v4int = OpTypePointer Function %v4int",
    "%_pf_v2float = OpTypePointer Function %v2float",
    "%_pf_v3float = OpTypePointer Function %v3float",
    "%_pf_v2double = OpTypePointer Function %v2double",
    "%_pf_inner_struct = OpTypePointer Function %inner_struct",
    "%_pf_outer_struct = OpTypePointer Function %outer_struct",
    "%_pf_flat_struct = OpTypePointer Function %flat_struct",
      // clang-format on
  };
}

// A helper function to strip OpName instructions from the given string of
// disassembly code and put those debug instructions to a set. Returns the
// string with all OpName instruction stripped and a set of OpName
// instructions.
std::tuple<std::string, std::unordered_set<std::string>>
StripOpNameInstructionsToSet(const std::string& str) {
  std::stringstream ss(str);
  std::ostringstream oss;
  std::string inst_str;
  std::unordered_set<std::string> opname_instructions;
  while (std::getline(ss, inst_str, '\n')) {
    if (inst_str.find("OpName %") == std::string::npos) {
      oss << inst_str << '\n';
    } else {
      opname_instructions.insert(inst_str);
    }
  }
  return std::make_tuple(oss.str(), std::move(opname_instructions));
}

// The test fixture for all tests of UnifyConstantPass. This fixture defines
// the rule of checking: all the optimized code should be exactly the same as
// the expected code, except the OpName instructions, which can be different in
// order.
template <typename T>
class UnifyConstantTest : public PassTest<T> {
 protected:
  // Runs UnifyConstantPass on the code built from the given |test_builder|,
  // and checks whether the optimization result matches with the code built
  // from |expected_builder|.
  void Check(const AssemblyBuilder& expected_builder,
             const AssemblyBuilder& test_builder) {
    // unoptimized code
    const std::string original_before_strip = test_builder.GetCode();
    std::string original_without_opnames;
    std::unordered_set<std::string> original_opnames;
    std::tie(original_without_opnames, original_opnames) =
        StripOpNameInstructionsToSet(original_before_strip);

    // expected code
    std::string expected_without_opnames;
    std::unordered_set<std::string> expected_opnames;
    std::tie(expected_without_opnames, expected_opnames) =
        StripOpNameInstructionsToSet(expected_builder.GetCode());

    // optimized code
    std::string optimized_before_strip;
    auto status = Pass::Status::SuccessWithoutChange;
    std::tie(optimized_before_strip, status) =
<<<<<<< HEAD
        this->template SinglePassRunAndDisassemble<opt::UnifyConstantPassToken>(
=======
        this->template SinglePassRunAndDisassemble<UnifyConstantPass>(
>>>>>>> 2cce2c5b
            test_builder.GetCode(),
            /* skip_nop = */ true, /* do_validation = */ false);
    std::string optimized_without_opnames;
    std::unordered_set<std::string> optimized_opnames;
    std::tie(optimized_without_opnames, optimized_opnames) =
        StripOpNameInstructionsToSet(optimized_before_strip);

    // Flag "status" should be returned correctly.
    EXPECT_NE(Pass::Status::Failure, status);
    EXPECT_EQ(expected_without_opnames == original_without_opnames,
              status == Pass::Status::SuccessWithoutChange);
    // Code except OpName instructions should be exactly the same.
    EXPECT_EQ(expected_without_opnames, optimized_without_opnames);
    // OpName instructions can be in different order, but the content must be
    // the same.
    EXPECT_EQ(expected_opnames, optimized_opnames);
  }
};

using UnifyFrontEndConstantSingleTest =
    UnifyConstantTest<PassTest<::testing::Test>>;

TEST_F(UnifyFrontEndConstantSingleTest, Basic) {
  AssemblyBuilder test_builder;
  AssemblyBuilder expected_builder;

  test_builder
      .AppendTypesConstantsGlobals({
          "%uint = OpTypeInt 32 0", "%_pf_uint = OpTypePointer Function %uint",
          "%unsigned_1 = OpConstant %uint 1",
          "%unsigned_1_duplicate = OpConstant %uint 1",  // duplicated constant
      })
      .AppendInMain({
          "%uint_var = OpVariable %_pf_uint Function",
          "OpStore %uint_var %unsigned_1_duplicate",
      });

  expected_builder
      .AppendTypesConstantsGlobals({
          "%uint = OpTypeInt 32 0",
          "%_pf_uint = OpTypePointer Function %uint",
          "%unsigned_1 = OpConstant %uint 1",
      })
      .AppendInMain({
          "%uint_var = OpVariable %_pf_uint Function",
          "OpStore %uint_var %unsigned_1",
      })
      .AppendNames({
          "OpName %unsigned_1 \"unsigned_1_duplicate\"",  // the OpName
                                                          // instruction of the
                                                          // removed duplicated
                                                          // constant won't be
                                                          // erased.
      });
  Check(expected_builder, test_builder);
}

TEST_F(UnifyFrontEndConstantSingleTest, SkipWhenResultIdHasDecorations) {
  AssemblyBuilder test_builder;
  AssemblyBuilder expected_builder;

  test_builder
      .AppendAnnotations({
          // So far we don't have valid decorations for constants. This is
          // preparing for the future updates of SPIR-V.
          // TODO(qining): change to a valid decoration once they are available.
          "OpDecorate %f_1 RelaxedPrecision",
          "OpDecorate %f_2_dup RelaxedPrecision",
      })
      .AppendTypesConstantsGlobals({
          // clang-format off
          "%float = OpTypeFloat 32",
          "%_pf_float = OpTypePointer Function %float",
          "%f_1 = OpConstant %float 1",
          // %f_1 has decoration, so %f_1 will not be used to replace %f_1_dup.
          "%f_1_dup = OpConstant %float 1",
          "%f_2 = OpConstant %float 2",
          // %_2_dup has decoration, so %f_2 will not replace %f_2_dup.
          "%f_2_dup = OpConstant %float 2",
          // no decoration for %f_3 or %f_3_dup, %f_3_dup should be replaced.
          "%f_3 = OpConstant %float 3",
          "%f_3_dup = OpConstant %float 3",
          // clang-format on
      })
      .AppendInMain({
          // clang-format off
          "%f_var = OpVariable %_pf_float Function",
          "OpStore %f_var %f_1_dup",
          "OpStore %f_var %f_2_dup",
          "OpStore %f_var %f_3_dup",
          // clang-format on
      });

  expected_builder
      .AppendAnnotations({
          "OpDecorate %f_1 RelaxedPrecision",
          "OpDecorate %f_2_dup RelaxedPrecision",
      })
      .AppendTypesConstantsGlobals({
          // clang-format off
          "%float = OpTypeFloat 32",
          "%_pf_float = OpTypePointer Function %float",
          "%f_1 = OpConstant %float 1",
          "%f_1_dup = OpConstant %float 1",
          "%f_2 = OpConstant %float 2",
          "%f_2_dup = OpConstant %float 2",
          "%f_3 = OpConstant %float 3",
          // clang-format on
      })
      .AppendInMain({
          // clang-format off
          "%f_var = OpVariable %_pf_float Function",
          "OpStore %f_var %f_1_dup",
          "OpStore %f_var %f_2_dup",
          "OpStore %f_var %f_3",
          // clang-format on
      })
      .AppendNames({
          "OpName %f_3 \"f_3_dup\"",
      });

  Check(expected_builder, test_builder);
}

TEST_F(UnifyFrontEndConstantSingleTest, UnifyWithDecorationOnTypes) {
  AssemblyBuilder test_builder;
  AssemblyBuilder expected_builder;

  test_builder
      .AppendAnnotations({
          "OpMemberDecorate %flat_d 1 RelaxedPrecision",
      })
      .AppendTypesConstantsGlobals({
          // clang-format off
          "%int = OpTypeInt 32 1",
          "%float = OpTypeFloat 32",
          "%flat = OpTypeStruct %int %float",
          "%_pf_flat = OpTypePointer Function %flat",
          // decorated flat struct
          "%flat_d = OpTypeStruct %int %float",
          "%_pf_flat_d = OpTypePointer Function %flat_d",
          // perserved contants. %flat_1 and %flat_d has same members, but
          // their type are different in decorations, so they should not be
          // used to replace each other.
          "%int_1 = OpConstant %int 1",
          "%float_1 = OpConstant %float 1",
          "%flat_1 = OpConstantComposite %flat %int_1 %float_1",
          "%flat_d_1 = OpConstantComposite %flat_d %int_1 %float_1",
          // duplicated constants.
          "%flat_1_dup = OpConstantComposite %flat %int_1 %float_1",
          "%flat_d_1_dup = OpConstantComposite %flat_d %int_1 %float_1",
          // clang-format on
      })
      .AppendInMain({
          "%flat_var = OpVariable %_pf_flat Function",
          "OpStore %flat_var %flat_1_dup",
          "%flat_d_var = OpVariable %_pf_flat_d Function",
          "OpStore %flat_d_var %flat_d_1_dup",
      });

  expected_builder
      .AppendAnnotations({
          "OpMemberDecorate %flat_d 1 RelaxedPrecision",
      })
      .AppendTypesConstantsGlobals({
          // clang-format off
          "%int = OpTypeInt 32 1",
          "%float = OpTypeFloat 32",
          "%flat = OpTypeStruct %int %float",
          "%_pf_flat = OpTypePointer Function %flat",
          // decorated flat struct
          "%flat_d = OpTypeStruct %int %float",
          "%_pf_flat_d = OpTypePointer Function %flat_d",
          "%int_1 = OpConstant %int 1",
          "%float_1 = OpConstant %float 1",
          "%flat_1 = OpConstantComposite %flat %int_1 %float_1",
          "%flat_d_1 = OpConstantComposite %flat_d %int_1 %float_1",
          // clang-format on
      })
      .AppendInMain({
          "%flat_var = OpVariable %_pf_flat Function",
          "OpStore %flat_var %flat_1",
          "%flat_d_var = OpVariable %_pf_flat_d Function",
          "OpStore %flat_d_var %flat_d_1",
      })
      .AppendNames({
          "OpName %flat_1 \"flat_1_dup\"",
          "OpName %flat_d_1 \"flat_d_1_dup\"",
      });

  Check(expected_builder, test_builder);
}

struct UnifyConstantTestCase {
  // preserved constants.
  std::vector<std::string> preserved_consts;
  // expected uses of the preserved constants.
  std::vector<std::string> use_preserved_consts;
  // duplicated constants of the preserved constants.
  std::vector<std::string> duplicate_consts;
  // uses of the duplicated constants, expected to be updated to use the
  // preserved constants.
  std::vector<std::string> use_duplicate_consts;
  // The updated OpName instructions that originally refer to duplicated
  // constants.
  std::vector<std::string> remapped_names;
};

using UnifyFrontEndConstantParamTest = UnifyConstantTest<
    PassTest<::testing::TestWithParam<UnifyConstantTestCase>>>;

TEST_P(UnifyFrontEndConstantParamTest, TestCase) {
  auto& tc = GetParam();
  AssemblyBuilder test_builder;
  AssemblyBuilder expected_builder;
  test_builder.AppendTypesConstantsGlobals(CommonTypes());
  expected_builder.AppendTypesConstantsGlobals(CommonTypes());

  test_builder.AppendTypesConstantsGlobals(tc.preserved_consts)
      .AppendTypesConstantsGlobals(tc.duplicate_consts)
      .AppendInMain(tc.use_duplicate_consts);

  // Duplicated constants are killed in the expected output, and the debug
  // instructions attached to those duplicated instructions will be migrated to
  // the corresponding preserved constants.
  expected_builder.AppendTypesConstantsGlobals(tc.preserved_consts)
      .AppendInMain(tc.use_preserved_consts)
      .AppendNames(tc.remapped_names);

  Check(expected_builder, test_builder);
}

INSTANTIATE_TEST_CASE_P(Case, UnifyFrontEndConstantParamTest,
                        ::testing::ValuesIn(std::vector<UnifyConstantTestCase>({
                            // clang-format off
        // basic tests for scalar constants
        {
          // preserved constants
          {
            "%bool_true = OpConstantTrue %bool",
            "%signed_1 = OpConstant %int 1",
            "%signed_minus_1 = OpConstant %int64 -1",
            "%unsigned_max = OpConstant %uint64 18446744073709551615",
            "%float_1 = OpConstant %float 1",
            "%double_1 = OpConstant %double 1",
          },
          // use preserved constants in main
          {
            "%bool_var = OpVariable %_pf_bool Function",
            "OpStore %bool_var %bool_true",
            "%int_var = OpVariable %_pf_int Function",
            "OpStore %int_var %signed_1",
            "%int64_var = OpVariable %_pf_int64 Function",
            "OpStore %int64_var %signed_minus_1",
            "%uint64_var = OpVariable %_pf_uint64 Function",
            "OpStore %uint64_var %unsigned_max",
            "%float_var = OpVariable %_pf_float Function",
            "OpStore %float_var %float_1",
            "%double_var = OpVariable %_pf_double Function",
            "OpStore %double_var %double_1",
          },
          // duplicated constants
          {
            "%bool_true_duplicate = OpConstantTrue %bool",
            "%signed_1_duplicate = OpConstant %int 1",
            "%signed_minus_1_duplicate = OpConstant %int64 -1",
            "%unsigned_max_duplicate = OpConstant %uint64 18446744073709551615",
            "%float_1_duplicate = OpConstant %float 1",
            "%double_1_duplicate = OpConstant %double 1",
          },
          // use duplicated constants in main
          {
            "%bool_var = OpVariable %_pf_bool Function",
            "OpStore %bool_var %bool_true_duplicate",
            "%int_var = OpVariable %_pf_int Function",
            "OpStore %int_var %signed_1_duplicate",
            "%int64_var = OpVariable %_pf_int64 Function",
            "OpStore %int64_var %signed_minus_1_duplicate",
            "%uint64_var = OpVariable %_pf_uint64 Function",
            "OpStore %uint64_var %unsigned_max_duplicate",
            "%float_var = OpVariable %_pf_float Function",
            "OpStore %float_var %float_1_duplicate",
            "%double_var = OpVariable %_pf_double Function",
            "OpStore %double_var %double_1_duplicate",
          },
          // remapped names
          {
            "OpName %bool_true \"bool_true_duplicate\"",
            "OpName %signed_1 \"signed_1_duplicate\"",
            "OpName %signed_minus_1 \"signed_minus_1_duplicate\"",
            "OpName %unsigned_max \"unsigned_max_duplicate\"",
            "OpName %float_1 \"float_1_duplicate\"",
            "OpName %double_1 \"double_1_duplicate\"",
          },
        },
        // NaN in different bit patterns should not be unified, but the ones
        // using same bit pattern should be unified.
        {
          // preserved constants
          {
            "%float_nan_1 = OpConstant %float 0x1.8p+128", // !2143289344, 7FC00000
            "%float_nan_2 = OpConstant %float 0x1.800002p+128",// !2143289345 7FC00001
          },
          // use preserved constants in main
          {
            "%float_var = OpVariable %_pf_float Function",
            "OpStore %float_var %float_nan_1",
            "OpStore %float_var %float_nan_2",
          },
          // duplicated constants
          {
            "%float_nan_1_duplicate = OpConstant %float 0x1.8p+128", // !2143289344, 7FC00000
            "%float_nan_2_duplicate = OpConstant %float 0x1.800002p+128",// !2143289345, 7FC00001
          },
          // use duplicated constants in main
          {
            "%float_var = OpVariable %_pf_float Function",
            "OpStore %float_var %float_nan_1_duplicate",
            "OpStore %float_var %float_nan_2_duplicate",
          },
          // remapped names
          {
            "OpName %float_nan_1 \"float_nan_1_duplicate\"",
            "OpName %float_nan_2 \"float_nan_2_duplicate\"",
          },
        },
        // null values
        {
          // preserved constants
          {
            "%bool_null = OpConstantNull %bool",
            "%signed_null = OpConstantNull %int",
            "%signed_64_null = OpConstantNull %int64",
            "%float_null = OpConstantNull %float",
            "%double_null = OpConstantNull %double",
            // zero-valued constants will not be unified with the equivalent
            // null constants.
            "%signed_zero = OpConstant %int 0",
          },
          // use preserved constants in main
          {
            "%bool_var = OpVariable %_pf_bool Function",
            "OpStore %bool_var %bool_null",
            "%int_var = OpVariable %_pf_int Function",
            "OpStore %int_var %signed_null",
            "%int64_var = OpVariable %_pf_int64 Function",
            "OpStore %int64_var %signed_64_null",
            "%float_var = OpVariable %_pf_float Function",
            "OpStore %float_var %float_null",
            "%double_var = OpVariable %_pf_double Function",
            "OpStore %double_var %double_null",
          },
          // duplicated constants
          {
            "%bool_null_duplicate = OpConstantNull %bool",
            "%signed_null_duplicate = OpConstantNull %int",
            "%signed_64_null_duplicate = OpConstantNull %int64",
            "%float_null_duplicate = OpConstantNull %float",
            "%double_null_duplicate = OpConstantNull %double",
          },
          // use duplicated constants in main
          {
            "%bool_var = OpVariable %_pf_bool Function",
            "OpStore %bool_var %bool_null_duplicate",
            "%int_var = OpVariable %_pf_int Function",
            "OpStore %int_var %signed_null_duplicate",
            "%int64_var = OpVariable %_pf_int64 Function",
            "OpStore %int64_var %signed_64_null_duplicate",
            "%float_var = OpVariable %_pf_float Function",
            "OpStore %float_var %float_null_duplicate",
            "%double_var = OpVariable %_pf_double Function",
            "OpStore %double_var %double_null_duplicate",
          },
          // remapped names
          {
            "OpName %bool_null \"bool_null_duplicate\"",
            "OpName %signed_null \"signed_null_duplicate\"",
            "OpName %signed_64_null \"signed_64_null_duplicate\"",
            "OpName %float_null \"float_null_duplicate\"",
            "OpName %double_null \"double_null_duplicate\"",
          },
        },
        // constant sampler
        {
          // preserved constants
          {
            "%sampler = OpTypeSampler",
            "%_pf_sampler = OpTypePointer Function %sampler",
            "%sampler_1 = OpConstantSampler %sampler Repeat 0 Linear",
          },
          // use preserved constants in main
          {
            "%sampler_var = OpVariable %_pf_sampler Function",
            "OpStore %sampler_var %sampler_1",
          },
          // duplicated constants
          {
            "%sampler_1_duplicate = OpConstantSampler %sampler Repeat 0 Linear",
          },
          // use duplicated constants in main
          {
            "%sampler_var = OpVariable %_pf_sampler Function",
            "OpStore %sampler_var %sampler_1_duplicate",
          },
          // remapped names
          {
            "OpName %sampler_1 \"sampler_1_duplicate\"",
          },
        },
        // duplicate vector built from same ids.
        {
          // preserved constants
          {
            "%signed_1 = OpConstant %int 1",
            "%signed_2 = OpConstant %int 2",
            "%signed_3 = OpConstant %int 3",
            "%signed_4 = OpConstant %int 4",
            "%vec = OpConstantComposite %v4int %signed_1 %signed_2 %signed_3 %signed_4",
          },
          // use preserved constants in main
          {
            "%vec_var = OpVariable %_pf_v4int Function",
            "OpStore %vec_var %vec",
          },
          // duplicated constants
          {
            "%vec_duplicate = OpConstantComposite %v4int %signed_1 %signed_2 %signed_3 %signed_4",
          },
          // use duplicated constants in main
          {
            "%vec_var = OpVariable %_pf_v4int Function",
            "OpStore %vec_var %vec_duplicate",
          },
          // remapped names
          {
            "OpName %vec \"vec_duplicate\"",
          }
        },
        // duplicate vector built from duplicated ids.
        {
          // preserved constants
          {
            "%signed_1 = OpConstant %int 1",
            "%signed_2 = OpConstant %int 2",
            "%signed_3 = OpConstant %int 3",
            "%signed_4 = OpConstant %int 4",
            "%vec = OpConstantComposite %v4int %signed_1 %signed_2 %signed_3 %signed_4",
          },
          // use preserved constants in main
          {
            "%vec_var = OpVariable %_pf_v4int Function",
            "OpStore %vec_var %vec",
          },
          // duplicated constants
          {
            "%signed_3_duplicate = OpConstant %int 3",
            "%signed_4_duplicate = OpConstant %int 4",
            "%vec_duplicate = OpConstantComposite %v4int %signed_1 %signed_2 %signed_3_duplicate %signed_4_duplicate",
          },
          // use duplicated constants in main
          {
            "%vec_var = OpVariable %_pf_v4int Function",
            "OpStore %vec_var %vec_duplicate",
          },
          // remapped names
          {
            "OpName %signed_3 \"signed_3_duplicate\"",
            "OpName %signed_4 \"signed_4_duplicate\"",
            "OpName %vec \"vec_duplicate\"",
          },
        },
        // flat struct
        {
          // preserved constants
          {
            "%bool_true = OpConstantTrue %bool",
            "%signed_1 = OpConstant %int 1",
            "%float_1 = OpConstant %float 1",
            "%double_1 = OpConstant %double 1",
            "%s = OpConstantComposite %flat_struct %bool_true %signed_1 %float_1 %double_1",
          },
          // use preserved constants in main
          {
            "%s_var = OpVariable %_pf_flat_struct Function",
            "OpStore %s_var %s",
          },
          // duplicated constants
          {
            "%float_1_duplicate = OpConstant %float 1",
            "%double_1_duplicate = OpConstant %double 1",
            "%s_duplicate = OpConstantComposite %flat_struct %bool_true %signed_1 %float_1_duplicate %double_1_duplicate",
          },
          // use duplicated constants in main
          {
            "%s_var = OpVariable %_pf_flat_struct Function",
            "OpStore %s_var %s_duplicate",
          },
          // remapped names
          {
            "OpName %float_1 \"float_1_duplicate\"",
            "OpName %double_1 \"double_1_duplicate\"",
            "OpName %s \"s_duplicate\"",
          },
        },
        // nested struct
        {
          // preserved constants
          {
            "%bool_true = OpConstantTrue %bool",
            "%signed_1 = OpConstant %int 1",
            "%float_1 = OpConstant %float 1",
            "%double_1 = OpConstant %double 1",
            "%inner = OpConstantComposite %inner_struct %bool_true %float_1",
            "%outer = OpConstantComposite %outer_struct %inner %signed_1 %double_1",
          },
          // use preserved constants in main
          {
            "%outer_var = OpVariable %_pf_outer_struct Function",
            "OpStore %outer_var %outer",
          },
          // duplicated constants
          {
            "%float_1_duplicate = OpConstant %float 1",
            "%double_1_duplicate = OpConstant %double 1",
            "%inner_duplicate = OpConstantComposite %inner_struct %bool_true %float_1_duplicate",
            "%outer_duplicate = OpConstantComposite %outer_struct %inner_duplicate %signed_1 %double_1_duplicate",
          },
          // use duplicated constants in main
          {
            "%outer_var = OpVariable %_pf_outer_struct Function",
            "OpStore %outer_var %outer_duplicate",
          },
          // remapped names
          {
            "OpName %float_1 \"float_1_duplicate\"",
            "OpName %double_1 \"double_1_duplicate\"",
            "OpName %inner \"inner_duplicate\"",
            "OpName %outer \"outer_duplicate\"",
          },
        },
        // composite type null constants. Null constants and zero-valued
        // constants should not be used to replace each other.
        {
          // preserved constants
          {
            "%bool_zero = OpConstantFalse %bool",
            "%float_zero = OpConstant %float 0",
            "%int_null = OpConstantNull %int",
            "%double_null = OpConstantNull %double",
            // inner_struct type null constant.
            "%null_inner = OpConstantNull %inner_struct",
            // zero-valued composite constant built from zero-valued constant
            // component. inner_zero should not be replace by null_inner.
            "%inner_zero = OpConstantComposite %inner_struct %bool_zero %float_zero",
            // zero-valued composite contant built from zero-valued constants
            // and null constants.
            "%outer_zero = OpConstantComposite %outer_struct %inner_zero %int_null %double_null",
            // outer_struct type null constant, it should not be replaced by
            // outer_zero.
            "%null_outer = OpConstantNull %outer_struct",
          },
          // use preserved constants in main
          {
            "%inner_var = OpVariable %_pf_inner_struct Function",
            "OpStore %inner_var %inner_zero",
            "OpStore %inner_var %null_inner",
            "%outer_var = OpVariable %_pf_outer_struct Function",
            "OpStore %outer_var %outer_zero",
            "OpStore %outer_var %null_outer",
          },
          // duplicated constants
          {
            "%null_inner_dup = OpConstantNull %inner_struct",
            "%null_outer_dup = OpConstantNull %outer_struct",
            "%inner_zero_dup = OpConstantComposite %inner_struct %bool_zero %float_zero",
            "%outer_zero_dup = OpConstantComposite %outer_struct %inner_zero_dup %int_null %double_null",
          },
          // use duplicated constants in main
          {
            "%inner_var = OpVariable %_pf_inner_struct Function",
            "OpStore %inner_var %inner_zero_dup",
            "OpStore %inner_var %null_inner_dup",
            "%outer_var = OpVariable %_pf_outer_struct Function",
            "OpStore %outer_var %outer_zero_dup",
            "OpStore %outer_var %null_outer_dup",
          },
          // remapped names
          {
            "OpName %null_inner \"null_inner_dup\"",
            "OpName %null_outer \"null_outer_dup\"",
            "OpName %inner_zero \"inner_zero_dup\"",
            "OpName %outer_zero \"outer_zero_dup\"",
          },
        },
        // Spec Constants with SpecId decoration should be skipped.
        {
          // preserved constants
          {
            // Assembly builder will add OpDecorate SpecId instruction for the
            // following spec constant instructions automatically.
            "%spec_bool_1 = OpSpecConstantTrue %bool",
            "%spec_bool_2 = OpSpecConstantTrue %bool",
            "%spec_int_1 = OpSpecConstant %int 1",
            "%spec_int_2 = OpSpecConstant %int 1",
          },
          // use preserved constants in main
          {
            "%bool_var = OpVariable %_pf_bool Function",
            "OpStore %bool_var %spec_bool_1",
            "OpStore %bool_var %spec_bool_2",
            "%int_var = OpVariable %_pf_int Function",
            "OpStore %int_var %spec_int_1",
            "OpStore %int_var %spec_int_2",
          },
          // duplicated constants. No duplicated instruction to remove in this
          // case.
          {},
          // use duplicated constants in main. Same as the above 'use preserved
          // constants in main' defined above, as no instruction should be
          // removed in this case.
          {
            "%bool_var = OpVariable %_pf_bool Function",
            "OpStore %bool_var %spec_bool_1",
            "OpStore %bool_var %spec_bool_2",
            "%int_var = OpVariable %_pf_int Function",
            "OpStore %int_var %spec_int_1",
            "OpStore %int_var %spec_int_2",
          },
          // remapped names. No duplicated instruction removed, so this is
          // empty.
          {}
        },
        // spec constant composite
        {
          // preserved constants
          {
            "%spec_bool_true = OpSpecConstantTrue %bool",
            "%spec_signed_1 = OpSpecConstant %int 1",
            "%float_1 = OpConstant %float 1",
            "%double_1 = OpConstant %double 1",
            "%spec_inner = OpSpecConstantComposite %inner_struct %spec_bool_true %float_1",
            "%spec_outer = OpSpecConstantComposite %outer_struct %spec_inner %spec_signed_1 %double_1",
            "%spec_vec2 = OpSpecConstantComposite %v2float %float_1 %float_1",
          },
          // use preserved constants in main
          {
            "%outer_var = OpVariable %_pf_outer_struct Function",
            "OpStore %outer_var %spec_outer",
            "%v2float_var = OpVariable %_pf_v2float Function",
            "OpStore %v2float_var %spec_vec2",
          },
          // duplicated constants
          {
            "%float_1_duplicate = OpConstant %float 1",
            "%double_1_duplicate = OpConstant %double 1",
            "%spec_inner_duplicate = OpSpecConstantComposite %inner_struct %spec_bool_true %float_1_duplicate",
            "%spec_outer_duplicate = OpSpecConstantComposite %outer_struct %spec_inner_duplicate %spec_signed_1 %double_1_duplicate",
            "%spec_vec2_duplicate = OpSpecConstantComposite %v2float %float_1 %float_1_duplicate",
          },
          // use duplicated constants in main
          {
            "%outer_var = OpVariable %_pf_outer_struct Function",
            "OpStore %outer_var %spec_outer_duplicate",
            "%v2float_var = OpVariable %_pf_v2float Function",
            "OpStore %v2float_var %spec_vec2_duplicate",
          },
          // remapped names
          {
            "OpName %float_1 \"float_1_duplicate\"",
            "OpName %double_1 \"double_1_duplicate\"",
            "OpName %spec_inner \"spec_inner_duplicate\"",
            "OpName %spec_outer \"spec_outer_duplicate\"",
            "OpName %spec_vec2 \"spec_vec2_duplicate\"",
          },
        },
        // spec constant op with int scalar
        {
          // preserved constants
          {
            "%spec_signed_1 = OpSpecConstant %int 1",
            "%spec_signed_2 = OpSpecConstant %int 2",
            "%spec_signed_add = OpSpecConstantOp %int IAdd %spec_signed_1 %spec_signed_2",
          },
          // use preserved constants in main
          {
            "%int_var = OpVariable %_pf_int Function",
            "OpStore %int_var %spec_signed_add",
          },
          // duplicated constants
          {
            "%spec_signed_add_duplicate = OpSpecConstantOp %int IAdd %spec_signed_1 %spec_signed_2",
          },
          // use duplicated contants in main
          {
            "%int_var = OpVariable %_pf_int Function",
            "OpStore %int_var %spec_signed_add_duplicate",
          },
          // remapped names
          {
            "OpName %spec_signed_add \"spec_signed_add_duplicate\"",
          },
        },
        // spec constant op composite extract
        {
          // preserved constants
          {
            "%float_1 = OpConstant %float 1",
            "%spec_vec2 = OpSpecConstantComposite %v2float %float_1 %float_1",
            "%spec_extract = OpSpecConstantOp %float CompositeExtract %spec_vec2 1",
          },
          // use preserved constants in main
          {
            "%float_var = OpVariable %_pf_float Function",
            "OpStore %float_var %spec_extract",
          },
          // duplicated constants
          {
            "%spec_extract_duplicate = OpSpecConstantOp %float CompositeExtract %spec_vec2 1",
          },
          // use duplicated constants in main
          {
            "%float_var = OpVariable %_pf_float Function",
            "OpStore %float_var %spec_extract_duplicate",
          },
          // remapped names
          {
            "OpName %spec_extract \"spec_extract_duplicate\"",
          },
        },
        // spec constant op vector shuffle
        {
          // preserved constants
          {
            "%float_1 = OpConstant %float 1",
            "%float_2 = OpConstant %float 2",
            "%spec_vec2_1 = OpSpecConstantComposite %v2float %float_1 %float_1",
            "%spec_vec2_2 = OpSpecConstantComposite %v2float %float_2 %float_2",
            "%spec_vector_shuffle = OpSpecConstantOp %v2float VectorShuffle %spec_vec2_1 %spec_vec2_2 1 2",
          },
          // use preserved constants in main
          {
            "%v2float_var = OpVariable %_pf_v2float Function",
            "OpStore %v2float_var %spec_vector_shuffle",
          },
          // duplicated constants
          {
            "%spec_vector_shuffle_duplicate = OpSpecConstantOp %v2float VectorShuffle %spec_vec2_1 %spec_vec2_2 1 2",
          },
          // use duplicated constants in main
          {
            "%v2float_var = OpVariable %_pf_v2float Function",
            "OpStore %v2float_var %spec_vector_shuffle_duplicate",
          },
          // remapped names
          {
            "OpName %spec_vector_shuffle \"spec_vector_shuffle_duplicate\"",
          },
        },
        // long dependency chain
        {
          // preserved constants
          {
            "%array_size = OpConstant %int 4",
            "%type_arr_int_4 = OpTypeArray %int %array_size",
            "%signed_0 = OpConstant %int 100",
            "%signed_1 = OpConstant %int 1",
            "%signed_2 = OpSpecConstantOp %int IAdd %signed_0 %signed_1",
            "%signed_3 = OpSpecConstantOp %int ISub %signed_0 %signed_2",
            "%signed_4 = OpSpecConstantOp %int IAdd %signed_0 %signed_3",
            "%signed_5 = OpSpecConstantOp %int ISub %signed_0 %signed_4",
            "%signed_6 = OpSpecConstantOp %int IAdd %signed_0 %signed_5",
            "%signed_7 = OpSpecConstantOp %int ISub %signed_0 %signed_6",
            "%signed_8 = OpSpecConstantOp %int IAdd %signed_0 %signed_7",
            "%signed_9 = OpSpecConstantOp %int ISub %signed_0 %signed_8",
            "%signed_10 = OpSpecConstantOp %int IAdd %signed_0 %signed_9",
            "%signed_11 = OpSpecConstantOp %int ISub %signed_0 %signed_10",
            "%signed_12 = OpSpecConstantOp %int IAdd %signed_0 %signed_11",
            "%signed_13 = OpSpecConstantOp %int ISub %signed_0 %signed_12",
            "%signed_14 = OpSpecConstantOp %int IAdd %signed_0 %signed_13",
            "%signed_15 = OpSpecConstantOp %int ISub %signed_0 %signed_14",
            "%signed_16 = OpSpecConstantOp %int ISub %signed_0 %signed_15",
            "%signed_17 = OpSpecConstantOp %int IAdd %signed_0 %signed_16",
            "%signed_18 = OpSpecConstantOp %int ISub %signed_0 %signed_17",
            "%signed_19 = OpSpecConstantOp %int IAdd %signed_0 %signed_18",
            "%signed_20 = OpSpecConstantOp %int ISub %signed_0 %signed_19",
            "%signed_vec_a = OpSpecConstantComposite %v2int %signed_18 %signed_19",
            "%signed_vec_b = OpSpecConstantOp %v2int IMul %signed_vec_a %signed_vec_a",
            "%signed_21 = OpSpecConstantOp %int CompositeExtract %signed_vec_b 0",
            "%signed_array = OpConstantComposite %type_arr_int_4 %signed_20 %signed_20 %signed_21 %signed_21",
            "%signed_22 = OpSpecConstantOp %int CompositeExtract %signed_array 0",
          },
          // use preserved constants in main
          {
            "%int_var = OpVariable %_pf_int Function",
            "OpStore %int_var %signed_22",
          },
          // duplicated constants
          {
            "%signed_0_dup = OpConstant %int 100",
            "%signed_1_dup = OpConstant %int 1",
            "%signed_2_dup = OpSpecConstantOp %int IAdd %signed_0_dup %signed_1_dup",
            "%signed_3_dup = OpSpecConstantOp %int ISub %signed_0_dup %signed_2_dup",
            "%signed_4_dup = OpSpecConstantOp %int IAdd %signed_0_dup %signed_3_dup",
            "%signed_5_dup = OpSpecConstantOp %int ISub %signed_0_dup %signed_4_dup",
            "%signed_6_dup = OpSpecConstantOp %int IAdd %signed_0_dup %signed_5_dup",
            "%signed_7_dup = OpSpecConstantOp %int ISub %signed_0_dup %signed_6_dup",
            "%signed_8_dup = OpSpecConstantOp %int IAdd %signed_0_dup %signed_7_dup",
            "%signed_9_dup = OpSpecConstantOp %int ISub %signed_0_dup %signed_8_dup",
            "%signed_10_dup = OpSpecConstantOp %int IAdd %signed_0_dup %signed_9_dup",
            "%signed_11_dup = OpSpecConstantOp %int ISub %signed_0_dup %signed_10_dup",
            "%signed_12_dup = OpSpecConstantOp %int IAdd %signed_0_dup %signed_11_dup",
            "%signed_13_dup = OpSpecConstantOp %int ISub %signed_0_dup %signed_12_dup",
            "%signed_14_dup = OpSpecConstantOp %int IAdd %signed_0_dup %signed_13_dup",
            "%signed_15_dup = OpSpecConstantOp %int ISub %signed_0_dup %signed_14_dup",
            "%signed_16_dup = OpSpecConstantOp %int ISub %signed_0_dup %signed_15_dup",
            "%signed_17_dup = OpSpecConstantOp %int IAdd %signed_0_dup %signed_16_dup",
            "%signed_18_dup = OpSpecConstantOp %int ISub %signed_0_dup %signed_17_dup",
            "%signed_19_dup = OpSpecConstantOp %int IAdd %signed_0_dup %signed_18_dup",
            "%signed_20_dup = OpSpecConstantOp %int ISub %signed_0_dup %signed_19_dup",
            "%signed_vec_a_dup = OpSpecConstantComposite %v2int %signed_18_dup %signed_19_dup",
            "%signed_vec_b_dup = OpSpecConstantOp %v2int IMul %signed_vec_a_dup %signed_vec_a_dup",
            "%signed_21_dup = OpSpecConstantOp %int CompositeExtract %signed_vec_b_dup 0",
            "%signed_array_dup = OpConstantComposite %type_arr_int_4 %signed_20_dup %signed_20_dup %signed_21_dup %signed_21_dup",
            "%signed_22_dup = OpSpecConstantOp %int CompositeExtract %signed_array_dup 0",
          },
          // use duplicated constants in main
          {
            "%int_var = OpVariable %_pf_int Function",
            "OpStore %int_var %signed_22_dup",
          },
          // remapped names
          {
            "OpName %signed_0 \"signed_0_dup\"",
            "OpName %signed_1 \"signed_1_dup\"",
            "OpName %signed_2 \"signed_2_dup\"",
            "OpName %signed_3 \"signed_3_dup\"",
            "OpName %signed_4 \"signed_4_dup\"",
            "OpName %signed_5 \"signed_5_dup\"",
            "OpName %signed_6 \"signed_6_dup\"",
            "OpName %signed_7 \"signed_7_dup\"",
            "OpName %signed_8 \"signed_8_dup\"",
            "OpName %signed_9 \"signed_9_dup\"",
            "OpName %signed_10 \"signed_10_dup\"",
            "OpName %signed_11 \"signed_11_dup\"",
            "OpName %signed_12 \"signed_12_dup\"",
            "OpName %signed_13 \"signed_13_dup\"",
            "OpName %signed_14 \"signed_14_dup\"",
            "OpName %signed_15 \"signed_15_dup\"",
            "OpName %signed_16 \"signed_16_dup\"",
            "OpName %signed_17 \"signed_17_dup\"",
            "OpName %signed_18 \"signed_18_dup\"",
            "OpName %signed_19 \"signed_19_dup\"",
            "OpName %signed_20 \"signed_20_dup\"",
            "OpName %signed_vec_a \"signed_vec_a_dup\"",
            "OpName %signed_vec_b \"signed_vec_b_dup\"",
            "OpName %signed_21 \"signed_21_dup\"",
            "OpName %signed_array \"signed_array_dup\"",
            "OpName %signed_22 \"signed_22_dup\"",
          },
        },
                            // clang-format on
                        })));

}  // namespace
}  // namespace opt
}  // namespace spvtools<|MERGE_RESOLUTION|>--- conflicted
+++ resolved
@@ -117,11 +117,7 @@
     std::string optimized_before_strip;
     auto status = Pass::Status::SuccessWithoutChange;
     std::tie(optimized_before_strip, status) =
-<<<<<<< HEAD
-        this->template SinglePassRunAndDisassemble<opt::UnifyConstantPassToken>(
-=======
-        this->template SinglePassRunAndDisassemble<UnifyConstantPass>(
->>>>>>> 2cce2c5b
+        this->template SinglePassRunAndDisassemble<UnifyConstantPassToken>(
             test_builder.GetCode(),
             /* skip_nop = */ true, /* do_validation = */ false);
     std::string optimized_without_opnames;
