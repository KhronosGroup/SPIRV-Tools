// Copyright (c) 2017 Valve Corporation
// Copyright (c) 2017 LunarG Inc.
//
// Licensed under the Apache License, Version 2.0 (the "License");
// you may not use this file except in compliance with the License.
// You may obtain a copy of the License at
//
//     http://www.apache.org/licenses/LICENSE-2.0
//
// Unless required by applicable law or agreed to in writing, software
// distributed under the License is distributed on an "AS IS" BASIS,
// WITHOUT WARRANTIES OR CONDITIONS OF ANY KIND, either express or implied.
// See the License for the specific language governing permissions and
// limitations under the License.

#include "pass_fixture.h"
#include "pass_utils.h"

namespace {

using namespace spvtools;

using AggressiveDCETest = PassTest<::testing::Test>;

TEST_F(AggressiveDCETest, EliminateExtendedInst) {
  //  #version 140
  //  
  //  in vec4 BaseColor;
  //  in vec4 Dead;
  //  
  //  void main()
  //  {
  //      vec4 v = BaseColor;
  //      vec4 dv = sqrt(Dead);
  //      gl_FragColor = v;
  //  }

  const std::string predefs1 =
      R"(OpCapability Shader
%1 = OpExtInstImport "GLSL.std.450"
OpMemoryModel Logical GLSL450
OpEntryPoint Fragment %main "main" %BaseColor %Dead %gl_FragColor
OpExecutionMode %main OriginUpperLeft
OpSource GLSL 140
)";

  const std::string names_before =
      R"(OpName %main "main"
OpName %v "v"
OpName %BaseColor "BaseColor"
OpName %dv "dv"
OpName %Dead "Dead"
OpName %gl_FragColor "gl_FragColor"
)";

  const std::string names_after =
      R"(OpName %main "main"
OpName %v "v"
OpName %BaseColor "BaseColor"
OpName %Dead "Dead"
OpName %gl_FragColor "gl_FragColor"
)";

  const std::string predefs2 =
      R"(%void = OpTypeVoid
%9 = OpTypeFunction %void
%float = OpTypeFloat 32
%v4float = OpTypeVector %float 4
%_ptr_Function_v4float = OpTypePointer Function %v4float
%_ptr_Input_v4float = OpTypePointer Input %v4float
%BaseColor = OpVariable %_ptr_Input_v4float Input
%Dead = OpVariable %_ptr_Input_v4float Input
%_ptr_Output_v4float = OpTypePointer Output %v4float
%gl_FragColor = OpVariable %_ptr_Output_v4float Output
)";

  const std::string func_before =
      R"(%main = OpFunction %void None %9
%15 = OpLabel
%v = OpVariable %_ptr_Function_v4float Function
%dv = OpVariable %_ptr_Function_v4float Function 
%16 = OpLoad %v4float %BaseColor
OpStore %v %16
%17 = OpLoad %v4float %Dead
%18 = OpExtInst %v4float %1 Sqrt %17 
OpStore %dv %18
%19 = OpLoad %v4float %v
OpStore %gl_FragColor %19
OpReturn
OpFunctionEnd
)";

  const std::string func_after =
      R"(%main = OpFunction %void None %9
%15 = OpLabel
%v = OpVariable %_ptr_Function_v4float Function
%16 = OpLoad %v4float %BaseColor
OpStore %v %16
%19 = OpLoad %v4float %v
OpStore %gl_FragColor %19
OpReturn
OpFunctionEnd
)";

  SinglePassRunAndCheck<opt::AggressiveDCEPass>(
      predefs1 + names_before + predefs2 + func_before, 
      predefs1 + names_after + predefs2 + func_after, 
      true, true);
}

TEST_F(AggressiveDCETest, NoEliminateFrexp) {
  // Note: SPIR-V hand-edited to utilize Frexp
  //
  // #version 450
  // 
  // in vec4 BaseColor;
  // in vec4 Dead;
  // out vec4 Color;
  // out ivec4 iv2;
  // 
  // void main()
  // {
  //     vec4 v = BaseColor;
  //     vec4 dv = frexp(Dead, iv2);
  //     Color = v;
  // }

  const std::string predefs1 =
      R"(OpCapability Shader
%1 = OpExtInstImport "GLSL.std.450"
OpMemoryModel Logical GLSL450
OpEntryPoint Fragment %main "main" %BaseColor %Dead %iv2 %Color
OpExecutionMode %main OriginUpperLeft
OpSource GLSL 450
)";

  const std::string names_before =
      R"(OpName %main "main"
OpName %v "v"
OpName %BaseColor "BaseColor"
OpName %dv "dv"
OpName %Dead "Dead"
OpName %iv2 "iv2"
OpName %ResType "ResType"
OpName %Color "Color"
)";

  const std::string names_after =
      R"(OpName %main "main"
OpName %v "v"
OpName %BaseColor "BaseColor"
OpName %Dead "Dead"
OpName %iv2 "iv2"
OpName %ResType "ResType"
OpName %Color "Color"
)";

  const std::string predefs2 =
      R"(%void = OpTypeVoid
%11 = OpTypeFunction %void
%float = OpTypeFloat 32
%v4float = OpTypeVector %float 4
%_ptr_Function_v4float = OpTypePointer Function %v4float
%_ptr_Input_v4float = OpTypePointer Input %v4float
%BaseColor = OpVariable %_ptr_Input_v4float Input
%Dead = OpVariable %_ptr_Input_v4float Input
%int = OpTypeInt 32 1
%v4int = OpTypeVector %int 4
%_ptr_Output_v4int = OpTypePointer Output %v4int
%iv2 = OpVariable %_ptr_Output_v4int Output
%ResType = OpTypeStruct %v4float %v4int
%_ptr_Output_v4float = OpTypePointer Output %v4float
%Color = OpVariable %_ptr_Output_v4float Output
)";

  const std::string func_before =
      R"(%main = OpFunction %void None %11
%20 = OpLabel
%v = OpVariable %_ptr_Function_v4float Function
%dv = OpVariable %_ptr_Function_v4float Function 
%21 = OpLoad %v4float %BaseColor
OpStore %v %21
%22 = OpLoad %v4float %Dead
%23 = OpExtInst %v4float %1 Frexp %22 %iv2
OpStore %dv %23
%24 = OpLoad %v4float %v
OpStore %Color %24
OpReturn
OpFunctionEnd
)";

  const std::string func_after =
      R"(%main = OpFunction %void None %11
%20 = OpLabel
%v = OpVariable %_ptr_Function_v4float Function
%21 = OpLoad %v4float %BaseColor
OpStore %v %21
%22 = OpLoad %v4float %Dead
%23 = OpExtInst %v4float %1 Frexp %22 %iv2
%24 = OpLoad %v4float %v
OpStore %Color %24
OpReturn
OpFunctionEnd
)";

  SinglePassRunAndCheck<opt::AggressiveDCEPass>(
      predefs1 + names_before + predefs2 + func_before, 
      predefs1 + names_after + predefs2 + func_after, 
      true, true);
}

TEST_F(AggressiveDCETest, EliminateDecorate) {
  // Note: The SPIR-V was hand-edited to add the OpDecorate
  //
  // #version 140
  // 
  // in vec4 BaseColor;
  // in vec4 Dead;
  // 
  // void main()
  // {
  //     vec4 v = BaseColor;
  //     vec4 dv = Dead * 0.5;
  //     gl_FragColor = v;
  // }

  const std::string predefs1 =
      R"(OpCapability Shader
%1 = OpExtInstImport "GLSL.std.450"
OpMemoryModel Logical GLSL450
OpEntryPoint Fragment %main "main" %BaseColor %Dead %gl_FragColor
OpExecutionMode %main OriginUpperLeft
OpSource GLSL 140
)";

  const std::string names_before =
      R"(OpName %main "main"
OpName %v "v"
OpName %BaseColor "BaseColor"
OpName %dv "dv"
OpName %Dead "Dead"
OpName %gl_FragColor "gl_FragColor"
OpDecorate %8 RelaxedPrecision
)";

  const std::string names_after =
      R"(OpName %main "main"
OpName %v "v"
OpName %BaseColor "BaseColor"
OpName %Dead "Dead"
OpName %gl_FragColor "gl_FragColor"
)";

  const std::string predefs2 =
      R"(%void = OpTypeVoid
%10 = OpTypeFunction %void
%float = OpTypeFloat 32
%v4float = OpTypeVector %float 4
%_ptr_Function_v4float = OpTypePointer Function %v4float
%_ptr_Input_v4float = OpTypePointer Input %v4float
%BaseColor = OpVariable %_ptr_Input_v4float Input
%Dead = OpVariable %_ptr_Input_v4float Input
%float_0_5 = OpConstant %float 0.5
%_ptr_Output_v4float = OpTypePointer Output %v4float
%gl_FragColor = OpVariable %_ptr_Output_v4float Output
)";

  const std::string func_before =
      R"(%main = OpFunction %void None %10
%17 = OpLabel
%v = OpVariable %_ptr_Function_v4float Function
%dv = OpVariable %_ptr_Function_v4float Function 
%18 = OpLoad %v4float %BaseColor
OpStore %v %18
%19 = OpLoad %v4float %Dead
%8 = OpVectorTimesScalar %v4float %19 %float_0_5
OpStore %dv %8
%20 = OpLoad %v4float %v
OpStore %gl_FragColor %20
OpReturn
OpFunctionEnd
)";

  const std::string func_after =
      R"(%main = OpFunction %void None %10
%17 = OpLabel
%v = OpVariable %_ptr_Function_v4float Function
%18 = OpLoad %v4float %BaseColor
OpStore %v %18
%20 = OpLoad %v4float %v
OpStore %gl_FragColor %20
OpReturn
OpFunctionEnd
)";

  SinglePassRunAndCheck<opt::AggressiveDCEPass>(
      predefs1 + names_before + predefs2 + func_before, 
      predefs1 + names_after + predefs2 + func_after, 
      true, true);
}

TEST_F(AggressiveDCETest, Simple) {
  //  #version 140
  //  
  //  in vec4 BaseColor;
  //  in vec4 Dead;
  //  
  //  void main()
  //  {
  //      vec4 v = BaseColor;
  //      vec4 dv = Dead;
  //      gl_FragColor = v;
  //  }

  const std::string predefs1 =
      R"(OpCapability Shader
%1 = OpExtInstImport "GLSL.std.450"
OpMemoryModel Logical GLSL450
OpEntryPoint Fragment %main "main" %BaseColor %Dead %gl_FragColor
OpExecutionMode %main OriginUpperLeft
OpSource GLSL 140
)";

  const std::string names_before =
      R"(OpName %main "main"
OpName %v "v"
OpName %BaseColor "BaseColor"
OpName %dv "dv"
OpName %Dead "Dead"
OpName %gl_FragColor "gl_FragColor"
)";

  const std::string names_after =
      R"(OpName %main "main"
OpName %v "v"
OpName %BaseColor "BaseColor"
OpName %Dead "Dead"
OpName %gl_FragColor "gl_FragColor"
)";

  const std::string predefs2 =
      R"(%void = OpTypeVoid
%9 = OpTypeFunction %void
%float = OpTypeFloat 32
%v4float = OpTypeVector %float 4
%_ptr_Function_v4float = OpTypePointer Function %v4float
%_ptr_Input_v4float = OpTypePointer Input %v4float
%BaseColor = OpVariable %_ptr_Input_v4float Input
%Dead = OpVariable %_ptr_Input_v4float Input
%_ptr_Output_v4float = OpTypePointer Output %v4float
%gl_FragColor = OpVariable %_ptr_Output_v4float Output
)";

  const std::string func_before =
      R"(%main = OpFunction %void None %9
%15 = OpLabel
%v = OpVariable %_ptr_Function_v4float Function
%dv = OpVariable %_ptr_Function_v4float Function 
%16 = OpLoad %v4float %BaseColor
OpStore %v %16
%17 = OpLoad %v4float %Dead
OpStore %dv %17
%18 = OpLoad %v4float %v
OpStore %gl_FragColor %18
OpReturn
OpFunctionEnd
)";

  const std::string func_after =
      R"(%main = OpFunction %void None %9
%15 = OpLabel
%v = OpVariable %_ptr_Function_v4float Function
%16 = OpLoad %v4float %BaseColor
OpStore %v %16
%18 = OpLoad %v4float %v
OpStore %gl_FragColor %18
OpReturn
OpFunctionEnd
)";

  SinglePassRunAndCheck<opt::AggressiveDCEPass>(
      predefs1 + names_before + predefs2 + func_before, 
      predefs1 + names_after + predefs2 + func_after, 
      true, true);
}

TEST_F(AggressiveDCETest, DeadCycle) {
  // #version 140
  // in vec4 BaseColor;
  // 
  // layout(std140) uniform U_t
  // {
  //     int g_I ;
  // } ;
  // 
  // void main()
  // {
  //     vec4 v = BaseColor;
  //     float df = 0.0;
  //     int i = 0;
  //     while (i < g_I) {
  //       df = df * 0.5;
  //       i = i + 1;
  //     }
  //     gl_FragColor = v;
  // }

  const std::string predefs1 =
      R"(OpCapability Shader
%1 = OpExtInstImport "GLSL.std.450"
OpMemoryModel Logical GLSL450
OpEntryPoint Fragment %main "main" %BaseColor %gl_FragColor
OpExecutionMode %main OriginUpperLeft
OpSource GLSL 140
)";

  const std::string names_before =
      R"(OpName %main "main"
OpName %v "v"
OpName %BaseColor "BaseColor"
OpName %df "df"
OpName %i "i"
OpName %U_t "U_t"
OpMemberName %U_t 0 "g_I"
OpName %_ ""
OpName %gl_FragColor "gl_FragColor"
)";

  const std::string names_after =
      R"(OpName %main "main"
OpName %v "v"
OpName %BaseColor "BaseColor"
OpName %i "i"
OpName %U_t "U_t"
OpMemberName %U_t 0 "g_I"
OpName %_ ""
OpName %gl_FragColor "gl_FragColor"
)";

  const std::string predefs2 =
      R"(OpMemberDecorate %U_t 0 Offset 0
OpDecorate %U_t Block
OpDecorate %_ DescriptorSet 0
%void = OpTypeVoid
%11 = OpTypeFunction %void
%float = OpTypeFloat 32
%v4float = OpTypeVector %float 4
%_ptr_Function_v4float = OpTypePointer Function %v4float
%_ptr_Input_v4float = OpTypePointer Input %v4float
%BaseColor = OpVariable %_ptr_Input_v4float Input
%_ptr_Function_float = OpTypePointer Function %float
%float_0 = OpConstant %float 0
%int = OpTypeInt 32 1
%_ptr_Function_int = OpTypePointer Function %int
%int_0 = OpConstant %int 0
%U_t = OpTypeStruct %int
%_ptr_Uniform_U_t = OpTypePointer Uniform %U_t
%_ = OpVariable %_ptr_Uniform_U_t Uniform
%_ptr_Uniform_int = OpTypePointer Uniform %int
%bool = OpTypeBool
%float_0_5 = OpConstant %float 0.5
%int_1 = OpConstant %int 1
%_ptr_Output_v4float = OpTypePointer Output %v4float
%gl_FragColor = OpVariable %_ptr_Output_v4float Output
)";

  const std::string func_before =
      R"(%main = OpFunction %void None %11
%27 = OpLabel
%v = OpVariable %_ptr_Function_v4float Function
%df = OpVariable %_ptr_Function_float Function 
%i = OpVariable %_ptr_Function_int Function
%28 = OpLoad %v4float %BaseColor
OpStore %v %28
OpStore %df %float_0
OpStore %i %int_0
OpBranch %29
%29 = OpLabel
OpLoopMerge %30 %31 None
OpBranch %32
%32 = OpLabel
%33 = OpLoad %int %i
%34 = OpAccessChain %_ptr_Uniform_int %_ %int_0
%35 = OpLoad %int %34
%36 = OpSLessThan %bool %33 %35
OpBranchConditional %36 %37 %30
%37 = OpLabel
%38 = OpLoad %float %df
%39 = OpFMul %float %38 %float_0_5
OpStore %df %39
%40 = OpLoad %int %i
%41 = OpIAdd %int %40 %int_1
OpStore %i %41
OpBranch %31
%31 = OpLabel
OpBranch %29
%30 = OpLabel
%42 = OpLoad %v4float %v
OpStore %gl_FragColor %42
OpReturn
OpFunctionEnd
)";

  const std::string func_after =
      R"(%main = OpFunction %void None %11
%27 = OpLabel
%v = OpVariable %_ptr_Function_v4float Function
%i = OpVariable %_ptr_Function_int Function
%28 = OpLoad %v4float %BaseColor
OpStore %v %28
OpStore %i %int_0
OpBranch %29
%29 = OpLabel
OpLoopMerge %30 %31 None
OpBranch %32
%32 = OpLabel
%33 = OpLoad %int %i
%34 = OpAccessChain %_ptr_Uniform_int %_ %int_0
%35 = OpLoad %int %34
%36 = OpSLessThan %bool %33 %35
OpBranchConditional %36 %37 %30
%37 = OpLabel
%40 = OpLoad %int %i
%41 = OpIAdd %int %40 %int_1
OpStore %i %41
OpBranch %31
%31 = OpLabel
OpBranch %29
%30 = OpLabel
%42 = OpLoad %v4float %v
OpStore %gl_FragColor %42
OpReturn
OpFunctionEnd
)";

  SinglePassRunAndCheck<opt::AggressiveDCEPass>(
      predefs1 + names_before + predefs2 + func_before, 
      predefs1 + names_after + predefs2 + func_after, 
      true, true);
}

TEST_F(AggressiveDCETest, OptWhitelistExtension) {
  //  #version 140
  //  
  //  in vec4 BaseColor;
  //  in vec4 Dead;
  //  
  //  void main()
  //  {
  //      vec4 v = BaseColor;
  //      vec4 dv = Dead;
  //      gl_FragColor = v;
  //  }

  const std::string predefs1 =
      R"(OpCapability Shader
OpExtension "SPV_AMD_gpu_shader_int16"
%1 = OpExtInstImport "GLSL.std.450"
OpMemoryModel Logical GLSL450
OpEntryPoint Fragment %main "main" %BaseColor %Dead %gl_FragColor
OpExecutionMode %main OriginUpperLeft
OpSource GLSL 140
)";

  const std::string names_before =
      R"(OpName %main "main"
OpName %v "v"
OpName %BaseColor "BaseColor"
OpName %dv "dv"
OpName %Dead "Dead"
OpName %gl_FragColor "gl_FragColor"
)";

  const std::string names_after =
      R"(OpName %main "main"
OpName %v "v"
OpName %BaseColor "BaseColor"
OpName %Dead "Dead"
OpName %gl_FragColor "gl_FragColor"
)";

  const std::string predefs2 =
      R"(%void = OpTypeVoid
%9 = OpTypeFunction %void
%float = OpTypeFloat 32
%v4float = OpTypeVector %float 4
%_ptr_Function_v4float = OpTypePointer Function %v4float
%_ptr_Input_v4float = OpTypePointer Input %v4float
%BaseColor = OpVariable %_ptr_Input_v4float Input
%Dead = OpVariable %_ptr_Input_v4float Input
%_ptr_Output_v4float = OpTypePointer Output %v4float
%gl_FragColor = OpVariable %_ptr_Output_v4float Output
)";

  const std::string func_before =
      R"(%main = OpFunction %void None %9
%15 = OpLabel
%v = OpVariable %_ptr_Function_v4float Function
%dv = OpVariable %_ptr_Function_v4float Function 
%16 = OpLoad %v4float %BaseColor
OpStore %v %16
%17 = OpLoad %v4float %Dead
OpStore %dv %17
%18 = OpLoad %v4float %v
OpStore %gl_FragColor %18
OpReturn
OpFunctionEnd
)";

  const std::string func_after =
      R"(%main = OpFunction %void None %9
%15 = OpLabel
%v = OpVariable %_ptr_Function_v4float Function
%16 = OpLoad %v4float %BaseColor
OpStore %v %16
%18 = OpLoad %v4float %v
OpStore %gl_FragColor %18
OpReturn
OpFunctionEnd
)";

  SinglePassRunAndCheck<opt::AggressiveDCEPass>(
      predefs1 + names_before + predefs2 + func_before, 
      predefs1 + names_after + predefs2 + func_after, 
      true, true);
}

TEST_F(AggressiveDCETest, NoOptBlacklistExtension) {
  //  #version 140
  //  
  //  in vec4 BaseColor;
  //  in vec4 Dead;
  //  
  //  void main()
  //  {
  //      vec4 v = BaseColor;
  //      vec4 dv = Dead;
  //      gl_FragColor = v;
  //  }

  const std::string assembly =
      R"(OpCapability Shader
OpExtension "SPV_KHR_variable_pointers"
%1 = OpExtInstImport "GLSL.std.450"
OpMemoryModel Logical GLSL450
OpEntryPoint Fragment %main "main" %BaseColor %Dead %gl_FragColor
OpExecutionMode %main OriginUpperLeft
OpSource GLSL 140
OpName %main "main"
OpName %v "v"
OpName %BaseColor "BaseColor"
OpName %dv "dv"
OpName %Dead "Dead"
OpName %gl_FragColor "gl_FragColor"
%void = OpTypeVoid
%9 = OpTypeFunction %void
%float = OpTypeFloat 32
%v4float = OpTypeVector %float 4
%_ptr_Function_v4float = OpTypePointer Function %v4float
%_ptr_Input_v4float = OpTypePointer Input %v4float
%BaseColor = OpVariable %_ptr_Input_v4float Input
%Dead = OpVariable %_ptr_Input_v4float Input
%_ptr_Output_v4float = OpTypePointer Output %v4float
%gl_FragColor = OpVariable %_ptr_Output_v4float Output
%main = OpFunction %void None %9
%15 = OpLabel
%v = OpVariable %_ptr_Function_v4float Function
%dv = OpVariable %_ptr_Function_v4float Function
%16 = OpLoad %v4float %BaseColor
OpStore %v %16
%17 = OpLoad %v4float %Dead
OpStore %dv %17
%18 = OpLoad %v4float %v
OpStore %gl_FragColor %18
OpReturn
OpFunctionEnd
)";

  SinglePassRunAndCheck<opt::AggressiveDCEPass>(
      assembly, assembly, true, true);
}

TEST_F(AggressiveDCETest, ElimWithCall) {
  // This demonstrates that "dead" function calls are not eliminated.
  // Also demonstrates that DCE will happen in presence of function call.
  // #version 140
  // in vec4 i1;
  // in vec4 i2;
  // 
  // void nothing(vec4 v)
  // {
  // }
  // 
  // void main()
  // {
  //     vec4 v1 = i1;
  //     vec4 v2 = i2;
  //     nothing(v1);
  //     gl_FragColor = vec4(0.0);
  // }

  const std::string defs_before =
      R"( OpCapability Shader
%1 = OpExtInstImport "GLSL.std.450"
OpMemoryModel Logical GLSL450
OpEntryPoint Fragment %main "main" %i1 %i2 %gl_FragColor
OpExecutionMode %main OriginUpperLeft
OpSource GLSL 140
OpName %main "main"
OpName %nothing_vf4_ "nothing(vf4;" 
OpName %v "v"
OpName %v1 "v1"
OpName %i1 "i1"
OpName %v2 "v2"
OpName %i2 "i2"
OpName %param "param" 
OpName %gl_FragColor "gl_FragColor" 
%void = OpTypeVoid
%12 = OpTypeFunction %void
%float = OpTypeFloat 32
%v4float = OpTypeVector %float 4
%_ptr_Function_v4float = OpTypePointer Function %v4float
%16 = OpTypeFunction %void %_ptr_Function_v4float
%_ptr_Input_v4float = OpTypePointer Input %v4float
%i1 = OpVariable %_ptr_Input_v4float Input
%i2 = OpVariable %_ptr_Input_v4float Input
%_ptr_Output_v4float = OpTypePointer Output %v4float
%gl_FragColor = OpVariable %_ptr_Output_v4float Output
%float_0 = OpConstant %float 0
%20 = OpConstantComposite %v4float %float_0 %float_0 %float_0 %float_0 
)";

  const std::string defs_after =
      R"(OpCapability Shader
%1 = OpExtInstImport "GLSL.std.450"
OpMemoryModel Logical GLSL450
OpEntryPoint Fragment %main "main" %i1 %i2 %gl_FragColor
OpExecutionMode %main OriginUpperLeft
OpSource GLSL 140
OpName %main "main"
OpName %nothing_vf4_ "nothing(vf4;"
OpName %v "v"
OpName %v1 "v1"
OpName %i1 "i1"
OpName %i2 "i2"
OpName %param "param"
OpName %gl_FragColor "gl_FragColor"
%void = OpTypeVoid
%12 = OpTypeFunction %void
%float = OpTypeFloat 32
%v4float = OpTypeVector %float 4
%_ptr_Function_v4float = OpTypePointer Function %v4float
%16 = OpTypeFunction %void %_ptr_Function_v4float
%_ptr_Input_v4float = OpTypePointer Input %v4float
%i1 = OpVariable %_ptr_Input_v4float Input
%i2 = OpVariable %_ptr_Input_v4float Input
%_ptr_Output_v4float = OpTypePointer Output %v4float
%gl_FragColor = OpVariable %_ptr_Output_v4float Output
%float_0 = OpConstant %float 0
%20 = OpConstantComposite %v4float %float_0 %float_0 %float_0 %float_0
)";

  const std::string func_before =
      R"(%main = OpFunction %void None %12
%21 = OpLabel
%v1 = OpVariable %_ptr_Function_v4float Function 
%v2 = OpVariable %_ptr_Function_v4float Function 
%param = OpVariable %_ptr_Function_v4float Function
%22 = OpLoad %v4float %i1
OpStore %v1 %22
%23 = OpLoad %v4float %i2
OpStore %v2 %23
%24 = OpLoad %v4float %v1
OpStore %param %24
%25 = OpFunctionCall %void %nothing_vf4_ %param
OpStore %gl_FragColor %20
OpReturn
OpFunctionEnd
%nothing_vf4_ = OpFunction %void None %16
%v = OpFunctionParameter %_ptr_Function_v4float
%26 = OpLabel
OpReturn
OpFunctionEnd
)";

  const std::string func_after =
      R"(%main = OpFunction %void None %12
%21 = OpLabel
%v1 = OpVariable %_ptr_Function_v4float Function
%param = OpVariable %_ptr_Function_v4float Function
%22 = OpLoad %v4float %i1
OpStore %v1 %22
%24 = OpLoad %v4float %v1
OpStore %param %24
%25 = OpFunctionCall %void %nothing_vf4_ %param
OpStore %gl_FragColor %20
OpReturn
OpFunctionEnd
%nothing_vf4_ = OpFunction %void None %16
%v = OpFunctionParameter %_ptr_Function_v4float
%26 = OpLabel
OpReturn
OpFunctionEnd
)";

  SinglePassRunAndCheck<opt::AggressiveDCEPass>(
      defs_before + func_before, defs_after + func_after, true, true);
}

<<<<<<< HEAD
TEST_F(AggressiveDCETest, NoParamElim) {
  // This demonstrates that unused parameters are not eliminated, but
  // dead uses of them are.
  // #version 140
  // 
  // in vec4 BaseColor;
  // 
  // vec4 foo(vec4 v1, vec4 v2)
  // {
  //     vec4 t = -v1;
  //     return v2;
  // }
  // 
  // void main()
  // {
  //     vec4 dead;
  //     gl_FragColor = foo(dead, BaseColor);
  // }
=======
TEST_F(AggressiveDCETest, ElimOpaque) {
  // SPIR-V not representable from GLSL; not generatable from HLSL
  // for the moment.
>>>>>>> 17d941af

  const std::string defs_before =
      R"(OpCapability Shader
%1 = OpExtInstImport "GLSL.std.450"
OpMemoryModel Logical GLSL450
<<<<<<< HEAD
OpEntryPoint Fragment %main "main" %gl_FragColor %BaseColor
OpExecutionMode %main OriginUpperLeft
OpSource GLSL 140
OpName %main "main"
OpName %foo_vf4_vf4_ "foo(vf4;vf4;" 
OpName %v1 "v1"
OpName %v2 "v2"
OpName %t "t"
OpName %gl_FragColor "gl_FragColor" 
OpName %dead "dead"
OpName %BaseColor "BaseColor"
OpName %param "param" 
OpName %param_0 "param"
%void = OpTypeVoid
%13 = OpTypeFunction %void
%float = OpTypeFloat 32
%v4float = OpTypeVector %float 4
%_ptr_Function_v4float = OpTypePointer Function %v4float
%17 = OpTypeFunction %v4float %_ptr_Function_v4float %_ptr_Function_v4float
%_ptr_Output_v4float = OpTypePointer Output %v4float
%gl_FragColor = OpVariable %_ptr_Output_v4float Output
%_ptr_Input_v4float = OpTypePointer Input %v4float
%BaseColor = OpVariable %_ptr_Input_v4float Input
%main = OpFunction %void None %13
%20 = OpLabel
%dead = OpVariable %_ptr_Function_v4float Function
%param = OpVariable %_ptr_Function_v4float Function
%param_0 = OpVariable %_ptr_Function_v4float Function
%21 = OpLoad %v4float %dead
OpStore %param %21
%22 = OpLoad %v4float %BaseColor
OpStore %param_0 %22
%23 = OpFunctionCall %v4float %foo_vf4_vf4_ %param %param_0
OpStore %gl_FragColor %23
OpReturn
OpFunctionEnd
=======
OpEntryPoint Fragment %main "main" %outColor %texCoords
OpExecutionMode %main OriginUpperLeft
OpSource GLSL 140
OpName %main "main"
OpName %S_t "S_t"
OpMemberName %S_t 0 "v0"
OpMemberName %S_t 1 "v1"
OpMemberName %S_t 2 "smp"
OpName %outColor "outColor"
OpName %sampler15 "sampler15"
OpName %s0 "s0"
OpName %texCoords "texCoords"
OpDecorate %sampler15 DescriptorSet 0
%void = OpTypeVoid
%9 = OpTypeFunction %void
%float = OpTypeFloat 32
%v2float = OpTypeVector %float 2
%v4float = OpTypeVector %float 4
%_ptr_Output_v4float = OpTypePointer Output %v4float
%outColor = OpVariable %_ptr_Output_v4float Output
%14 = OpTypeImage %float 2D 0 0 0 1 Unknown
%15 = OpTypeSampledImage %14
%S_t = OpTypeStruct %v2float %v2float %15
%_ptr_Function_S_t = OpTypePointer Function %S_t
%17 = OpTypeFunction %void %_ptr_Function_S_t
%_ptr_UniformConstant_15 = OpTypePointer UniformConstant %15
%_ptr_Function_15 = OpTypePointer Function %15
%sampler15 = OpVariable %_ptr_UniformConstant_15 UniformConstant
%int = OpTypeInt 32 1
%int_0 = OpConstant %int 0
%int_2 = OpConstant %int 2
%_ptr_Function_v2float = OpTypePointer Function %v2float
%_ptr_Input_v2float = OpTypePointer Input %v2float
%texCoords = OpVariable %_ptr_Input_v2float Input
>>>>>>> 17d941af
)";

  const std::string defs_after =
      R"(OpCapability Shader
%1 = OpExtInstImport "GLSL.std.450"
OpMemoryModel Logical GLSL450
<<<<<<< HEAD
OpEntryPoint Fragment %main "main" %gl_FragColor %BaseColor
OpExecutionMode %main OriginUpperLeft
OpSource GLSL 140
OpName %main "main"
OpName %foo_vf4_vf4_ "foo(vf4;vf4;"
OpName %v1 "v1"
OpName %v2 "v2"
OpName %gl_FragColor "gl_FragColor"
OpName %dead "dead"
OpName %BaseColor "BaseColor"
OpName %param "param"
OpName %param_0 "param"
%void = OpTypeVoid
%13 = OpTypeFunction %void
%float = OpTypeFloat 32
%v4float = OpTypeVector %float 4
%_ptr_Function_v4float = OpTypePointer Function %v4float
%17 = OpTypeFunction %v4float %_ptr_Function_v4float %_ptr_Function_v4float
%_ptr_Output_v4float = OpTypePointer Output %v4float
%gl_FragColor = OpVariable %_ptr_Output_v4float Output
%_ptr_Input_v4float = OpTypePointer Input %v4float
%BaseColor = OpVariable %_ptr_Input_v4float Input
%main = OpFunction %void None %13
%20 = OpLabel
%dead = OpVariable %_ptr_Function_v4float Function
%param = OpVariable %_ptr_Function_v4float Function
%param_0 = OpVariable %_ptr_Function_v4float Function
%21 = OpLoad %v4float %dead
OpStore %param %21
%22 = OpLoad %v4float %BaseColor
OpStore %param_0 %22
%23 = OpFunctionCall %v4float %foo_vf4_vf4_ %param %param_0
OpStore %gl_FragColor %23
OpReturn
OpFunctionEnd
)";

  const std::string func_before =
      R"(%foo_vf4_vf4_ = OpFunction %v4float None %17
%v1 = OpFunctionParameter %_ptr_Function_v4float
%v2 = OpFunctionParameter %_ptr_Function_v4float
%24 = OpLabel
%t = OpVariable %_ptr_Function_v4float Function
%25 = OpLoad %v4float %v1 
%26 = OpFNegate %v4float %25
OpStore %t %26 
%27 = OpLoad %v4float %v2 
OpReturnValue %27
=======
OpEntryPoint Fragment %main "main" %outColor %texCoords
OpExecutionMode %main OriginUpperLeft
OpSource GLSL 140
OpName %main "main"
OpName %S_t "S_t"
OpMemberName %S_t 0 "v0"
OpMemberName %S_t 1 "v1"
OpMemberName %S_t 2 "smp"
OpName %outColor "outColor"
OpName %sampler15 "sampler15"
OpName %texCoords "texCoords"
OpDecorate %sampler15 DescriptorSet 0
%void = OpTypeVoid
%9 = OpTypeFunction %void
%float = OpTypeFloat 32
%v2float = OpTypeVector %float 2
%v4float = OpTypeVector %float 4
%_ptr_Output_v4float = OpTypePointer Output %v4float
%outColor = OpVariable %_ptr_Output_v4float Output
%14 = OpTypeImage %float 2D 0 0 0 1 Unknown
%15 = OpTypeSampledImage %14
%S_t = OpTypeStruct %v2float %v2float %15
%_ptr_Function_S_t = OpTypePointer Function %S_t
%17 = OpTypeFunction %void %_ptr_Function_S_t
%_ptr_UniformConstant_15 = OpTypePointer UniformConstant %15
%_ptr_Function_15 = OpTypePointer Function %15
%sampler15 = OpVariable %_ptr_UniformConstant_15 UniformConstant
%int = OpTypeInt 32 1
%int_0 = OpConstant %int 0
%int_2 = OpConstant %int 2
%_ptr_Function_v2float = OpTypePointer Function %v2float
%_ptr_Input_v2float = OpTypePointer Input %v2float
%texCoords = OpVariable %_ptr_Input_v2float Input
)";

  const std::string func_before =
      R"(%main = OpFunction %void None %9
%25 = OpLabel
%s0 = OpVariable %_ptr_Function_S_t Function 
%26 = OpLoad %v2float %texCoords
%27 = OpLoad %S_t %s0 
%28 = OpCompositeInsert %S_t %26 %27 0
%29 = OpLoad %15 %sampler15
%30 = OpCompositeInsert %S_t %29 %28 2
OpStore %s0 %30
%31 = OpImageSampleImplicitLod %v4float %29 %26
OpStore %outColor %31
OpReturn
>>>>>>> 17d941af
OpFunctionEnd
)";

  const std::string func_after =
<<<<<<< HEAD
      R"(%foo_vf4_vf4_ = OpFunction %v4float None %17
%v1 = OpFunctionParameter %_ptr_Function_v4float
%v2 = OpFunctionParameter %_ptr_Function_v4float
%24 = OpLabel
%27 = OpLoad %v4float %v2
OpReturnValue %27
=======
      R"(%main = OpFunction %void None %9
%25 = OpLabel
%26 = OpLoad %v2float %texCoords
%29 = OpLoad %15 %sampler15
%31 = OpImageSampleImplicitLod %v4float %29 %26
OpStore %outColor %31
OpReturn
>>>>>>> 17d941af
OpFunctionEnd
)";

  SinglePassRunAndCheck<opt::AggressiveDCEPass>(
      defs_before + func_before, defs_after + func_after, true, true);
}

// TODO(greg-lunarg): Add tests to verify handling of these cases:
//
//    Check that logical addressing required
//    Check that function calls inhibit optimization
//    Others?

}  // anonymous namespace<|MERGE_RESOLUTION|>--- conflicted
+++ resolved
@@ -807,7 +807,6 @@
       defs_before + func_before, defs_after + func_after, true, true);
 }
 
-<<<<<<< HEAD
 TEST_F(AggressiveDCETest, NoParamElim) {
   // This demonstrates that unused parameters are not eliminated, but
   // dead uses of them are.
@@ -826,17 +825,11 @@
   //     vec4 dead;
   //     gl_FragColor = foo(dead, BaseColor);
   // }
-=======
-TEST_F(AggressiveDCETest, ElimOpaque) {
-  // SPIR-V not representable from GLSL; not generatable from HLSL
-  // for the moment.
->>>>>>> 17d941af
-
+  
   const std::string defs_before =
       R"(OpCapability Shader
 %1 = OpExtInstImport "GLSL.std.450"
 OpMemoryModel Logical GLSL450
-<<<<<<< HEAD
 OpEntryPoint Fragment %main "main" %gl_FragColor %BaseColor
 OpExecutionMode %main OriginUpperLeft
 OpSource GLSL 140
@@ -873,7 +866,84 @@
 OpStore %gl_FragColor %23
 OpReturn
 OpFunctionEnd
-=======
+)";
+
+  const std::string defs_after =
+      R"(OpCapability Shader
+%1 = OpExtInstImport "GLSL.std.450"
+OpEntryPoint Fragment %main "main" %gl_FragColor %BaseColor
+OpExecutionMode %main OriginUpperLeft
+OpSource GLSL 140
+OpName %main "main"
+OpName %foo_vf4_vf4_ "foo(vf4;vf4;"
+OpName %v1 "v1"
+OpName %v2 "v2"
+OpName %gl_FragColor "gl_FragColor"
+OpName %dead "dead"
+OpName %BaseColor "BaseColor"
+OpName %param "param"
+OpName %param_0 "param"
+%void = OpTypeVoid
+%13 = OpTypeFunction %void
+%float = OpTypeFloat 32
+%v4float = OpTypeVector %float 4
+%_ptr_Function_v4float = OpTypePointer Function %v4float
+%17 = OpTypeFunction %v4float %_ptr_Function_v4float %_ptr_Function_v4float
+%_ptr_Output_v4float = OpTypePointer Output %v4float
+%gl_FragColor = OpVariable %_ptr_Output_v4float Output
+%_ptr_Input_v4float = OpTypePointer Input %v4float
+%BaseColor = OpVariable %_ptr_Input_v4float Input
+%main = OpFunction %void None %13
+%20 = OpLabel
+%dead = OpVariable %_ptr_Function_v4float Function
+%param = OpVariable %_ptr_Function_v4float Function
+%param_0 = OpVariable %_ptr_Function_v4float Function
+%21 = OpLoad %v4float %dead
+OpStore %param %21
+%22 = OpLoad %v4float %BaseColor
+OpStore %param_0 %22
+%23 = OpFunctionCall %v4float %foo_vf4_vf4_ %param %param_0
+OpStore %gl_FragColor %23
+OpReturn
+OpFunctionEnd
+)";
+
+  const std::string func_before =
+      R"(%foo_vf4_vf4_ = OpFunction %v4float None %17
+%v1 = OpFunctionParameter %_ptr_Function_v4float
+%v2 = OpFunctionParameter %_ptr_Function_v4float
+%24 = OpLabel
+%t = OpVariable %_ptr_Function_v4float Function
+%25 = OpLoad %v4float %v1 
+%26 = OpFNegate %v4float %25
+OpStore %t %26 
+%27 = OpLoad %v4float %v2 
+OpReturnValue %27
+OpFunctionEnd
+)";
+
+  const std::string func_after =
+        R"(%foo_vf4_vf4_ = OpFunction %v4float None %17
+%v1 = OpFunctionParameter %_ptr_Function_v4float
+%v2 = OpFunctionParameter %_ptr_Function_v4float
+%24 = OpLabel
+%27 = OpLoad %v4float %v2
+OpReturnValue %27
+OpFunctionEnd
+)";
+
+  SinglePassRunAndCheck<opt::AggressiveDCEPass>(
+      defs_before + func_before, defs_after + func_after, true, true);
+}
+
+TEST_F(AggressiveDCETest, ElimOpaque) {
+  // SPIR-V not representable from GLSL; not generatable from HLSL
+  // for the moment.
+  
+  const std::string defs_before =
+      R"(OpCapability Shader
+%1 = OpExtInstImport "GLSL.std.450"
+OpMemoryModel Logical GLSL450
 OpEntryPoint Fragment %main "main" %outColor %texCoords
 OpExecutionMode %main OriginUpperLeft
 OpSource GLSL 140
@@ -908,63 +978,11 @@
 %_ptr_Function_v2float = OpTypePointer Function %v2float
 %_ptr_Input_v2float = OpTypePointer Input %v2float
 %texCoords = OpVariable %_ptr_Input_v2float Input
->>>>>>> 17d941af
 )";
 
   const std::string defs_after =
       R"(OpCapability Shader
 %1 = OpExtInstImport "GLSL.std.450"
-OpMemoryModel Logical GLSL450
-<<<<<<< HEAD
-OpEntryPoint Fragment %main "main" %gl_FragColor %BaseColor
-OpExecutionMode %main OriginUpperLeft
-OpSource GLSL 140
-OpName %main "main"
-OpName %foo_vf4_vf4_ "foo(vf4;vf4;"
-OpName %v1 "v1"
-OpName %v2 "v2"
-OpName %gl_FragColor "gl_FragColor"
-OpName %dead "dead"
-OpName %BaseColor "BaseColor"
-OpName %param "param"
-OpName %param_0 "param"
-%void = OpTypeVoid
-%13 = OpTypeFunction %void
-%float = OpTypeFloat 32
-%v4float = OpTypeVector %float 4
-%_ptr_Function_v4float = OpTypePointer Function %v4float
-%17 = OpTypeFunction %v4float %_ptr_Function_v4float %_ptr_Function_v4float
-%_ptr_Output_v4float = OpTypePointer Output %v4float
-%gl_FragColor = OpVariable %_ptr_Output_v4float Output
-%_ptr_Input_v4float = OpTypePointer Input %v4float
-%BaseColor = OpVariable %_ptr_Input_v4float Input
-%main = OpFunction %void None %13
-%20 = OpLabel
-%dead = OpVariable %_ptr_Function_v4float Function
-%param = OpVariable %_ptr_Function_v4float Function
-%param_0 = OpVariable %_ptr_Function_v4float Function
-%21 = OpLoad %v4float %dead
-OpStore %param %21
-%22 = OpLoad %v4float %BaseColor
-OpStore %param_0 %22
-%23 = OpFunctionCall %v4float %foo_vf4_vf4_ %param %param_0
-OpStore %gl_FragColor %23
-OpReturn
-OpFunctionEnd
-)";
-
-  const std::string func_before =
-      R"(%foo_vf4_vf4_ = OpFunction %v4float None %17
-%v1 = OpFunctionParameter %_ptr_Function_v4float
-%v2 = OpFunctionParameter %_ptr_Function_v4float
-%24 = OpLabel
-%t = OpVariable %_ptr_Function_v4float Function
-%25 = OpLoad %v4float %v1 
-%26 = OpFNegate %v4float %25
-OpStore %t %26 
-%27 = OpLoad %v4float %v2 
-OpReturnValue %27
-=======
 OpEntryPoint Fragment %main "main" %outColor %texCoords
 OpExecutionMode %main OriginUpperLeft
 OpSource GLSL 140
@@ -1013,33 +1031,24 @@
 %31 = OpImageSampleImplicitLod %v4float %29 %26
 OpStore %outColor %31
 OpReturn
->>>>>>> 17d941af
 OpFunctionEnd
 )";
 
   const std::string func_after =
-<<<<<<< HEAD
-      R"(%foo_vf4_vf4_ = OpFunction %v4float None %17
-%v1 = OpFunctionParameter %_ptr_Function_v4float
-%v2 = OpFunctionParameter %_ptr_Function_v4float
-%24 = OpLabel
-%27 = OpLoad %v4float %v2
-OpReturnValue %27
-=======
-      R"(%main = OpFunction %void None %9
+        R"(%main = OpFunction %void None %9
 %25 = OpLabel
 %26 = OpLoad %v2float %texCoords
 %29 = OpLoad %15 %sampler15
 %31 = OpImageSampleImplicitLod %v4float %29 %26
 OpStore %outColor %31
 OpReturn
->>>>>>> 17d941af
 OpFunctionEnd
 )";
 
   SinglePassRunAndCheck<opt::AggressiveDCEPass>(
       defs_before + func_before, defs_after + func_after, true, true);
 }
+
 
 // TODO(greg-lunarg): Add tests to verify handling of these cases:
 //
