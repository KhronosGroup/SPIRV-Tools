// Copyright (c) 2016 Google Inc.
//
// Licensed under the Apache License, Version 2.0 (the "License");
// you may not use this file except in compliance with the License.
// You may obtain a copy of the License at
//
//     http://www.apache.org/licenses/LICENSE-2.0
//
// Unless required by applicable law or agreed to in writing, software
// distributed under the License is distributed on an "AS IS" BASIS,
// WITHOUT WARRANTIES OR CONDITIONS OF ANY KIND, either express or implied.
// See the License for the specific language governing permissions and
// limitations under the License.

#ifndef LIBSPIRV_TEST_OPT_PASS_FIXTURE_H_
#define LIBSPIRV_TEST_OPT_PASS_FIXTURE_H_

#include <iostream>
#include <string>
#include <tuple>
#include <vector>

#include <gtest/gtest.h>

#ifdef SPIRV_EFFCEE
#include "effcee/effcee.h"
#endif

#include "opt/build_module.h"
#include "opt/make_unique.h"
#include "opt/pass_manager.h"
#include "opt/passes.h"
#include "spirv-tools/libspirv.hpp"

namespace spvtools {
namespace opt {

// Template class for testing passes. It contains some handy utility methods for
// running passes and checking results.
//
// To write value-Parameterized tests:
//   using ValueParamTest = PassTest<::testing::TestWithParam<std::string>>;
// To use as normal fixture:
//   using FixtureTest = PassTest<::testing::Test>;
template <typename TestT>
class PassTest : public TestT {
 public:
  PassTest()
      : consumer_(nullptr),
        context_(nullptr),
        tools_(SPV_ENV_UNIVERSAL_1_1),
        manager_(new PassManager()),
        assemble_options_(SpirvTools::kDefaultAssembleOption),
        disassemble_options_(SpirvTools::kDefaultDisassembleOption) {}

  // Runs the given |pass| on the binary assembled from the |original|.
  // Returns a tuple of the optimized binary and the boolean value returned
  // from pass Process() function.
<<<<<<< HEAD
  std::tuple<std::vector<uint32_t>, opt::Pass::Status> OptimizeToBinary(
      opt::PassToken* pass_token, const std::string& original, bool skip_nop) {
=======
  std::tuple<std::vector<uint32_t>, Pass::Status> OptimizeToBinary(
      Pass* pass, const std::string& original, bool skip_nop) {
>>>>>>> 2cce2c5b
    context_ = std::move(BuildModule(SPV_ENV_UNIVERSAL_1_1, consumer_, original,
                                     assemble_options_));
    EXPECT_NE(nullptr, context()) << "Assembling failed for shader:\n"
                                  << original << std::endl;
    if (!context()) {
      return std::make_tuple(std::vector<uint32_t>(), Pass::Status::Failure);
    }

    const auto status = pass_token->CreatePass()->Run(context());

    std::vector<uint32_t> binary;
    context()->module()->ToBinary(&binary, skip_nop);
    return std::make_tuple(binary, status);
  }

  // Runs a single pass of class |PassT| on the binary assembled from the
  // |assembly|. Returns a tuple of the optimized binary and the boolean value
  // from the pass Process() function.
  template <typename PassT, typename... Args>
  std::tuple<std::vector<uint32_t>, Pass::Status> SinglePassRunToBinary(
      const std::string& assembly, bool skip_nop, Args&&... args) {
    auto pass = MakeUnique<PassT>(std::forward<Args>(args)...);
    return OptimizeToBinary(pass.get(), assembly, skip_nop);
  }

  // Runs a single pass of class |PassT| on the binary assembled from the
  // |assembly|, disassembles the optimized binary. Returns a tuple of
  // disassembly string and the boolean value from the pass Process() function.
  template <typename PassT, typename... Args>
  std::tuple<std::string, Pass::Status> SinglePassRunAndDisassemble(
      const std::string& assembly, bool skip_nop, bool do_validation,
      Args&&... args) {
    std::vector<uint32_t> optimized_bin;
    auto status = Pass::Status::SuccessWithoutChange;
    std::tie(optimized_bin, status) = SinglePassRunToBinary<PassT>(
        assembly, skip_nop, std::forward<Args>(args)...);
    if (do_validation) {
      spv_target_env target_env = SPV_ENV_UNIVERSAL_1_1;
      spv_context spvContext = spvContextCreate(target_env);
      spv_diagnostic diagnostic = nullptr;
      spv_const_binary_t binary = {optimized_bin.data(), optimized_bin.size()};
      spv_result_t error = spvValidate(spvContext, &binary, &diagnostic);
      EXPECT_EQ(error, 0);
      if (error != 0) spvDiagnosticPrint(diagnostic);
      spvDiagnosticDestroy(diagnostic);
      spvContextDestroy(spvContext);
    }
    std::string optimized_asm;
    EXPECT_TRUE(
        tools_.Disassemble(optimized_bin, &optimized_asm, disassemble_options_))
        << "Disassembling failed for shader:\n"
        << assembly << std::endl;
    return std::make_tuple(optimized_asm, status);
  }

  // Runs a single pass of class |PassT| on the binary assembled from the
  // |original| assembly, and checks whether the optimized binary can be
  // disassembled to the |expected| assembly. Optionally will also validate
  // the optimized binary. This does *not* involve pass manager. Callers
  // are suggested to use SCOPED_TRACE() for better messages.
  template <typename PassT, typename... Args>
  void SinglePassRunAndCheck(const std::string& original,
                             const std::string& expected, bool skip_nop,
                             bool do_validation, Args&&... args) {
    std::vector<uint32_t> optimized_bin;
    auto status = Pass::Status::SuccessWithoutChange;
    std::tie(optimized_bin, status) = SinglePassRunToBinary<PassT>(
        original, skip_nop, std::forward<Args>(args)...);
    // Check whether the pass returns the correct modification indication.
    EXPECT_NE(Pass::Status::Failure, status);
    EXPECT_EQ(original == expected,
              status == Pass::Status::SuccessWithoutChange);
    if (do_validation) {
      spv_target_env target_env = SPV_ENV_UNIVERSAL_1_1;
      spv_context spvContext = spvContextCreate(target_env);
      spv_diagnostic diagnostic = nullptr;
      spv_const_binary_t binary = {optimized_bin.data(), optimized_bin.size()};
      spv_result_t error = spvValidate(spvContext, &binary, &diagnostic);
      EXPECT_EQ(error, 0);
      if (error != 0) spvDiagnosticPrint(diagnostic);
      spvDiagnosticDestroy(diagnostic);
      spvContextDestroy(spvContext);
    }
    std::string optimized_asm;
    EXPECT_TRUE(
        tools_.Disassemble(optimized_bin, &optimized_asm, disassemble_options_))
        << "Disassembling failed for shader:\n"
        << original << std::endl;
    EXPECT_EQ(expected, optimized_asm);
  }

  // Runs a single pass of class |PassT| on the binary assembled from the
  // |original| assembly, and checks whether the optimized binary can be
  // disassembled to the |expected| assembly. This does *not* involve pass
  // manager. Callers are suggested to use SCOPED_TRACE() for better messages.
  template <typename PassT, typename... Args>
  void SinglePassRunAndCheck(const std::string& original,
                             const std::string& expected, bool skip_nop,
                             Args&&... args) {
    SinglePassRunAndCheck<PassT>(original, expected, skip_nop, false,
                                 std::forward<Args>(args)...);
  }

#ifdef SPIRV_EFFCEE
  // Runs a single pass of class |PassT| on the binary assembled from the
  // |original| assembly, then runs an Effcee matcher over the disassembled
  // result, using checks parsed from |original|.  Always skips OpNop.
  // This does *not* involve pass manager.  Callers are suggested to use
  // SCOPED_TRACE() for better messages.
  template <typename PassT, typename... Args>
  void SinglePassRunAndMatch(const std::string& original, bool do_validation,
                             Args&&... args) {
    const bool skip_nop = true;
    auto pass_result = SinglePassRunAndDisassemble<PassT>(
        original, skip_nop, do_validation, std::forward<Args>(args)...);
    auto disassembly = std::get<0>(pass_result);
    auto match_result = effcee::Match(disassembly, original);
    EXPECT_EQ(effcee::Result::Status::Ok, match_result.status())
        << match_result.message() << "\nChecking result:\n"
        << disassembly;
  }
#endif

  // Adds a pass to be run.
  template <typename PassT, typename... Args>
  void AddPassToken(Args&&... args) {
    manager_->AddPassToken<PassT>(std::forward<Args>(args)...);
  }

  // Renews the pass manager, including clearing all previously added passes.
  void RenewPassManger() {
    manager_.reset(new PassManager());
    manager_->SetMessageConsumer(consumer_);
  }

  // Runs the passes added thus far using a pass manager on the binary assembled
  // from the |original| assembly, and checks whether the optimized binary can
  // be disassembled to the |expected| assembly. Callers are suggested to use
  // SCOPED_TRACE() for better messages.
  void RunAndCheck(const std::string& original, const std::string& expected) {
    assert(manager_->NumPasses());

    context_ = std::move(BuildModule(SPV_ENV_UNIVERSAL_1_1, nullptr, original,
                                     assemble_options_));
    ASSERT_NE(nullptr, context());

    manager_->Run(context());

    std::vector<uint32_t> binary;
    context()->module()->ToBinary(&binary, /* skip_nop = */ false);

    std::string optimized;
    EXPECT_TRUE(tools_.Disassemble(binary, &optimized, disassemble_options_));
    EXPECT_EQ(expected, optimized);
  }

  void SetAssembleOptions(uint32_t assemble_options) {
    assemble_options_ = assemble_options;
  }

  void SetDisassembleOptions(uint32_t disassemble_options) {
    disassemble_options_ = disassemble_options;
  }

  MessageConsumer consumer() { return consumer_; }
  IRContext* context() { return context_.get(); }

  void SetMessageConsumer(MessageConsumer msg_consumer) {
    consumer_ = msg_consumer;
  }

 private:
  MessageConsumer consumer_;                // Message consumer.
  std::unique_ptr<IRContext> context_;      // IR context
  SpirvTools tools_;  // An instance for calling SPIRV-Tools functionalities.
  std::unique_ptr<PassManager> manager_;  // The pass manager.
  uint32_t assemble_options_;
  uint32_t disassemble_options_;
};

}  // namespace opt
}  // namespace spvtools

#endif  // LIBSPIRV_TEST_OPT_PASS_FIXTURE_H_<|MERGE_RESOLUTION|>--- conflicted
+++ resolved
@@ -56,13 +56,8 @@
   // Runs the given |pass| on the binary assembled from the |original|.
   // Returns a tuple of the optimized binary and the boolean value returned
   // from pass Process() function.
-<<<<<<< HEAD
-  std::tuple<std::vector<uint32_t>, opt::Pass::Status> OptimizeToBinary(
-      opt::PassToken* pass_token, const std::string& original, bool skip_nop) {
-=======
   std::tuple<std::vector<uint32_t>, Pass::Status> OptimizeToBinary(
-      Pass* pass, const std::string& original, bool skip_nop) {
->>>>>>> 2cce2c5b
+      PassToken* pass_token, const std::string& original, bool skip_nop) {
     context_ = std::move(BuildModule(SPV_ENV_UNIVERSAL_1_1, consumer_, original,
                                      assemble_options_));
     EXPECT_NE(nullptr, context()) << "Assembling failed for shader:\n"
