// Copyright (c) 2017 Valve Corporation
// Copyright (c) 2017 LunarG Inc.
//
// Licensed under the Apache License, Version 2.0 (the "License");
// you may not use this file except in compliance with the License.
// You may obtain a copy of the License at
//
//     http://www.apache.org/licenses/LICENSE-2.0
//
// Unless required by applicable law or agreed to in writing, software
// distributed under the License is distributed on an "AS IS" BASIS,
// WITHOUT WARRANTIES OR CONDITIONS OF ANY KIND, either express or implied.
// See the License for the specific language governing permissions and
// limitations under the License.

#include <gmock/gmock.h>

#include "pass_fixture.h"
#include "pass_utils.h"

namespace spvtools {
namespace opt {
namespace {

// Returns the initial part of the assembly text for a valid
// SPIR-V module, including instructions prior to decorations.
std::string PreambleAssembly() {
  return
      R"(OpCapability Shader
OpMemoryModel Logical GLSL450
OpEntryPoint Fragment %main "main" %hue %saturation %value
OpName %main "main"
OpName %void_fn "void_fn"
OpName %hue "hue"
OpName %saturation "saturation"
OpName %value "value"
OpName %entry "entry"
OpName %Point "Point"
OpName %Camera "Camera"
)";
}

// Retuns types
std::string TypesAndFunctionsAssembly() {
  return
      R"(%void = OpTypeVoid
%void_fn = OpTypeFunction %void
%float = OpTypeFloat 32
%Point = OpTypeStruct %float %float %float
%Camera = OpTypeStruct %float %float
%_ptr_Input_float = OpTypePointer Input %float
%hue = OpVariable %_ptr_Input_float Input
%saturation = OpVariable %_ptr_Input_float Input
%value = OpVariable %_ptr_Input_float Input
%main = OpFunction %void None %void_fn
%entry = OpLabel
OpReturn
OpFunctionEnd
)";
}

struct FlattenDecorationCase {
  // Names and decorations before the pass.
  std::string input;
  // Names and decorations after the pass.
  std::string expected;
};

using FlattenDecorationTest =
    PassTest<::testing::TestWithParam<FlattenDecorationCase>>;

TEST_P(FlattenDecorationTest, TransformsDecorations) {
  const auto before =
      PreambleAssembly() + GetParam().input + TypesAndFunctionsAssembly();
  const auto after =
      PreambleAssembly() + GetParam().expected + TypesAndFunctionsAssembly();

<<<<<<< HEAD
  SinglePassRunAndCheck<opt::FlattenDecorationPassToken>(before, after, false,
                                                         true);
=======
  SinglePassRunAndCheck<FlattenDecorationPass>(before, after, false, true);
>>>>>>> 2cce2c5b
}

INSTANTIATE_TEST_CASE_P(NoUses, FlattenDecorationTest,
                        ::testing::ValuesIn(std::vector<FlattenDecorationCase>{
                            // No OpDecorationGroup
                            {"", ""},

                            // OpDecorationGroup without any uses, and
                            // no OpName.
                            {"%group = OpDecorationGroup\n", ""},

                            // OpDecorationGroup without any uses, and
                            // with OpName targeting it. Proves you must
                            // remove the names as well.
                            {"OpName %group \"group\"\n"
                             "%group = OpDecorationGroup\n",
                             ""},

                            // OpDecorationGroup with decorations that
                            // target it, but no uses in OpGroupDecorate
                            // or OpGroupMemberDecorate instructions.
                            {"OpDecorate %group Flat\n"
                             "OpDecorate %group NoPerspective\n"
                             "%group = OpDecorationGroup\n",
                             ""},
                        }), );

INSTANTIATE_TEST_CASE_P(OpGroupDecorate, FlattenDecorationTest,
                        ::testing::ValuesIn(std::vector<FlattenDecorationCase>{
                            // One OpGroupDecorate
                            {"OpName %group \"group\"\n"
                             "OpDecorate %group Flat\n"
                             "OpDecorate %group NoPerspective\n"
                             "%group = OpDecorationGroup\n"
                             "OpGroupDecorate %group %hue %saturation\n",
                             "OpDecorate %hue Flat\n"
                             "OpDecorate %saturation Flat\n"
                             "OpDecorate %hue NoPerspective\n"
                             "OpDecorate %saturation NoPerspective\n"},
                            // Multiple OpGroupDecorate
                            {"OpName %group \"group\"\n"
                             "OpDecorate %group Flat\n"
                             "OpDecorate %group NoPerspective\n"
                             "%group = OpDecorationGroup\n"
                             "OpGroupDecorate %group %hue %value\n"
                             "OpGroupDecorate %group %saturation\n",
                             "OpDecorate %hue Flat\n"
                             "OpDecorate %value Flat\n"
                             "OpDecorate %saturation Flat\n"
                             "OpDecorate %hue NoPerspective\n"
                             "OpDecorate %value NoPerspective\n"
                             "OpDecorate %saturation NoPerspective\n"},
                            // Two group decorations, interleaved
                            {"OpName %group0 \"group0\"\n"
                             "OpName %group1 \"group1\"\n"
                             "OpDecorate %group0 Flat\n"
                             "OpDecorate %group1 NoPerspective\n"
                             "%group0 = OpDecorationGroup\n"
                             "%group1 = OpDecorationGroup\n"
                             "OpGroupDecorate %group0 %hue %value\n"
                             "OpGroupDecorate %group1 %saturation\n",
                             "OpDecorate %hue Flat\n"
                             "OpDecorate %value Flat\n"
                             "OpDecorate %saturation NoPerspective\n"},
                            // Decoration with operands
                            {"OpName %group \"group\"\n"
                             "OpDecorate %group Location 42\n"
                             "%group = OpDecorationGroup\n"
                             "OpGroupDecorate %group %hue %saturation\n",
                             "OpDecorate %hue Location 42\n"
                             "OpDecorate %saturation Location 42\n"},
                        }), );

INSTANTIATE_TEST_CASE_P(OpGroupMemberDecorate, FlattenDecorationTest,
                        ::testing::ValuesIn(std::vector<FlattenDecorationCase>{
                            // One OpGroupMemberDecorate
                            {"OpName %group \"group\"\n"
                             "OpDecorate %group Flat\n"
                             "OpDecorate %group Offset 16\n"
                             "%group = OpDecorationGroup\n"
                             "OpGroupMemberDecorate %group %Point 1\n",
                             "OpMemberDecorate %Point 1 Flat\n"
                             "OpMemberDecorate %Point 1 Offset 16\n"},
                            // Multiple OpGroupMemberDecorate using the same
                            // decoration group.
                            {"OpName %group \"group\"\n"
                             "OpDecorate %group Flat\n"
                             "OpDecorate %group NoPerspective\n"
                             "OpDecorate %group Offset 8\n"
                             "%group = OpDecorationGroup\n"
                             "OpGroupMemberDecorate %group %Point 2\n"
                             "OpGroupMemberDecorate %group %Camera 1\n",
                             "OpMemberDecorate %Point 2 Flat\n"
                             "OpMemberDecorate %Camera 1 Flat\n"
                             "OpMemberDecorate %Point 2 NoPerspective\n"
                             "OpMemberDecorate %Camera 1 NoPerspective\n"
                             "OpMemberDecorate %Point 2 Offset 8\n"
                             "OpMemberDecorate %Camera 1 Offset 8\n"},
                            // Two groups of member decorations, interleaved.
                            // Decoration is with and without operands.
                            {"OpName %group0 \"group0\"\n"
                             "OpName %group1 \"group1\"\n"
                             "OpDecorate %group0 Flat\n"
                             "OpDecorate %group0 Offset 8\n"
                             "OpDecorate %group1 NoPerspective\n"
                             "OpDecorate %group1 Offset 16\n"
                             "%group0 = OpDecorationGroup\n"
                             "%group1 = OpDecorationGroup\n"
                             "OpGroupMemberDecorate %group0 %Point 0\n"
                             "OpGroupMemberDecorate %group1 %Point 2\n",
                             "OpMemberDecorate %Point 0 Flat\n"
                             "OpMemberDecorate %Point 0 Offset 8\n"
                             "OpMemberDecorate %Point 2 NoPerspective\n"
                             "OpMemberDecorate %Point 2 Offset 16\n"},
                        }), );

INSTANTIATE_TEST_CASE_P(UnrelatedDecorations, FlattenDecorationTest,
                        ::testing::ValuesIn(std::vector<FlattenDecorationCase>{
                            // A non-group non-member decoration is untouched.
                            {"OpDecorate %hue Centroid\n"
                             "OpDecorate %saturation Flat\n",
                             "OpDecorate %hue Centroid\n"
                             "OpDecorate %saturation Flat\n"},
                            // A non-group member decoration is untouched.
                            {"OpMemberDecorate %Point 0 Offset 0\n"
                             "OpMemberDecorate %Point 1 Offset 4\n"
                             "OpMemberDecorate %Point 1 Flat\n",
                             "OpMemberDecorate %Point 0 Offset 0\n"
                             "OpMemberDecorate %Point 1 Offset 4\n"
                             "OpMemberDecorate %Point 1 Flat\n"},
                            // A non-group non-member decoration survives any
                            // replacement of group decorations.
                            {"OpName %group \"group\"\n"
                             "OpDecorate %group Flat\n"
                             "OpDecorate %hue Centroid\n"
                             "OpDecorate %group NoPerspective\n"
                             "%group = OpDecorationGroup\n"
                             "OpGroupDecorate %group %hue %saturation\n",
                             "OpDecorate %hue Flat\n"
                             "OpDecorate %saturation Flat\n"
                             "OpDecorate %hue Centroid\n"
                             "OpDecorate %hue NoPerspective\n"
                             "OpDecorate %saturation NoPerspective\n"},
                            // A non-group member decoration survives any
                            // replacement of group decorations.
                            {"OpDecorate %group Offset 0\n"
                             "OpDecorate %group Flat\n"
                             "OpMemberDecorate %Point 1 Offset 4\n"
                             "%group = OpDecorationGroup\n"
                             "OpGroupMemberDecorate %group %Point 0\n",
                             "OpMemberDecorate %Point 0 Offset 0\n"
                             "OpMemberDecorate %Point 0 Flat\n"
                             "OpMemberDecorate %Point 1 Offset 4\n"},
                        }), );

}  // namespace
}  // namespace opt
}  // namespace spvtools<|MERGE_RESOLUTION|>--- conflicted
+++ resolved
@@ -75,12 +75,7 @@
   const auto after =
       PreambleAssembly() + GetParam().expected + TypesAndFunctionsAssembly();
 
-<<<<<<< HEAD
-  SinglePassRunAndCheck<opt::FlattenDecorationPassToken>(before, after, false,
-                                                         true);
-=======
-  SinglePassRunAndCheck<FlattenDecorationPass>(before, after, false, true);
->>>>>>> 2cce2c5b
+  SinglePassRunAndCheck<FlattenDecorationPassToken>(before, after, false, true);
 }
 
 INSTANTIATE_TEST_CASE_P(NoUses, FlattenDecorationTest,
