--- conflicted
+++ resolved
@@ -102,11 +102,7 @@
   SetAssembleOptions(SPV_TEXT_TO_BINARY_OPTION_PRESERVE_NUMERIC_IDS);
   SetDisassembleOptions(SPV_BINARY_TO_TEXT_OPTION_NO_HEADER |
                         SPV_BINARY_TO_TEXT_OPTION_FRIENDLY_NAMES);
-<<<<<<< HEAD
-  SinglePassRunAndMatch<opt::CopyPropagateArraysToken>(before, false);
-=======
-  SinglePassRunAndMatch<CopyPropagateArrays>(before, false);
->>>>>>> 2cce2c5b
+  SinglePassRunAndMatch<CopyPropagateArraysToken>(before, false);
 }
 
 TEST_F(CopyPropArrayPassTest, BasicPropagateArrayWithName) {
@@ -186,11 +182,7 @@
   SetAssembleOptions(SPV_TEXT_TO_BINARY_OPTION_PRESERVE_NUMERIC_IDS);
   SetDisassembleOptions(SPV_BINARY_TO_TEXT_OPTION_NO_HEADER |
                         SPV_BINARY_TO_TEXT_OPTION_FRIENDLY_NAMES);
-<<<<<<< HEAD
-  SinglePassRunAndMatch<opt::CopyPropagateArraysToken>(before, false);
-=======
-  SinglePassRunAndMatch<CopyPropagateArrays>(before, false);
->>>>>>> 2cce2c5b
+  SinglePassRunAndMatch<CopyPropagateArraysToken>(before, false);
 }
 
 // Propagate 2d array.  This test identifying a copy through multiple levels.
@@ -279,11 +271,7 @@
   SetAssembleOptions(SPV_TEXT_TO_BINARY_OPTION_PRESERVE_NUMERIC_IDS);
   SetDisassembleOptions(SPV_BINARY_TO_TEXT_OPTION_NO_HEADER |
                         SPV_BINARY_TO_TEXT_OPTION_FRIENDLY_NAMES);
-<<<<<<< HEAD
-  SinglePassRunAndMatch<opt::CopyPropagateArraysToken>(text, false);
-=======
-  SinglePassRunAndMatch<CopyPropagateArrays>(text, false);
->>>>>>> 2cce2c5b
+  SinglePassRunAndMatch<CopyPropagateArraysToken>(text, false);
 }
 
 // Propagate 2d array.  This test identifying a copy through multiple levels.
@@ -370,11 +358,7 @@
   SetAssembleOptions(SPV_TEXT_TO_BINARY_OPTION_PRESERVE_NUMERIC_IDS);
   SetDisassembleOptions(SPV_BINARY_TO_TEXT_OPTION_NO_HEADER |
                         SPV_BINARY_TO_TEXT_OPTION_FRIENDLY_NAMES);
-<<<<<<< HEAD
-  SinglePassRunAndMatch<opt::CopyPropagateArraysToken>(text, false);
-=======
-  SinglePassRunAndMatch<CopyPropagateArrays>(text, false);
->>>>>>> 2cce2c5b
+  SinglePassRunAndMatch<CopyPropagateArraysToken>(text, false);
 }
 
 // Test decomposing an object when we need to "rewrite" a store.
@@ -459,11 +443,7 @@
   SetAssembleOptions(SPV_TEXT_TO_BINARY_OPTION_PRESERVE_NUMERIC_IDS);
   SetDisassembleOptions(SPV_BINARY_TO_TEXT_OPTION_NO_HEADER |
                         SPV_BINARY_TO_TEXT_OPTION_FRIENDLY_NAMES);
-<<<<<<< HEAD
-  SinglePassRunAndMatch<opt::CopyPropagateArraysToken>(text, false);
-=======
-  SinglePassRunAndMatch<CopyPropagateArrays>(text, false);
->>>>>>> 2cce2c5b
+  SinglePassRunAndMatch<CopyPropagateArraysToken>(text, false);
 }
 
 // Test decomposing an object when we need to "rewrite" a store.
@@ -551,11 +531,7 @@
   SetAssembleOptions(SPV_TEXT_TO_BINARY_OPTION_PRESERVE_NUMERIC_IDS);
   SetDisassembleOptions(SPV_BINARY_TO_TEXT_OPTION_NO_HEADER |
                         SPV_BINARY_TO_TEXT_OPTION_FRIENDLY_NAMES);
-<<<<<<< HEAD
-  SinglePassRunAndMatch<opt::CopyPropagateArraysToken>(text, false);
-=======
-  SinglePassRunAndMatch<CopyPropagateArrays>(text, false);
->>>>>>> 2cce2c5b
+  SinglePassRunAndMatch<CopyPropagateArraysToken>(text, false);
 }
 
 TEST_F(CopyPropArrayPassTest, CopyViaInserts) {
@@ -642,11 +618,7 @@
   SetAssembleOptions(SPV_TEXT_TO_BINARY_OPTION_PRESERVE_NUMERIC_IDS);
   SetDisassembleOptions(SPV_BINARY_TO_TEXT_OPTION_NO_HEADER |
                         SPV_BINARY_TO_TEXT_OPTION_FRIENDLY_NAMES);
-<<<<<<< HEAD
-  SinglePassRunAndMatch<opt::CopyPropagateArraysToken>(before, false);
-=======
-  SinglePassRunAndMatch<CopyPropagateArrays>(before, false);
->>>>>>> 2cce2c5b
+  SinglePassRunAndMatch<CopyPropagateArraysToken>(before, false);
 }
 #endif  // SPIRV_EFFCEE
 
@@ -722,11 +694,7 @@
   SetAssembleOptions(SPV_TEXT_TO_BINARY_OPTION_PRESERVE_NUMERIC_IDS);
   SetDisassembleOptions(SPV_BINARY_TO_TEXT_OPTION_NO_HEADER |
                         SPV_BINARY_TO_TEXT_OPTION_FRIENDLY_NAMES);
-<<<<<<< HEAD
-  auto result = SinglePassRunAndDisassemble<opt::CopyPropagateArraysToken>(
-=======
-  auto result = SinglePassRunAndDisassemble<CopyPropagateArrays>(
->>>>>>> 2cce2c5b
+  auto result = SinglePassRunAndDisassemble<CopyPropagateArraysToken>(
       text, /* skip_nop = */ true, /* do_validation = */ false);
 
   EXPECT_EQ(Pass::Status::SuccessWithoutChange, std::get<1>(result));
@@ -814,11 +782,7 @@
   SetAssembleOptions(SPV_TEXT_TO_BINARY_OPTION_PRESERVE_NUMERIC_IDS);
   SetDisassembleOptions(SPV_BINARY_TO_TEXT_OPTION_NO_HEADER |
                         SPV_BINARY_TO_TEXT_OPTION_FRIENDLY_NAMES);
-<<<<<<< HEAD
-  auto result = SinglePassRunAndDisassemble<opt::CopyPropagateArraysToken>(
-=======
-  auto result = SinglePassRunAndDisassemble<CopyPropagateArrays>(
->>>>>>> 2cce2c5b
+  auto result = SinglePassRunAndDisassemble<CopyPropagateArraysToken>(
       text, /* skip_nop = */ true, /* do_validation = */ false);
 
   EXPECT_EQ(Pass::Status::SuccessWithoutChange, std::get<1>(result));
@@ -897,11 +861,7 @@
   SetAssembleOptions(SPV_TEXT_TO_BINARY_OPTION_PRESERVE_NUMERIC_IDS);
   SetDisassembleOptions(SPV_BINARY_TO_TEXT_OPTION_NO_HEADER |
                         SPV_BINARY_TO_TEXT_OPTION_FRIENDLY_NAMES);
-<<<<<<< HEAD
-  auto result = SinglePassRunAndDisassemble<opt::CopyPropagateArraysToken>(
-=======
-  auto result = SinglePassRunAndDisassemble<CopyPropagateArrays>(
->>>>>>> 2cce2c5b
+  auto result = SinglePassRunAndDisassemble<CopyPropagateArraysToken>(
       text, /* skip_nop = */ true, /* do_validation = */ false);
 
   EXPECT_EQ(Pass::Status::SuccessWithoutChange, std::get<1>(result));
@@ -979,11 +939,7 @@
   SetAssembleOptions(SPV_TEXT_TO_BINARY_OPTION_PRESERVE_NUMERIC_IDS);
   SetDisassembleOptions(SPV_BINARY_TO_TEXT_OPTION_NO_HEADER |
                         SPV_BINARY_TO_TEXT_OPTION_FRIENDLY_NAMES);
-<<<<<<< HEAD
-  auto result = SinglePassRunAndDisassemble<opt::CopyPropagateArraysToken>(
-=======
-  auto result = SinglePassRunAndDisassemble<CopyPropagateArrays>(
->>>>>>> 2cce2c5b
+  auto result = SinglePassRunAndDisassemble<CopyPropagateArraysToken>(
       text, /* skip_nop = */ true, /* do_validation = */ false);
 
   EXPECT_EQ(Pass::Status::SuccessWithoutChange, std::get<1>(result));
@@ -1065,11 +1021,7 @@
   SetAssembleOptions(SPV_TEXT_TO_BINARY_OPTION_PRESERVE_NUMERIC_IDS);
   SetDisassembleOptions(SPV_BINARY_TO_TEXT_OPTION_NO_HEADER |
                         SPV_BINARY_TO_TEXT_OPTION_FRIENDLY_NAMES);
-<<<<<<< HEAD
-  auto result = SinglePassRunAndDisassemble<opt::CopyPropagateArraysToken>(
-=======
-  auto result = SinglePassRunAndDisassemble<CopyPropagateArrays>(
->>>>>>> 2cce2c5b
+  auto result = SinglePassRunAndDisassemble<CopyPropagateArraysToken>(
       text, /* skip_nop = */ true, /* do_validation = */ false);
 
   EXPECT_EQ(Pass::Status::SuccessWithoutChange, std::get<1>(result));
@@ -1151,11 +1103,7 @@
   SetAssembleOptions(SPV_TEXT_TO_BINARY_OPTION_PRESERVE_NUMERIC_IDS);
   SetDisassembleOptions(SPV_BINARY_TO_TEXT_OPTION_NO_HEADER |
                         SPV_BINARY_TO_TEXT_OPTION_FRIENDLY_NAMES);
-<<<<<<< HEAD
-  auto result = SinglePassRunAndDisassemble<opt::CopyPropagateArraysToken>(
-=======
-  auto result = SinglePassRunAndDisassemble<CopyPropagateArrays>(
->>>>>>> 2cce2c5b
+  auto result = SinglePassRunAndDisassemble<CopyPropagateArraysToken>(
       text, /* skip_nop = */ true, /* do_validation = */ false);
 
   EXPECT_EQ(Pass::Status::SuccessWithoutChange, std::get<1>(result));
@@ -1235,11 +1183,7 @@
   SetAssembleOptions(SPV_TEXT_TO_BINARY_OPTION_PRESERVE_NUMERIC_IDS);
   SetDisassembleOptions(SPV_BINARY_TO_TEXT_OPTION_NO_HEADER |
                         SPV_BINARY_TO_TEXT_OPTION_FRIENDLY_NAMES);
-<<<<<<< HEAD
-  auto result = SinglePassRunAndDisassemble<opt::CopyPropagateArraysToken>(
-=======
-  auto result = SinglePassRunAndDisassemble<CopyPropagateArrays>(
->>>>>>> 2cce2c5b
+  auto result = SinglePassRunAndDisassemble<CopyPropagateArraysToken>(
       text, /* skip_nop = */ true, /* do_validation = */ false);
 
   EXPECT_EQ(Pass::Status::SuccessWithoutChange, std::get<1>(result));
@@ -1319,12 +1263,7 @@
 )";
 
   SetAssembleOptions(SPV_TEXT_TO_BINARY_OPTION_PRESERVE_NUMERIC_IDS);
-<<<<<<< HEAD
-  SinglePassRunAndCheck<opt::CopyPropagateArraysToken>(before, after, true,
-                                                       true);
-=======
-  SinglePassRunAndCheck<CopyPropagateArrays>(before, after, true, true);
->>>>>>> 2cce2c5b
+  SinglePassRunAndCheck<CopyPropagateArraysToken>(before, after, true, true);
 }
 
 }  // namespace
