// Copyright (c) 2017 Google Inc.
//
// Licensed under the Apache License, Version 2.0 (the "License");
// you may not use this file except in compliance with the License.
// You may obtain a copy of the License at
//
//     http://www.apache.org/licenses/LICENSE-2.0
//
// Unless required by applicable law or agreed to in writing, software
// distributed under the License is distributed on an "AS IS" BASIS,
// WITHOUT WARRANTIES OR CONDITIONS OF ANY KIND, either express or implied.
// See the License for the specific language governing permissions and
// limitations under the License.

#include "gmock/gmock.h"
#include "gtest/gtest.h"
#include "pass_fixture.h"
#include "pass_utils.h"

#include "opt/ccp_pass.h"

namespace spvtools {
namespace opt {
namespace {

using CCPTest = PassTest<::testing::Test>;

// TODO(dneto): Add Effcee as required dependency, and make this unconditional.
#ifdef SPIRV_EFFCEE
TEST_F(CCPTest, PropagateThroughPhis) {
  const std::string spv_asm = R"(
               OpCapability Shader
          %1 = OpExtInstImport "GLSL.std.450"
               OpMemoryModel Logical GLSL450
               OpEntryPoint Fragment %main "main" %x %outparm
               OpExecutionMode %main OriginUpperLeft
               OpSource GLSL 450
               OpName %main "main"
               OpName %x "x"
               OpName %outparm "outparm"
               OpDecorate %x Flat
               OpDecorate %x Location 0
               OpDecorate %outparm Location 0
       %void = OpTypeVoid
          %3 = OpTypeFunction %void
        %int = OpTypeInt 32 1
       %bool = OpTypeBool
%_ptr_Function_int = OpTypePointer Function %int
      %int_4 = OpConstant %int 4
      %int_3 = OpConstant %int 3
      %int_1 = OpConstant %int 1
%_ptr_Input_int = OpTypePointer Input %int
          %x = OpVariable %_ptr_Input_int Input
%_ptr_Output_int = OpTypePointer Output %int
    %outparm = OpVariable %_ptr_Output_int Output
       %main = OpFunction %void None %3
          %4 = OpLabel
          %5 = OpLoad %int %x
          %9 = OpIAdd %int %int_1 %int_3
          %6 = OpSGreaterThan %bool %5 %int_3
               OpSelectionMerge %25 None
               OpBranchConditional %6 %22 %23
         %22 = OpLabel

; CHECK: OpCopyObject %int %int_4
          %7 = OpCopyObject %int %9

               OpBranch %25
         %23 = OpLabel
          %8 = OpCopyObject %int %int_4
               OpBranch %25
         %25 = OpLabel

; %int_4 should have propagated to both OpPhi operands.
; CHECK: OpPhi %int %int_4 {{%\d+}} %int_4 {{%\d+}}
         %35 = OpPhi %int %7 %22 %8 %23

; This function always returns 4. DCE should get rid of everything else.
; CHECK OpStore %outparm %int_4
               OpStore %outparm %35
               OpReturn
               OpFunctionEnd
               )";

<<<<<<< HEAD
  SinglePassRunAndMatch<opt::CCPPassToken>(spv_asm, true);
=======
  SinglePassRunAndMatch<CCPPass>(spv_asm, true);
>>>>>>> 2cce2c5b
}

TEST_F(CCPTest, SimplifyConditionals) {
  const std::string spv_asm = R"(
               OpCapability Shader
          %1 = OpExtInstImport "GLSL.std.450"
               OpMemoryModel Logical GLSL450
               OpEntryPoint Fragment %main "main" %outparm
               OpExecutionMode %main OriginUpperLeft
               OpSource GLSL 450
               OpName %main "main"
               OpName %outparm "outparm"
               OpDecorate %outparm Location 0
       %void = OpTypeVoid
          %3 = OpTypeFunction %void
        %int = OpTypeInt 32 1
       %bool = OpTypeBool
%_ptr_Function_int = OpTypePointer Function %int
      %int_4 = OpConstant %int 4
      %int_3 = OpConstant %int 3
      %int_1 = OpConstant %int 1
%_ptr_Output_int = OpTypePointer Output %int
    %outparm = OpVariable %_ptr_Output_int Output
       %main = OpFunction %void None %3
          %4 = OpLabel
          %9 = OpIAdd %int %int_4 %int_3
          %6 = OpSGreaterThan %bool %9 %int_3
               OpSelectionMerge %25 None
; CHECK: OpBranchConditional %true [[bb_taken:%\d+]] [[bb_not_taken:%\d+]]
               OpBranchConditional %6 %22 %23
; CHECK: [[bb_taken]] = OpLabel
         %22 = OpLabel
; CHECK: OpCopyObject %int %int_7
          %7 = OpCopyObject %int %9
               OpBranch %25
; CHECK: [[bb_not_taken]] = OpLabel
         %23 = OpLabel
; CHECK: [[id_not_evaluated:%\d+]] = OpCopyObject %int %int_4
          %8 = OpCopyObject %int %int_4
               OpBranch %25
         %25 = OpLabel

; %int_7 should have propagated to the first OpPhi operand. But the else branch
; is not executable (conditional is always true), so no values should be
; propagated there and the value of the OpPhi should always be %int_7.
; CHECK: OpPhi %int %int_7 [[bb_taken]] [[id_not_evaluated]] [[bb_not_taken]]
         %35 = OpPhi %int %7 %22 %8 %23

; Only the true path of the conditional is ever executed. The output of this
; function is always %int_7.
; CHECK: OpStore %outparm %int_7
               OpStore %outparm %35
               OpReturn
               OpFunctionEnd
               )";

<<<<<<< HEAD
  SinglePassRunAndMatch<opt::CCPPassToken>(spv_asm, true);
=======
  SinglePassRunAndMatch<CCPPass>(spv_asm, true);
>>>>>>> 2cce2c5b
}

TEST_F(CCPTest, SimplifySwitches) {
  const std::string spv_asm = R"(
               OpCapability Shader
          %1 = OpExtInstImport "GLSL.std.450"
               OpMemoryModel Logical GLSL450
               OpEntryPoint Fragment %main "main" %outparm
               OpExecutionMode %main OriginUpperLeft
               OpSource GLSL 450
               OpName %main "main"
               OpName %outparm "outparm"
               OpDecorate %outparm Location 0
       %void = OpTypeVoid
          %6 = OpTypeFunction %void
        %int = OpTypeInt 32 1
%_ptr_Function_int = OpTypePointer Function %int
     %int_23 = OpConstant %int 23
     %int_42 = OpConstant %int 42
     %int_14 = OpConstant %int 14
     %int_15 = OpConstant %int 15
      %int_4 = OpConstant %int 4
%_ptr_Output_int = OpTypePointer Output %int
    %outparm = OpVariable %_ptr_Output_int Output
       %main = OpFunction %void None %6
         %15 = OpLabel
               OpSelectionMerge %17 None
               OpSwitch %int_23 %17 10 %18 13 %19 23 %20
         %18 = OpLabel
               OpBranch %17
         %19 = OpLabel
               OpBranch %17
         %20 = OpLabel
               OpBranch %17
         %17 = OpLabel
         %24 = OpPhi %int %int_23 %15 %int_42 %18 %int_14 %19 %int_15 %20

; The switch will always jump to label %20, which carries the value %int_15.
; CHECK: OpIAdd %int %int_15 %int_4
         %22 = OpIAdd %int %24 %int_4

; Consequently, the return value will always be %int_19.
; CHECK: OpStore %outparm %int_19
               OpStore %outparm %22
               OpReturn
               OpFunctionEnd
               )";

<<<<<<< HEAD
  SinglePassRunAndMatch<opt::CCPPassToken>(spv_asm, true);
=======
  SinglePassRunAndMatch<CCPPass>(spv_asm, true);
>>>>>>> 2cce2c5b
}

TEST_F(CCPTest, SimplifySwitchesDefaultBranch) {
  const std::string spv_asm = R"(
               OpCapability Shader
          %1 = OpExtInstImport "GLSL.std.450"
               OpMemoryModel Logical GLSL450
               OpEntryPoint Fragment %main "main" %outparm
               OpExecutionMode %main OriginUpperLeft
               OpSource GLSL 450
               OpName %main "main"
               OpName %outparm "outparm"
               OpDecorate %outparm Location 0
       %void = OpTypeVoid
          %6 = OpTypeFunction %void
        %int = OpTypeInt 32 1
%_ptr_Function_int = OpTypePointer Function %int
     %int_42 = OpConstant %int 42
      %int_4 = OpConstant %int 4
      %int_1 = OpConstant %int 1
%_ptr_Output_int = OpTypePointer Output %int
    %outparm = OpVariable %_ptr_Output_int Output
       %main = OpFunction %void None %6
         %13 = OpLabel
         %15 = OpIAdd %int %int_42 %int_4
               OpSelectionMerge %16 None

; CHECK: OpSwitch %int_46 {{%\d+}} 10 {{%\d+}}
               OpSwitch %15 %17 10 %18
         %18 = OpLabel
               OpBranch %16
         %17 = OpLabel
               OpBranch %16
         %16 = OpLabel
         %22 = OpPhi %int %int_42 %18 %int_1 %17

; The switch will always jump to the default label %17.  This carries the value
; %int_1.
; CHECK: OpIAdd %int %int_1 %int_4
         %20 = OpIAdd %int %22 %int_4

; Resulting in a return value of %int_5.
; CHECK: OpStore %outparm %int_5
               OpStore %outparm %20
               OpReturn
               OpFunctionEnd
               )";

<<<<<<< HEAD
  SinglePassRunAndMatch<opt::CCPPassToken>(spv_asm, true);
=======
  SinglePassRunAndMatch<CCPPass>(spv_asm, true);
>>>>>>> 2cce2c5b
}

TEST_F(CCPTest, SimplifyIntVector) {
  const std::string spv_asm = R"(
               OpCapability Shader
          %1 = OpExtInstImport "GLSL.std.450"
               OpMemoryModel Logical GLSL450
               OpEntryPoint Fragment %main "main" %OutColor
               OpExecutionMode %main OriginUpperLeft
               OpSource GLSL 450
               OpName %main "main"
               OpName %v "v"
               OpName %OutColor "OutColor"
               OpDecorate %OutColor Location 0
       %void = OpTypeVoid
          %3 = OpTypeFunction %void
        %int = OpTypeInt 32 1
      %v4int = OpTypeVector %int 4
%_ptr_Function_v4int = OpTypePointer Function %v4int
      %int_1 = OpConstant %int 1
      %int_2 = OpConstant %int 2
      %int_3 = OpConstant %int 3
      %int_4 = OpConstant %int 4
         %14 = OpConstantComposite %v4int %int_1 %int_2 %int_3 %int_4
       %uint = OpTypeInt 32 0
     %uint_0 = OpConstant %uint 0
%_ptr_Function_int = OpTypePointer Function %int
%_ptr_Output_v4int = OpTypePointer Output %v4int
   %OutColor = OpVariable %_ptr_Output_v4int Output
       %main = OpFunction %void None %3
          %5 = OpLabel
          %v = OpVariable %_ptr_Function_v4int Function
               OpStore %v %14
         %18 = OpAccessChain %_ptr_Function_int %v %uint_0
         %19 = OpLoad %int %18

; The constant folder does not see through access chains. To get this, the
; vector would have to be scalarized.
; CHECK: [[result_id:%\d+]] = OpIAdd %int {{%\d+}} %int_1
         %20 = OpIAdd %int %19 %int_1
         %21 = OpAccessChain %_ptr_Function_int %v %uint_0

; CHECK: OpStore {{%\d+}} [[result_id]]
               OpStore %21 %20
         %24 = OpLoad %v4int %v
               OpStore %OutColor %24
               OpReturn
               OpFunctionEnd
               )";

<<<<<<< HEAD
  SinglePassRunAndMatch<opt::CCPPassToken>(spv_asm, true);
=======
  SinglePassRunAndMatch<CCPPass>(spv_asm, true);
>>>>>>> 2cce2c5b
}

TEST_F(CCPTest, BadSimplifyFloatVector) {
  const std::string spv_asm = R"(
               OpCapability Shader
          %1 = OpExtInstImport "GLSL.std.450"
               OpMemoryModel Logical GLSL450
               OpEntryPoint Fragment %main "main" %OutColor
               OpExecutionMode %main OriginUpperLeft
               OpSource GLSL 450
               OpName %main "main"
               OpName %v "v"
               OpName %OutColor "OutColor"
               OpDecorate %OutColor Location 0
       %void = OpTypeVoid
          %3 = OpTypeFunction %void
      %float = OpTypeFloat 32
    %v4float = OpTypeVector %float 4
%_ptr_Function_v4float = OpTypePointer Function %v4float
    %float_1 = OpConstant %float 1
    %float_2 = OpConstant %float 2
    %float_3 = OpConstant %float 3
    %float_4 = OpConstant %float 4
         %14 = OpConstantComposite %v4float %float_1 %float_2 %float_3 %float_4
       %uint = OpTypeInt 32 0
     %uint_0 = OpConstant %uint 0
%_ptr_Function_float = OpTypePointer Function %float
%_ptr_Output_v4float = OpTypePointer Output %v4float
   %OutColor = OpVariable %_ptr_Output_v4float Output
       %main = OpFunction %void None %3
          %5 = OpLabel
          %v = OpVariable %_ptr_Function_v4float Function
               OpStore %v %14
         %18 = OpAccessChain %_ptr_Function_float %v %uint_0
         %19 = OpLoad %float %18

; NOTE: This test should start failing once floating point folding is
;       implemented (https://github.com/KhronosGroup/SPIRV-Tools/issues/943).
;       This should be checking that we are adding %float_1 + %float_1.
; CHECK: [[result_id:%\d+]] = OpFAdd %float {{%\d+}} %float_1
         %20 = OpFAdd %float %19 %float_1
         %21 = OpAccessChain %_ptr_Function_float %v %uint_0

; This should be checkint that we are storing %float_2 instead of result_it.
; CHECK: OpStore {{%\d+}} [[result_id]]
               OpStore %21 %20
         %24 = OpLoad %v4float %v
               OpStore %OutColor %24
               OpReturn
               OpFunctionEnd
               )";

<<<<<<< HEAD
  SinglePassRunAndMatch<opt::CCPPassToken>(spv_asm, true);
=======
  SinglePassRunAndMatch<CCPPass>(spv_asm, true);
>>>>>>> 2cce2c5b
}

TEST_F(CCPTest, NoLoadStorePropagation) {
  const std::string spv_asm = R"(
               OpCapability Shader
          %1 = OpExtInstImport "GLSL.std.450"
               OpMemoryModel Logical GLSL450
               OpEntryPoint Fragment %main "main" %outparm
               OpExecutionMode %main OriginUpperLeft
               OpSource GLSL 450
               OpName %main "main"
               OpName %x "x"
               OpName %outparm "outparm"
               OpDecorate %outparm Location 0
       %void = OpTypeVoid
          %3 = OpTypeFunction %void
        %int = OpTypeInt 32 1
%_ptr_Function_int = OpTypePointer Function %int
     %int_23 = OpConstant %int 23
%_ptr_Output_int = OpTypePointer Output %int
    %outparm = OpVariable %_ptr_Output_int Output
       %main = OpFunction %void None %3
          %5 = OpLabel
          %x = OpVariable %_ptr_Function_int Function
               OpStore %x %int_23

; int_23 should not propagate into this load.
; CHECK: [[load_id:%\d+]] = OpLoad %int %x
         %12 = OpLoad %int %x

; Nor into this copy operation.
; CHECK: [[copy_id:%\d+]] = OpCopyObject %int [[load_id]]
         %13 = OpCopyObject %int %12

; Likewise here.
; CHECK: OpStore %outparm [[copy_id]]
               OpStore %outparm %13
               OpReturn
               OpFunctionEnd
               )";

<<<<<<< HEAD
  SinglePassRunAndMatch<opt::CCPPassToken>(spv_asm, true);
=======
  SinglePassRunAndMatch<CCPPass>(spv_asm, true);
>>>>>>> 2cce2c5b
}

TEST_F(CCPTest, HandleAbortInstructions) {
  const std::string spv_asm = R"(
               OpCapability Shader
          %1 = OpExtInstImport "GLSL.std.450"
               OpMemoryModel Logical GLSL450
               OpEntryPoint Fragment %main "main"
               OpExecutionMode %main OriginUpperLeft
               OpSource HLSL 500
               OpName %main "main"
       %void = OpTypeVoid
          %3 = OpTypeFunction %void
        %int = OpTypeInt 32 1
       %bool = OpTypeBool
; CHECK: %true = OpConstantTrue %bool
      %int_3 = OpConstant %int 3
      %int_1 = OpConstant %int 1
       %main = OpFunction %void None %3
          %4 = OpLabel
          %9 = OpIAdd %int %int_3 %int_1
          %6 = OpSGreaterThan %bool %9 %int_3
               OpSelectionMerge %23 None
; CHECK: OpBranchConditional %true {{%\d+}} {{%\d+}}
               OpBranchConditional %6 %22 %23
         %22 = OpLabel
               OpKill
         %23 = OpLabel
               OpReturn
               OpFunctionEnd
  )";

<<<<<<< HEAD
  SinglePassRunAndMatch<opt::CCPPassToken>(spv_asm, true);
=======
  SinglePassRunAndMatch<CCPPass>(spv_asm, true);
>>>>>>> 2cce2c5b
}

TEST_F(CCPTest, SSAWebCycles) {
  // Test reduced from https://github.com/KhronosGroup/SPIRV-Tools/issues/1159
  // When there is a cycle in the SSA def-use web, the propagator was getting
  // into an infinite loop.  SSA edges for Phi instructions should not be
  // added to the edges to simulate.
  const std::string spv_asm = R"(
               OpCapability Shader
          %1 = OpExtInstImport "GLSL.std.450"
               OpMemoryModel Logical GLSL450
               OpEntryPoint Fragment %main "main"
               OpExecutionMode %main OriginUpperLeft
               OpSource GLSL 450
               OpName %main "main"
       %void = OpTypeVoid
          %3 = OpTypeFunction %void
        %int = OpTypeInt 32 1
%_ptr_Function_int = OpTypePointer Function %int
      %int_0 = OpConstant %int 0
      %int_4 = OpConstant %int 4
       %bool = OpTypeBool
      %int_1 = OpConstant %int 1
%_ptr_Output_int = OpTypePointer Output %int
       %main = OpFunction %void None %3
          %5 = OpLabel
               OpBranch %11
         %11 = OpLabel
         %29 = OpPhi %int %int_0 %5 %22 %14
         %30 = OpPhi %int %int_0 %5 %25 %14
               OpLoopMerge %13 %14 None
               OpBranch %15
         %15 = OpLabel
         %19 = OpSLessThan %bool %30 %int_4
; CHECK: OpBranchConditional %true {{%\d+}} {{%\d+}}
               OpBranchConditional %19 %12 %13
         %12 = OpLabel
; CHECK: OpIAdd %int %int_0 %int_0
         %22 = OpIAdd %int %29 %30
               OpBranch %14
         %14 = OpLabel
; CHECK: OpPhi %int %int_0 {{%\d+}}
         %25 = OpPhi %int %30 %12
               OpBranch %11
         %13 = OpLabel
               OpReturn
               OpFunctionEnd
  )";

  SetAssembleOptions(SPV_TEXT_TO_BINARY_OPTION_PRESERVE_NUMERIC_IDS);
<<<<<<< HEAD
  SinglePassRunAndMatch<opt::CCPPassToken>(spv_asm, true);
=======
  SinglePassRunAndMatch<CCPPass>(spv_asm, true);
>>>>>>> 2cce2c5b
}

TEST_F(CCPTest, LoopInductionVariables) {
  // Test reduced from https://github.com/KhronosGroup/SPIRV-Tools/issues/1143
  // We are failing to properly consider the induction variable for this loop
  // as Varying.
  const std::string spv_asm = R"(
               OpCapability Shader
          %1 = OpExtInstImport "GLSL.std.450"
               OpMemoryModel Logical GLSL450
               OpEntryPoint Fragment %main "main"
               OpExecutionMode %main OriginUpperLeft
               OpSource GLSL 430
               OpName %main "main"
       %void = OpTypeVoid
          %5 = OpTypeFunction %void
        %int = OpTypeInt 32 1
%_ptr_Function_int = OpTypePointer Function %int
      %int_0 = OpConstant %int 0
     %int_10 = OpConstant %int 10
       %bool = OpTypeBool
      %int_1 = OpConstant %int 1
       %main = OpFunction %void None %5
         %12 = OpLabel
               OpBranch %13
         %13 = OpLabel

; This Phi should not have all constant arguments:
; CHECK: [[phi_id:%\d+]] = OpPhi %int %int_0 {{%\d+}} {{%\d+}} {{%\d+}}
         %22 = OpPhi %int %int_0 %12 %21 %15
               OpLoopMerge %14 %15 None
               OpBranch %16
         %16 = OpLabel

; The Phi should never be considered to have the value %int_0.
; CHECK: [[branch_selector:%\d+]] = OpSLessThan %bool [[phi_id]] %int_10
         %18 = OpSLessThan %bool %22 %int_10

; This conditional was wrongly converted into an always-true jump due to the
; bad meet evaluation of %22.
; CHECK: OpBranchConditional [[branch_selector]] {{%\d+}} {{%\d+}}
               OpBranchConditional %18 %19 %14
         %19 = OpLabel
               OpBranch %15
         %15 = OpLabel
; CHECK: OpIAdd %int [[phi_id]] %int_1
         %21 = OpIAdd %int %22 %int_1
               OpBranch %13
         %14 = OpLabel
               OpReturn
               OpFunctionEnd
  )";

<<<<<<< HEAD
  SinglePassRunAndMatch<opt::CCPPassToken>(spv_asm, true);
=======
  SinglePassRunAndMatch<CCPPass>(spv_asm, true);
>>>>>>> 2cce2c5b
}

TEST_F(CCPTest, HandleCompositeWithUndef) {
  // Check to make sure that CCP does not crash when given a "constant" struct
  // with an undef.  If at a later time CCP is enhanced to optimize this case,
  // it is not wrong.
  const std::string spv_asm = R"(
               OpCapability Shader
          %1 = OpExtInstImport "GLSL.std.450"
               OpMemoryModel Logical GLSL450
               OpEntryPoint Fragment %main "main"
               OpExecutionMode %main OriginUpperLeft
               OpSource HLSL 500
               OpName %main "main"
       %void = OpTypeVoid
          %4 = OpTypeFunction %void
        %int = OpTypeInt 32 1
       %bool = OpTypeBool
  %_struct_7 = OpTypeStruct %int %int
      %int_1 = OpConstant %int 1
          %9 = OpUndef %int
         %10 = OpConstantComposite %_struct_7 %int_1 %9
       %main = OpFunction %void None %4
         %11 = OpLabel
         %12 = OpCompositeExtract %int %10 0
         %13 = OpCopyObject %int %12
               OpReturn
               OpFunctionEnd
  )";

<<<<<<< HEAD
  auto res = SinglePassRunToBinary<opt::CCPPassToken>(spv_asm, true);
  EXPECT_EQ(std::get<1>(res), opt::Pass::Status::SuccessWithoutChange);
=======
  auto res = SinglePassRunToBinary<CCPPass>(spv_asm, true);
  EXPECT_EQ(std::get<1>(res), Pass::Status::SuccessWithoutChange);
>>>>>>> 2cce2c5b
}

TEST_F(CCPTest, SkipSpecConstantInstrucitons) {
  const std::string spv_asm = R"(
               OpCapability Shader
          %1 = OpExtInstImport "GLSL.std.450"
               OpMemoryModel Logical GLSL450
               OpEntryPoint Fragment %main "main"
               OpExecutionMode %main OriginUpperLeft
               OpSource HLSL 500
               OpName %main "main"
       %void = OpTypeVoid
          %4 = OpTypeFunction %void
       %bool = OpTypeBool
         %10 = OpSpecConstantFalse %bool
       %main = OpFunction %void None %4
         %11 = OpLabel
         %12 = OpBranchConditional %10 %l1 %l2
         %l1 = OpLabel
               OpReturn
         %l2 = OpLabel
               OpReturn
               OpFunctionEnd
  )";

<<<<<<< HEAD
  auto res = SinglePassRunToBinary<opt::CCPPassToken>(spv_asm, true);
  EXPECT_EQ(std::get<1>(res), opt::Pass::Status::SuccessWithoutChange);
=======
  auto res = SinglePassRunToBinary<CCPPass>(spv_asm, true);
  EXPECT_EQ(std::get<1>(res), Pass::Status::SuccessWithoutChange);
>>>>>>> 2cce2c5b
}

TEST_F(CCPTest, UpdateSubsequentPhisToVarying) {
  const std::string text = R"(
OpCapability Shader
OpMemoryModel Logical GLSL450
OpEntryPoint Fragment %func "func" %in
%void = OpTypeVoid
%bool = OpTypeBool
%int = OpTypeInt 32 1
%false = OpConstantFalse %bool
%int0 = OpConstant %int 0
%int1 = OpConstant %int 1
%int6 = OpConstant %int 6
%int_ptr_Input = OpTypePointer Input %int
%in = OpVariable %int_ptr_Input Input
%undef = OpUndef %int
%functy = OpTypeFunction %void
%func = OpFunction %void None %functy
%1 = OpLabel
OpBranch %2
%2 = OpLabel
%outer_phi = OpPhi %int %int0 %1 %outer_add %15
%cond1 = OpSLessThanEqual %bool %outer_phi %int6
OpLoopMerge %3 %15 None
OpBranchConditional %cond1 %4 %3
%4 = OpLabel
%ld = OpLoad %int %in
%cond2 = OpSGreaterThanEqual %bool %int1 %ld
OpSelectionMerge %10 None
OpBranchConditional %cond2 %8 %9
%8 = OpLabel
OpBranch %10
%9 = OpLabel
OpBranch %10
%10 = OpLabel
%extra_phi = OpPhi %int %outer_phi %8 %outer_phi %9
OpBranch %11
%11 = OpLabel
%inner_phi = OpPhi %int %int0 %10 %inner_add %13
%cond3 = OpSLessThanEqual %bool %inner_phi %int6
OpLoopMerge %14 %13 None
OpBranchConditional %cond3 %12 %14
%12 = OpLabel
OpBranch %13
%13 = OpLabel
%inner_add = OpIAdd %int %inner_phi %int1
OpBranch %11
%14 = OpLabel
OpBranch %15
%15 = OpLabel
%outer_add = OpIAdd %int %extra_phi %int1
OpBranch %2
%3 = OpLabel
OpReturn
OpFunctionEnd
)";

<<<<<<< HEAD
  auto res = SinglePassRunToBinary<opt::CCPPassToken>(text, true);
  EXPECT_EQ(std::get<1>(res), opt::Pass::Status::SuccessWithoutChange);
=======
  auto res = SinglePassRunToBinary<CCPPass>(text, true);
  EXPECT_EQ(std::get<1>(res), Pass::Status::SuccessWithoutChange);
>>>>>>> 2cce2c5b
}

TEST_F(CCPTest, UndefInPhi) {
  const std::string text = R"(
; CHECK: [[uint1:%\w+]] = OpConstant {{%\w+}} 1
; CHECK: [[phi:%\w+]] = OpPhi
; CHECK: OpIAdd {{%\w+}} [[phi]] [[uint1]]
               OpCapability Kernel
               OpCapability Linkage
               OpMemoryModel Logical OpenCL
               OpDecorate %1 LinkageAttributes "func" Export
       %void = OpTypeVoid
       %bool = OpTypeBool
       %uint = OpTypeInt 32 0
     %uint_0 = OpConstant %uint 0
     %uint_1 = OpConstant %uint 1
          %7 = OpUndef %uint
          %8 = OpTypeFunction %void %bool
          %1 = OpFunction %void None %8
          %9 = OpFunctionParameter %bool
         %10 = OpLabel
               OpBranchConditional %9 %11 %12
         %11 = OpLabel
               OpBranch %13
         %12 = OpLabel
               OpBranch %14
         %14 = OpLabel
               OpBranchConditional %9 %13 %15
         %15 = OpLabel
               OpBranch %13
         %13 = OpLabel
         %16 = OpPhi %uint %uint_0 %11 %7 %14 %uint_1 %15
         %17 = OpIAdd %uint %16 %uint_1
               OpReturn
               OpFunctionEnd
)";

<<<<<<< HEAD
  SinglePassRunAndMatch<opt::CCPPassToken>(text, true);
=======
  SinglePassRunAndMatch<CCPPass>(text, true);
>>>>>>> 2cce2c5b
}

// Just test to make sure the constant fold rules are being used.  Will rely on
// the folding test for specific testing of specific rules.
TEST_F(CCPTest, UseConstantFoldingRules) {
  const std::string text = R"(
; CHECK: [[float1:%\w+]] = OpConstant {{%\w+}} 1
; CHECK: OpReturnValue [[float1]]
               OpCapability Shader
               OpCapability Linkage
               OpMemoryModel Logical GLSL450
               OpDecorate %1 LinkageAttributes "func" Export
       %void = OpTypeVoid
       %bool = OpTypeBool
      %float = OpTypeFloat 32
    %float_0 = OpConstant %float 0
    %float_1 = OpConstant %float 1
          %8 = OpTypeFunction %float
          %1 = OpFunction %float None %8
         %10 = OpLabel
         %17 = OpFAdd %float %float_0 %float_1
               OpReturnValue %17
               OpFunctionEnd
)";

<<<<<<< HEAD
  SinglePassRunAndMatch<opt::CCPPassToken>(text, true);
=======
  SinglePassRunAndMatch<CCPPass>(text, true);
>>>>>>> 2cce2c5b
}

// Test for #1300. Previously value for %5 would not settle during simulation.
TEST_F(CCPTest, SettlePhiLatticeValue) {
  const std::string text = R"(
OpCapability Kernel
OpCapability Linkage
OpMemoryModel Logical OpenCL
OpDecorate %func LinkageAttributes "func" Export
%void = OpTypeVoid
%bool = OpTypeBool
%true = OpConstantTrue %bool
%false = OpConstantFalse %bool
%functy = OpTypeFunction %void
%func = OpFunction %void None %functy
%1 = OpLabel
OpBranchConditional %true %2 %3
%3 = OpLabel
OpBranch %2
%2 = OpLabel
%5 = OpPhi %bool %true %1 %false %3
OpReturn
OpFunctionEnd
)";

  SetAssembleOptions(SPV_TEXT_TO_BINARY_OPTION_PRESERVE_NUMERIC_IDS);
<<<<<<< HEAD
  SinglePassRunToBinary<opt::CCPPassToken>(text, true);
=======
  SinglePassRunToBinary<CCPPass>(text, true);
>>>>>>> 2cce2c5b
}

TEST_F(CCPTest, NullBranchCondition) {
  const std::string text = R"(
; CHECK: [[int1:%\w+]] = OpConstant {{%\w+}} 1
; CHECK: [[int2:%\w+]] = OpConstant {{%\w+}} 2
; CHECK: OpIAdd {{%\w+}} [[int1]] [[int2]]
OpCapability Shader
OpMemoryModel Logical GLSL450
OpEntryPoint Fragment %func "func"
%void = OpTypeVoid
%bool = OpTypeBool
%int = OpTypeInt 32 1
%null = OpConstantNull %bool
%int_1 = OpConstant %int 1
%int_2 = OpConstant %int 2
%functy = OpTypeFunction %void
%func = OpFunction %void None %functy
%1 = OpLabel
OpSelectionMerge %2 None
OpBranchConditional %null %2 %3
%3 = OpLabel
OpBranch %2
%2 = OpLabel
%phi = OpPhi %int %int_1 %1 %int_2 %3
%add = OpIAdd %int %int_1 %phi
OpReturn
OpFunctionEnd
)";

<<<<<<< HEAD
  SinglePassRunAndMatch<opt::CCPPassToken>(text, true);
=======
  SinglePassRunAndMatch<CCPPass>(text, true);
>>>>>>> 2cce2c5b
}

TEST_F(CCPTest, UndefBranchCondition) {
  const std::string text = R"(
; CHECK: [[int1:%\w+]] = OpConstant {{%\w+}} 1
; CHECK: [[phi:%\w+]] = OpPhi
; CHECK: OpIAdd {{%\w+}} [[int1]] [[phi]]
OpCapability Shader
OpMemoryModel Logical GLSL450
OpEntryPoint Fragment %func "func"
%void = OpTypeVoid
%bool = OpTypeBool
%int = OpTypeInt 32 1
%undef = OpUndef %bool
%int_1 = OpConstant %int 1
%int_2 = OpConstant %int 2
%functy = OpTypeFunction %void
%func = OpFunction %void None %functy
%1 = OpLabel
OpSelectionMerge %2 None
OpBranchConditional %undef %2 %3
%3 = OpLabel
OpBranch %2
%2 = OpLabel
%phi = OpPhi %int %int_1 %1 %int_2 %3
%add = OpIAdd %int %int_1 %phi
OpReturn
OpFunctionEnd
)";

<<<<<<< HEAD
  SinglePassRunAndMatch<opt::CCPPassToken>(text, true);
=======
  SinglePassRunAndMatch<CCPPass>(text, true);
>>>>>>> 2cce2c5b
}

TEST_F(CCPTest, NullSwitchCondition) {
  const std::string text = R"(
; CHECK: [[int1:%\w+]] = OpConstant {{%\w+}} 1
; CHECK: [[int2:%\w+]] = OpConstant {{%\w+}} 2
; CHECK: OpIAdd {{%\w+}} [[int1]] [[int2]]
OpCapability Shader
OpMemoryModel Logical GLSL450
OpEntryPoint Fragment %func "func"
%void = OpTypeVoid
%int = OpTypeInt 32 1
%null = OpConstantNull %int
%int_1 = OpConstant %int 1
%int_2 = OpConstant %int 2
%functy = OpTypeFunction %void
%func = OpFunction %void None %functy
%1 = OpLabel
OpSelectionMerge %2 None
OpSwitch %null %2 0 %3
%3 = OpLabel
OpBranch %2
%2 = OpLabel
%phi = OpPhi %int %int_1 %1 %int_2 %3
%add = OpIAdd %int %int_1 %phi
OpReturn
OpFunctionEnd
)";

<<<<<<< HEAD
  SinglePassRunAndMatch<opt::CCPPassToken>(text, true);
=======
  SinglePassRunAndMatch<CCPPass>(text, true);
>>>>>>> 2cce2c5b
}

TEST_F(CCPTest, UndefSwitchCondition) {
  const std::string text = R"(
; CHECK: [[int1:%\w+]] = OpConstant {{%\w+}} 1
; CHECK: [[phi:%\w+]] = OpPhi
; CHECK: OpIAdd {{%\w+}} [[int1]] [[phi]]
OpCapability Shader
OpMemoryModel Logical GLSL450
OpEntryPoint Fragment %func "func"
%void = OpTypeVoid
%int = OpTypeInt 32 1
%undef = OpUndef %int
%int_1 = OpConstant %int 1
%int_2 = OpConstant %int 2
%functy = OpTypeFunction %void
%func = OpFunction %void None %functy
%1 = OpLabel
OpSelectionMerge %2 None
OpSwitch %undef %2 0 %3
%3 = OpLabel
OpBranch %2
%2 = OpLabel
%phi = OpPhi %int %int_1 %1 %int_2 %3
%add = OpIAdd %int %int_1 %phi
OpReturn
OpFunctionEnd
)";

<<<<<<< HEAD
  SinglePassRunAndMatch<opt::CCPPassToken>(text, true);
=======
  SinglePassRunAndMatch<CCPPass>(text, true);
>>>>>>> 2cce2c5b
}

// Test for #1361.
TEST_F(CCPTest, CompositeConstructOfGlobalValue) {
  const std::string text = R"(
; CHECK: [[phi:%\w+]] = OpPhi
; CHECK-NEXT: OpCompositeExtract {{%\w+}} [[phi]] 0
OpCapability Shader
OpMemoryModel Logical GLSL450
OpEntryPoint Fragment %func "func" %in
%void = OpTypeVoid
%int = OpTypeInt 32 1
%bool = OpTypeBool
%functy = OpTypeFunction %void
%ptr_int_Input = OpTypePointer Input %int
%in = OpVariable %ptr_int_Input Input
%struct = OpTypeStruct %ptr_int_Input %ptr_int_Input
%struct_null = OpConstantNull %struct
%func = OpFunction %void None %functy
%1 = OpLabel
OpBranch %2
%2 = OpLabel
%phi = OpPhi %struct %struct_null %1 %5 %4
%extract = OpCompositeExtract %ptr_int_Input %phi 0
OpLoopMerge %3 %4 None
OpBranch %4
%4 = OpLabel
%5 = OpCompositeConstruct %struct %in %in
OpBranch %2
%3 = OpLabel
OpReturn
OpFunctionEnd
)";

<<<<<<< HEAD
  SinglePassRunAndMatch<opt::CCPPassToken>(text, true);
=======
  SinglePassRunAndMatch<CCPPass>(text, true);
>>>>>>> 2cce2c5b
}
#endif

}  // namespace
}  // namespace opt
}  // namespace spvtools<|MERGE_RESOLUTION|>--- conflicted
+++ resolved
@@ -82,11 +82,7 @@
                OpFunctionEnd
                )";
 
-<<<<<<< HEAD
-  SinglePassRunAndMatch<opt::CCPPassToken>(spv_asm, true);
-=======
-  SinglePassRunAndMatch<CCPPass>(spv_asm, true);
->>>>>>> 2cce2c5b
+  SinglePassRunAndMatch<CCPPassToken>(spv_asm, true);
 }
 
 TEST_F(CCPTest, SimplifyConditionals) {
@@ -143,11 +139,7 @@
                OpFunctionEnd
                )";
 
-<<<<<<< HEAD
-  SinglePassRunAndMatch<opt::CCPPassToken>(spv_asm, true);
-=======
-  SinglePassRunAndMatch<CCPPass>(spv_asm, true);
->>>>>>> 2cce2c5b
+  SinglePassRunAndMatch<CCPPassToken>(spv_asm, true);
 }
 
 TEST_F(CCPTest, SimplifySwitches) {
@@ -196,11 +188,7 @@
                OpFunctionEnd
                )";
 
-<<<<<<< HEAD
-  SinglePassRunAndMatch<opt::CCPPassToken>(spv_asm, true);
-=======
-  SinglePassRunAndMatch<CCPPass>(spv_asm, true);
->>>>>>> 2cce2c5b
+  SinglePassRunAndMatch<CCPPassToken>(spv_asm, true);
 }
 
 TEST_F(CCPTest, SimplifySwitchesDefaultBranch) {
@@ -249,11 +237,7 @@
                OpFunctionEnd
                )";
 
-<<<<<<< HEAD
-  SinglePassRunAndMatch<opt::CCPPassToken>(spv_asm, true);
-=======
-  SinglePassRunAndMatch<CCPPass>(spv_asm, true);
->>>>>>> 2cce2c5b
+  SinglePassRunAndMatch<CCPPassToken>(spv_asm, true);
 }
 
 TEST_F(CCPTest, SimplifyIntVector) {
@@ -304,11 +288,7 @@
                OpFunctionEnd
                )";
 
-<<<<<<< HEAD
-  SinglePassRunAndMatch<opt::CCPPassToken>(spv_asm, true);
-=======
-  SinglePassRunAndMatch<CCPPass>(spv_asm, true);
->>>>>>> 2cce2c5b
+  SinglePassRunAndMatch<CCPPassToken>(spv_asm, true);
 }
 
 TEST_F(CCPTest, BadSimplifyFloatVector) {
@@ -361,11 +341,7 @@
                OpFunctionEnd
                )";
 
-<<<<<<< HEAD
-  SinglePassRunAndMatch<opt::CCPPassToken>(spv_asm, true);
-=======
-  SinglePassRunAndMatch<CCPPass>(spv_asm, true);
->>>>>>> 2cce2c5b
+  SinglePassRunAndMatch<CCPPassToken>(spv_asm, true);
 }
 
 TEST_F(CCPTest, NoLoadStorePropagation) {
@@ -407,11 +383,7 @@
                OpFunctionEnd
                )";
 
-<<<<<<< HEAD
-  SinglePassRunAndMatch<opt::CCPPassToken>(spv_asm, true);
-=======
-  SinglePassRunAndMatch<CCPPass>(spv_asm, true);
->>>>>>> 2cce2c5b
+  SinglePassRunAndMatch<CCPPassToken>(spv_asm, true);
 }
 
 TEST_F(CCPTest, HandleAbortInstructions) {
@@ -444,11 +416,7 @@
                OpFunctionEnd
   )";
 
-<<<<<<< HEAD
-  SinglePassRunAndMatch<opt::CCPPassToken>(spv_asm, true);
-=======
-  SinglePassRunAndMatch<CCPPass>(spv_asm, true);
->>>>>>> 2cce2c5b
+  SinglePassRunAndMatch<CCPPassToken>(spv_asm, true);
 }
 
 TEST_F(CCPTest, SSAWebCycles) {
@@ -499,11 +467,7 @@
   )";
 
   SetAssembleOptions(SPV_TEXT_TO_BINARY_OPTION_PRESERVE_NUMERIC_IDS);
-<<<<<<< HEAD
-  SinglePassRunAndMatch<opt::CCPPassToken>(spv_asm, true);
-=======
-  SinglePassRunAndMatch<CCPPass>(spv_asm, true);
->>>>>>> 2cce2c5b
+  SinglePassRunAndMatch<CCPPassToken>(spv_asm, true);
 }
 
 TEST_F(CCPTest, LoopInductionVariables) {
@@ -557,11 +521,7 @@
                OpFunctionEnd
   )";
 
-<<<<<<< HEAD
-  SinglePassRunAndMatch<opt::CCPPassToken>(spv_asm, true);
-=======
-  SinglePassRunAndMatch<CCPPass>(spv_asm, true);
->>>>>>> 2cce2c5b
+  SinglePassRunAndMatch<CCPPassToken>(spv_asm, true);
 }
 
 TEST_F(CCPTest, HandleCompositeWithUndef) {
@@ -592,13 +552,8 @@
                OpFunctionEnd
   )";
 
-<<<<<<< HEAD
-  auto res = SinglePassRunToBinary<opt::CCPPassToken>(spv_asm, true);
-  EXPECT_EQ(std::get<1>(res), opt::Pass::Status::SuccessWithoutChange);
-=======
-  auto res = SinglePassRunToBinary<CCPPass>(spv_asm, true);
+  auto res = SinglePassRunToBinary<CCPPassToken>(spv_asm, true);
   EXPECT_EQ(std::get<1>(res), Pass::Status::SuccessWithoutChange);
->>>>>>> 2cce2c5b
 }
 
 TEST_F(CCPTest, SkipSpecConstantInstrucitons) {
@@ -624,13 +579,8 @@
                OpFunctionEnd
   )";
 
-<<<<<<< HEAD
-  auto res = SinglePassRunToBinary<opt::CCPPassToken>(spv_asm, true);
-  EXPECT_EQ(std::get<1>(res), opt::Pass::Status::SuccessWithoutChange);
-=======
-  auto res = SinglePassRunToBinary<CCPPass>(spv_asm, true);
+  auto res = SinglePassRunToBinary<CCPPassToken>(spv_asm, true);
   EXPECT_EQ(std::get<1>(res), Pass::Status::SuccessWithoutChange);
->>>>>>> 2cce2c5b
 }
 
 TEST_F(CCPTest, UpdateSubsequentPhisToVarying) {
@@ -689,13 +639,8 @@
 OpFunctionEnd
 )";
 
-<<<<<<< HEAD
-  auto res = SinglePassRunToBinary<opt::CCPPassToken>(text, true);
-  EXPECT_EQ(std::get<1>(res), opt::Pass::Status::SuccessWithoutChange);
-=======
-  auto res = SinglePassRunToBinary<CCPPass>(text, true);
+  auto res = SinglePassRunToBinary<CCPPassToken>(text, true);
   EXPECT_EQ(std::get<1>(res), Pass::Status::SuccessWithoutChange);
->>>>>>> 2cce2c5b
 }
 
 TEST_F(CCPTest, UndefInPhi) {
@@ -733,11 +678,7 @@
                OpFunctionEnd
 )";
 
-<<<<<<< HEAD
-  SinglePassRunAndMatch<opt::CCPPassToken>(text, true);
-=======
-  SinglePassRunAndMatch<CCPPass>(text, true);
->>>>>>> 2cce2c5b
+  SinglePassRunAndMatch<CCPPassToken>(text, true);
 }
 
 // Just test to make sure the constant fold rules are being used.  Will rely on
@@ -763,11 +704,7 @@
                OpFunctionEnd
 )";
 
-<<<<<<< HEAD
-  SinglePassRunAndMatch<opt::CCPPassToken>(text, true);
-=======
-  SinglePassRunAndMatch<CCPPass>(text, true);
->>>>>>> 2cce2c5b
+  SinglePassRunAndMatch<CCPPassToken>(text, true);
 }
 
 // Test for #1300. Previously value for %5 would not settle during simulation.
@@ -794,11 +731,7 @@
 )";
 
   SetAssembleOptions(SPV_TEXT_TO_BINARY_OPTION_PRESERVE_NUMERIC_IDS);
-<<<<<<< HEAD
-  SinglePassRunToBinary<opt::CCPPassToken>(text, true);
-=======
-  SinglePassRunToBinary<CCPPass>(text, true);
->>>>>>> 2cce2c5b
+  SinglePassRunToBinary<CCPPassToken>(text, true);
 }
 
 TEST_F(CCPTest, NullBranchCondition) {
@@ -829,11 +762,7 @@
 OpFunctionEnd
 )";
 
-<<<<<<< HEAD
-  SinglePassRunAndMatch<opt::CCPPassToken>(text, true);
-=======
-  SinglePassRunAndMatch<CCPPass>(text, true);
->>>>>>> 2cce2c5b
+  SinglePassRunAndMatch<CCPPassToken>(text, true);
 }
 
 TEST_F(CCPTest, UndefBranchCondition) {
@@ -864,11 +793,7 @@
 OpFunctionEnd
 )";
 
-<<<<<<< HEAD
-  SinglePassRunAndMatch<opt::CCPPassToken>(text, true);
-=======
-  SinglePassRunAndMatch<CCPPass>(text, true);
->>>>>>> 2cce2c5b
+  SinglePassRunAndMatch<CCPPassToken>(text, true);
 }
 
 TEST_F(CCPTest, NullSwitchCondition) {
@@ -898,11 +823,7 @@
 OpFunctionEnd
 )";
 
-<<<<<<< HEAD
-  SinglePassRunAndMatch<opt::CCPPassToken>(text, true);
-=======
-  SinglePassRunAndMatch<CCPPass>(text, true);
->>>>>>> 2cce2c5b
+  SinglePassRunAndMatch<CCPPassToken>(text, true);
 }
 
 TEST_F(CCPTest, UndefSwitchCondition) {
@@ -932,11 +853,7 @@
 OpFunctionEnd
 )";
 
-<<<<<<< HEAD
-  SinglePassRunAndMatch<opt::CCPPassToken>(text, true);
-=======
-  SinglePassRunAndMatch<CCPPass>(text, true);
->>>>>>> 2cce2c5b
+  SinglePassRunAndMatch<CCPPassToken>(text, true);
 }
 
 // Test for #1361.
@@ -971,11 +888,7 @@
 OpFunctionEnd
 )";
 
-<<<<<<< HEAD
-  SinglePassRunAndMatch<opt::CCPPassToken>(text, true);
-=======
-  SinglePassRunAndMatch<CCPPass>(text, true);
->>>>>>> 2cce2c5b
+  SinglePassRunAndMatch<CCPPassToken>(text, true);
 }
 #endif
 
