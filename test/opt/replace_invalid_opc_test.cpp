// Copyright (c) 2017 Google Inc.
//
// Licensed under the Apache License, Version 2.0 (the "License");
// you may not use this file except in compliance with the License.
// You may obtain a copy of the License at
//
//     http://www.apache.org/licenses/LICENSE-2.0
//
// Unless required by applicable law or agreed to in writing, software
// distributed under the License is distributed on an "AS IS" BASIS,
// WITHOUT WARRANTIES OR CONDITIONS OF ANY KIND, either express or implied.
// See the License for the specific language governing permissions and
// limitations under the License.

#include "assembly_builder.h"
#include "gmock/gmock.h"
#include "pass_fixture.h"

#include <cstdarg>

namespace spvtools {
namespace opt {
namespace {

using ReplaceInvalidOpcodeTest = PassTest<::testing::Test>;

#ifdef SPIRV_EFFCEE
TEST_F(ReplaceInvalidOpcodeTest, ReplaceInstruction) {
  const std::string text = R"(
; CHECK: [[special_const:%\w+]] = OpConstant %float -6.2598534e+18
; CHECK: [[constant:%\w+]] = OpConstantComposite %v4float [[special_const]] [[special_const]] [[special_const]] [[special_const]]
; CHECK-NOT: OpImageSampleImplicitLod
; CHECK: OpStore [[:%\w+]] [[constant]]
                OpCapability Shader
          %1 = OpExtInstImport "GLSL.std.450"
               OpMemoryModel Logical GLSL450
               OpEntryPoint Vertex %main "main" %3 %gl_VertexIndex %5
               OpSource GLSL 400
               OpSourceExtension "GL_ARB_separate_shader_objects"
               OpSourceExtension "GL_ARB_shading_language_420pack"
               OpName %main "main"
               OpDecorate %3 Location 0
               OpDecorate %gl_VertexIndex BuiltIn VertexIndex
               OpMemberDecorate %_struct_6 0 BuiltIn Position
               OpDecorate %_struct_6 Block
       %void = OpTypeVoid
          %8 = OpTypeFunction %void
      %float = OpTypeFloat 32
         %10 = OpTypeImage %float 2D 0 0 0 1 Unknown
%_ptr_UniformConstant_10 = OpTypePointer UniformConstant %10
         %12 = OpTypeSampler
%_ptr_UniformConstant_12 = OpTypePointer UniformConstant %12
         %14 = OpTypeSampledImage %10
    %v4float = OpTypeVector %float 4
    %v2float = OpTypeVector %float 2
%_ptr_Output_v4float = OpTypePointer Output %v4float
          %3 = OpVariable %_ptr_Output_v4float Output
        %int = OpTypeInt 32 1
%_ptr_Input_int = OpTypePointer Input %int
%gl_VertexIndex = OpVariable %_ptr_Input_int Input
  %_struct_6 = OpTypeStruct %v4float
%_ptr_Output__struct_6 = OpTypePointer Output %_struct_6
          %5 = OpVariable %_ptr_Output__struct_6 Output
      %int_0 = OpConstant %int 0
    %float_0 = OpConstant %float 0
         %23 = OpConstantComposite %v2float %float_0 %float_0
         %24 = OpVariable %_ptr_UniformConstant_10 UniformConstant
         %25 = OpVariable %_ptr_UniformConstant_12 UniformConstant
       %main = OpFunction %void None %8
         %26 = OpLabel
         %27 = OpLoad %12 %25
         %28 = OpLoad %10 %24
         %29 = OpSampledImage %14 %28 %27
         %30 = OpImageSampleImplicitLod %v4float %29 %23
         %31 = OpAccessChain %_ptr_Output_v4float %5 %int_0
               OpStore %31 %30
               OpReturn
               OpFunctionEnd)";

<<<<<<< HEAD
  SinglePassRunAndMatch<opt::ReplaceInvalidOpcodePassToken>(text, false);
=======
  SinglePassRunAndMatch<ReplaceInvalidOpcodePass>(text, false);
>>>>>>> 2cce2c5b
}

TEST_F(ReplaceInvalidOpcodeTest, ReplaceInstructionInNonEntryPoint) {
  const std::string text = R"(
; CHECK: [[special_const:%\w+]] = OpConstant %float -6.2598534e+18
; CHECK: [[constant:%\w+]] = OpConstantComposite %v4float [[special_const]] [[special_const]] [[special_const]] [[special_const]]
; CHECK-NOT: OpImageSampleImplicitLod
; CHECK: OpStore [[:%\w+]] [[constant]]
               OpCapability Shader
          %1 = OpExtInstImport "GLSL.std.450"
               OpMemoryModel Logical GLSL450
               OpEntryPoint Vertex %main "main" %3 %gl_VertexIndex %5
               OpSource GLSL 400
               OpSourceExtension "GL_ARB_separate_shader_objects"
               OpSourceExtension "GL_ARB_shading_language_420pack"
               OpName %main "main"
               OpDecorate %3 Location 0
               OpDecorate %gl_VertexIndex BuiltIn VertexIndex
               OpMemberDecorate %_struct_6 0 BuiltIn Position
               OpDecorate %_struct_6 Block
       %void = OpTypeVoid
          %8 = OpTypeFunction %void
      %float = OpTypeFloat 32
         %10 = OpTypeImage %float 2D 0 0 0 1 Unknown
%_ptr_UniformConstant_10 = OpTypePointer UniformConstant %10
         %12 = OpTypeSampler
%_ptr_UniformConstant_12 = OpTypePointer UniformConstant %12
         %14 = OpTypeSampledImage %10
    %v4float = OpTypeVector %float 4
    %v2float = OpTypeVector %float 2
%_ptr_Output_v4float = OpTypePointer Output %v4float
          %3 = OpVariable %_ptr_Output_v4float Output
        %int = OpTypeInt 32 1
%_ptr_Input_int = OpTypePointer Input %int
%gl_VertexIndex = OpVariable %_ptr_Input_int Input
  %_struct_6 = OpTypeStruct %v4float
%_ptr_Output__struct_6 = OpTypePointer Output %_struct_6
          %5 = OpVariable %_ptr_Output__struct_6 Output
      %int_0 = OpConstant %int 0
    %float_0 = OpConstant %float 0
         %23 = OpConstantComposite %v2float %float_0 %float_0
         %24 = OpVariable %_ptr_UniformConstant_10 UniformConstant
         %25 = OpVariable %_ptr_UniformConstant_12 UniformConstant
       %main = OpFunction %void None %8
         %26 = OpLabel
         %27 = OpFunctionCall %void %28
               OpReturn
               OpFunctionEnd
         %28 = OpFunction %void None %8
         %29 = OpLabel
         %30 = OpLoad %12 %25
         %31 = OpLoad %10 %24
         %32 = OpSampledImage %14 %31 %30
         %33 = OpImageSampleImplicitLod %v4float %32 %23
         %34 = OpAccessChain %_ptr_Output_v4float %5 %int_0
               OpStore %34 %33
               OpReturn
               OpFunctionEnd)";

<<<<<<< HEAD
  SinglePassRunAndMatch<opt::ReplaceInvalidOpcodePassToken>(text, false);
=======
  SinglePassRunAndMatch<ReplaceInvalidOpcodePass>(text, false);
>>>>>>> 2cce2c5b
}

TEST_F(ReplaceInvalidOpcodeTest, ReplaceInstructionMultipleEntryPoints) {
  const std::string text = R"(
; CHECK: [[special_const:%\w+]] = OpConstant %float -6.2598534e+18
; CHECK: [[constant:%\w+]] = OpConstantComposite %v4float [[special_const]] [[special_const]] [[special_const]] [[special_const]]
; CHECK-NOT: OpImageSampleImplicitLod
; CHECK: OpStore [[:%\w+]] [[constant]]
; CHECK-NOT: OpImageSampleImplicitLod
; CHECK: OpStore [[:%\w+]] [[constant]]
                OpCapability Shader
          %1 = OpExtInstImport "GLSL.std.450"
               OpMemoryModel Logical GLSL450
               OpEntryPoint Vertex %main "main" %3 %gl_VertexIndex %5
               OpEntryPoint Vertex %main2 "main2" %3 %gl_VertexIndex %5
               OpSource GLSL 400
               OpSourceExtension "GL_ARB_separate_shader_objects"
               OpSourceExtension "GL_ARB_shading_language_420pack"
               OpName %main "main"
               OpName %main2 "main2"
               OpDecorate %3 Location 0
               OpDecorate %gl_VertexIndex BuiltIn VertexIndex
               OpMemberDecorate %_struct_6 0 BuiltIn Position
               OpDecorate %_struct_6 Block
       %void = OpTypeVoid
          %8 = OpTypeFunction %void
      %float = OpTypeFloat 32
         %10 = OpTypeImage %float 2D 0 0 0 1 Unknown
%_ptr_UniformConstant_10 = OpTypePointer UniformConstant %10
         %12 = OpTypeSampler
%_ptr_UniformConstant_12 = OpTypePointer UniformConstant %12
         %14 = OpTypeSampledImage %10
    %v4float = OpTypeVector %float 4
    %v2float = OpTypeVector %float 2
%_ptr_Output_v4float = OpTypePointer Output %v4float
          %3 = OpVariable %_ptr_Output_v4float Output
        %int = OpTypeInt 32 1
%_ptr_Input_int = OpTypePointer Input %int
%gl_VertexIndex = OpVariable %_ptr_Input_int Input
  %_struct_6 = OpTypeStruct %v4float
%_ptr_Output__struct_6 = OpTypePointer Output %_struct_6
          %5 = OpVariable %_ptr_Output__struct_6 Output
      %int_0 = OpConstant %int 0
    %float_0 = OpConstant %float 0
         %23 = OpConstantComposite %v2float %float_0 %float_0
         %24 = OpVariable %_ptr_UniformConstant_10 UniformConstant
         %25 = OpVariable %_ptr_UniformConstant_12 UniformConstant
       %main = OpFunction %void None %8
         %26 = OpLabel
         %27 = OpLoad %12 %25
         %28 = OpLoad %10 %24
         %29 = OpSampledImage %14 %28 %27
         %30 = OpImageSampleImplicitLod %v4float %29 %23
         %31 = OpAccessChain %_ptr_Output_v4float %5 %int_0
               OpStore %31 %30
               OpReturn
               OpFunctionEnd
      %main2 = OpFunction %void None %8
         %46 = OpLabel
         %47 = OpLoad %12 %25
         %48 = OpLoad %10 %24
         %49 = OpSampledImage %14 %48 %47
         %50 = OpImageSampleImplicitLod %v4float %49 %23
         %51 = OpAccessChain %_ptr_Output_v4float %5 %int_0
               OpStore %51 %50
               OpReturn
               OpFunctionEnd)";

<<<<<<< HEAD
  SinglePassRunAndMatch<opt::ReplaceInvalidOpcodePassToken>(text, false);
=======
  SinglePassRunAndMatch<ReplaceInvalidOpcodePass>(text, false);
>>>>>>> 2cce2c5b
}
TEST_F(ReplaceInvalidOpcodeTest, DontReplaceInstruction) {
  const std::string text = R"(
                OpCapability Shader
          %1 = OpExtInstImport "GLSL.std.450"
               OpMemoryModel Logical GLSL450
               OpEntryPoint Fragment %main "main" %3 %gl_VertexIndex %5
               OpSource GLSL 400
               OpSourceExtension "GL_ARB_separate_shader_objects"
               OpSourceExtension "GL_ARB_shading_language_420pack"
               OpName %main "main"
               OpDecorate %3 Location 0
               OpDecorate %gl_VertexIndex BuiltIn VertexIndex
               OpMemberDecorate %_struct_6 0 BuiltIn Position
               OpDecorate %_struct_6 Block
       %void = OpTypeVoid
          %8 = OpTypeFunction %void
      %float = OpTypeFloat 32
         %10 = OpTypeImage %float 2D 0 0 0 1 Unknown
%_ptr_UniformConstant_10 = OpTypePointer UniformConstant %10
         %12 = OpTypeSampler
%_ptr_UniformConstant_12 = OpTypePointer UniformConstant %12
         %14 = OpTypeSampledImage %10
    %v4float = OpTypeVector %float 4
    %v2float = OpTypeVector %float 2
%_ptr_Output_v4float = OpTypePointer Output %v4float
          %3 = OpVariable %_ptr_Output_v4float Output
        %int = OpTypeInt 32 1
%_ptr_Input_int = OpTypePointer Input %int
%gl_VertexIndex = OpVariable %_ptr_Input_int Input
  %_struct_6 = OpTypeStruct %v4float
%_ptr_Output__struct_6 = OpTypePointer Output %_struct_6
          %5 = OpVariable %_ptr_Output__struct_6 Output
      %int_0 = OpConstant %int 0
    %float_0 = OpConstant %float 0
         %23 = OpConstantComposite %v2float %float_0 %float_0
         %24 = OpVariable %_ptr_UniformConstant_10 UniformConstant
         %25 = OpVariable %_ptr_UniformConstant_12 UniformConstant
       %main = OpFunction %void None %8
         %26 = OpLabel
         %27 = OpLoad %12 %25
         %28 = OpLoad %10 %24
         %29 = OpSampledImage %14 %28 %27
         %30 = OpImageSampleImplicitLod %v4float %29 %23
         %31 = OpAccessChain %_ptr_Output_v4float %5 %int_0
               OpStore %31 %30
               OpReturn
               OpFunctionEnd)";

<<<<<<< HEAD
  auto result = SinglePassRunAndDisassemble<opt::ReplaceInvalidOpcodePassToken>(
=======
  auto result = SinglePassRunAndDisassemble<ReplaceInvalidOpcodePass>(
>>>>>>> 2cce2c5b
      text, /* skip_nop = */ true, /* do_validation = */ false);
  EXPECT_EQ(Pass::Status::SuccessWithoutChange, std::get<1>(result));
}

TEST_F(ReplaceInvalidOpcodeTest, MultipleEntryPointsDifferentStage) {
  const std::string text = R"(
                OpCapability Shader
          %1 = OpExtInstImport "GLSL.std.450"
               OpMemoryModel Logical GLSL450
               OpEntryPoint Vertex %main "main" %3 %gl_VertexIndex %5
               OpEntryPoint Fragment %main2 "main2" %3 %gl_VertexIndex %5
               OpSource GLSL 400
               OpSourceExtension "GL_ARB_separate_shader_objects"
               OpSourceExtension "GL_ARB_shading_language_420pack"
               OpName %main "main"
               OpName %main2 "main2"
               OpDecorate %3 Location 0
               OpDecorate %gl_VertexIndex BuiltIn VertexIndex
               OpMemberDecorate %_struct_6 0 BuiltIn Position
               OpDecorate %_struct_6 Block
       %void = OpTypeVoid
          %8 = OpTypeFunction %void
      %float = OpTypeFloat 32
         %10 = OpTypeImage %float 2D 0 0 0 1 Unknown
%_ptr_UniformConstant_10 = OpTypePointer UniformConstant %10
         %12 = OpTypeSampler
%_ptr_UniformConstant_12 = OpTypePointer UniformConstant %12
         %14 = OpTypeSampledImage %10
    %v4float = OpTypeVector %float 4
    %v2float = OpTypeVector %float 2
%_ptr_Output_v4float = OpTypePointer Output %v4float
          %3 = OpVariable %_ptr_Output_v4float Output
        %int = OpTypeInt 32 1
%_ptr_Input_int = OpTypePointer Input %int
%gl_VertexIndex = OpVariable %_ptr_Input_int Input
  %_struct_6 = OpTypeStruct %v4float
%_ptr_Output__struct_6 = OpTypePointer Output %_struct_6
          %5 = OpVariable %_ptr_Output__struct_6 Output
      %int_0 = OpConstant %int 0
    %float_0 = OpConstant %float 0
         %23 = OpConstantComposite %v2float %float_0 %float_0
         %24 = OpVariable %_ptr_UniformConstant_10 UniformConstant
         %25 = OpVariable %_ptr_UniformConstant_12 UniformConstant
       %main = OpFunction %void None %8
         %26 = OpLabel
         %27 = OpLoad %12 %25
         %28 = OpLoad %10 %24
         %29 = OpSampledImage %14 %28 %27
         %30 = OpImageSampleImplicitLod %v4float %29 %23
         %31 = OpAccessChain %_ptr_Output_v4float %5 %int_0
               OpStore %31 %30
               OpReturn
               OpFunctionEnd
      %main2 = OpFunction %void None %8
         %46 = OpLabel
         %47 = OpLoad %12 %25
         %48 = OpLoad %10 %24
         %49 = OpSampledImage %14 %48 %47
         %50 = OpImageSampleImplicitLod %v4float %49 %23
         %51 = OpAccessChain %_ptr_Output_v4float %5 %int_0
               OpStore %51 %50
               OpReturn
               OpFunctionEnd)";

<<<<<<< HEAD
  auto result = SinglePassRunAndDisassemble<opt::ReplaceInvalidOpcodePassToken>(
=======
  auto result = SinglePassRunAndDisassemble<ReplaceInvalidOpcodePass>(
>>>>>>> 2cce2c5b
      text, /* skip_nop = */ true, /* do_validation = */ false);
  EXPECT_EQ(Pass::Status::SuccessWithoutChange, std::get<1>(result));
}

TEST_F(ReplaceInvalidOpcodeTest, DontReplaceLinkage) {
  const std::string text = R"(
                OpCapability Shader
                OpCapability Linkage
          %1 = OpExtInstImport "GLSL.std.450"
               OpMemoryModel Logical GLSL450
               OpEntryPoint Vertex %main "main" %3 %gl_VertexIndex %5
               OpSource GLSL 400
               OpSourceExtension "GL_ARB_separate_shader_objects"
               OpSourceExtension "GL_ARB_shading_language_420pack"
               OpName %main "main"
               OpDecorate %3 Location 0
               OpDecorate %gl_VertexIndex BuiltIn VertexIndex
               OpMemberDecorate %_struct_6 0 BuiltIn Position
               OpDecorate %_struct_6 Block
       %void = OpTypeVoid
          %8 = OpTypeFunction %void
      %float = OpTypeFloat 32
         %10 = OpTypeImage %float 2D 0 0 0 1 Unknown
%_ptr_UniformConstant_10 = OpTypePointer UniformConstant %10
         %12 = OpTypeSampler
%_ptr_UniformConstant_12 = OpTypePointer UniformConstant %12
         %14 = OpTypeSampledImage %10
    %v4float = OpTypeVector %float 4
    %v2float = OpTypeVector %float 2
%_ptr_Output_v4float = OpTypePointer Output %v4float
          %3 = OpVariable %_ptr_Output_v4float Output
        %int = OpTypeInt 32 1
%_ptr_Input_int = OpTypePointer Input %int
%gl_VertexIndex = OpVariable %_ptr_Input_int Input
  %_struct_6 = OpTypeStruct %v4float
%_ptr_Output__struct_6 = OpTypePointer Output %_struct_6
          %5 = OpVariable %_ptr_Output__struct_6 Output
      %int_0 = OpConstant %int 0
    %float_0 = OpConstant %float 0
         %23 = OpConstantComposite %v2float %float_0 %float_0
         %24 = OpVariable %_ptr_UniformConstant_10 UniformConstant
         %25 = OpVariable %_ptr_UniformConstant_12 UniformConstant
       %main = OpFunction %void None %8
         %26 = OpLabel
         %27 = OpLoad %12 %25
         %28 = OpLoad %10 %24
         %29 = OpSampledImage %14 %28 %27
         %30 = OpImageSampleImplicitLod %v4float %29 %23
         %31 = OpAccessChain %_ptr_Output_v4float %5 %int_0
               OpStore %31 %30
               OpReturn
               OpFunctionEnd)";

<<<<<<< HEAD
  auto result = SinglePassRunAndDisassemble<opt::ReplaceInvalidOpcodePassToken>(
=======
  auto result = SinglePassRunAndDisassemble<ReplaceInvalidOpcodePass>(
>>>>>>> 2cce2c5b
      text, /* skip_nop = */ true, /* do_validation = */ false);
  EXPECT_EQ(Pass::Status::SuccessWithoutChange, std::get<1>(result));
}

TEST_F(ReplaceInvalidOpcodeTest, BarrierDontReplace) {
  const std::string text = R"(
            OpCapability Shader
       %1 = OpExtInstImport "GLSL.std.450"
            OpMemoryModel Logical GLSL450
            OpEntryPoint GLCompute %main "main"
            OpExecutionMode %main LocalSize 1 1 1
            OpSource GLSL 450
            OpSourceExtension "GL_GOOGLE_cpp_style_line_directive"
            OpSourceExtension "GL_GOOGLE_include_directive"
            OpName %main "main"
    %void = OpTypeVoid
       %3 = OpTypeFunction %void
    %uint = OpTypeInt 32 0
  %uint_2 = OpConstant %uint 2
%uint_264 = OpConstant %uint 264
    %main = OpFunction %void None %3
       %5 = OpLabel
            OpControlBarrier %uint_2 %uint_2 %uint_264
            OpReturn
            OpFunctionEnd)";

<<<<<<< HEAD
  auto result = SinglePassRunAndDisassemble<opt::ReplaceInvalidOpcodePassToken>(
=======
  auto result = SinglePassRunAndDisassemble<ReplaceInvalidOpcodePass>(
>>>>>>> 2cce2c5b
      text, /* skip_nop = */ true, /* do_validation = */ false);
  EXPECT_EQ(Pass::Status::SuccessWithoutChange, std::get<1>(result));
}

TEST_F(ReplaceInvalidOpcodeTest, BarrierReplace) {
  const std::string text = R"(
; CHECK-NOT: OpControlBarrier
            OpCapability Shader
       %1 = OpExtInstImport "GLSL.std.450"
            OpMemoryModel Logical GLSL450
            OpEntryPoint Vertex %main "main"
            OpExecutionMode %main LocalSize 1 1 1
            OpSource GLSL 450
            OpSourceExtension "GL_GOOGLE_cpp_style_line_directive"
            OpSourceExtension "GL_GOOGLE_include_directive"
            OpName %main "main"
    %void = OpTypeVoid
       %3 = OpTypeFunction %void
    %uint = OpTypeInt 32 0
  %uint_2 = OpConstant %uint 2
%uint_264 = OpConstant %uint 264
    %main = OpFunction %void None %3
       %5 = OpLabel
            OpControlBarrier %uint_2 %uint_2 %uint_264
            OpReturn
            OpFunctionEnd)";

<<<<<<< HEAD
  SinglePassRunAndMatch<opt::ReplaceInvalidOpcodePassToken>(text, false);
=======
  SinglePassRunAndMatch<ReplaceInvalidOpcodePass>(text, false);
>>>>>>> 2cce2c5b
}

struct Message {
  spv_message_level_t level;
  const char* source_file;
  uint32_t line_number;
  uint32_t column_number;
  const char* message;
};

MessageConsumer GetTestMessageConsumer(
    std::vector<Message>& expected_messages) {
  return [&expected_messages](spv_message_level_t level, const char* source,
                              const spv_position_t& position,
                              const char* message) {
    EXPECT_TRUE(!expected_messages.empty());
    if (expected_messages.empty()) {
      return;
    }

    EXPECT_EQ(expected_messages[0].level, level);
    EXPECT_EQ(expected_messages[0].line_number, position.line);
    EXPECT_EQ(expected_messages[0].column_number, position.column);
    EXPECT_STREQ(expected_messages[0].source_file, source);
    EXPECT_STREQ(expected_messages[0].message, message);

    expected_messages.erase(expected_messages.begin());
  };
}

TEST_F(ReplaceInvalidOpcodeTest, MessageTest) {
  const std::string text = R"(
               OpCapability Shader
          %1 = OpExtInstImport "GLSL.std.450"
               OpMemoryModel Logical GLSL450
               OpEntryPoint Vertex %main "main" %3 %gl_VertexIndex %5
               OpSource GLSL 400
          %6 = OpString "test.hlsl"
               OpSourceExtension "GL_ARB_separate_shader_objects"
               OpSourceExtension "GL_ARB_shading_language_420pack"
               OpName %main "main"
               OpDecorate %3 Location 0
               OpDecorate %gl_VertexIndex BuiltIn VertexIndex
               OpMemberDecorate %_struct_7 0 BuiltIn Position
               OpDecorate %_struct_7 Block
       %void = OpTypeVoid
          %9 = OpTypeFunction %void
      %float = OpTypeFloat 32
         %11 = OpTypeImage %float 2D 0 0 0 1 Unknown
%_ptr_UniformConstant_11 = OpTypePointer UniformConstant %11
         %13 = OpTypeSampler
%_ptr_UniformConstant_13 = OpTypePointer UniformConstant %13
         %15 = OpTypeSampledImage %11
    %v4float = OpTypeVector %float 4
    %v2float = OpTypeVector %float 2
%_ptr_Output_v4float = OpTypePointer Output %v4float
          %3 = OpVariable %_ptr_Output_v4float Output
        %int = OpTypeInt 32 1
%_ptr_Input_int = OpTypePointer Input %int
%gl_VertexIndex = OpVariable %_ptr_Input_int Input
  %_struct_7 = OpTypeStruct %v4float
%_ptr_Output__struct_7 = OpTypePointer Output %_struct_7
          %5 = OpVariable %_ptr_Output__struct_7 Output
      %int_0 = OpConstant %int 0
    %float_0 = OpConstant %float 0
         %24 = OpConstantComposite %v2float %float_0 %float_0
         %25 = OpVariable %_ptr_UniformConstant_11 UniformConstant
         %26 = OpVariable %_ptr_UniformConstant_13 UniformConstant
       %main = OpFunction %void None %9
         %27 = OpLabel
               OpLine %6 2 4
         %28 = OpLoad %13 %26
         %29 = OpLoad %11 %25
         %30 = OpSampledImage %15 %29 %28
         %31 = OpImageSampleImplicitLod %v4float %30 %24
         %32 = OpAccessChain %_ptr_Output_v4float %5 %int_0
               OpStore %32 %31
               OpReturn
               OpFunctionEnd)";

  std::vector<Message> messages = {
      {SPV_MSG_WARNING, "test.hlsl", 2, 4,
       "Removing ImageSampleImplicitLod instruction because of incompatible "
       "execution model."}};
  SetMessageConsumer(GetTestMessageConsumer(messages));
<<<<<<< HEAD
  auto result = SinglePassRunAndDisassemble<opt::ReplaceInvalidOpcodePassToken>(
=======
  auto result = SinglePassRunAndDisassemble<ReplaceInvalidOpcodePass>(
>>>>>>> 2cce2c5b
      text, /* skip_nop = */ true, /* do_validation = */ false);
  EXPECT_EQ(Pass::Status::SuccessWithChange, std::get<1>(result));
}

TEST_F(ReplaceInvalidOpcodeTest, MultipleMessageTest) {
  const std::string text = R"(
               OpCapability Shader
          %1 = OpExtInstImport "GLSL.std.450"
               OpMemoryModel Logical GLSL450
               OpEntryPoint Vertex %main "main" %3 %gl_VertexIndex %5
               OpSource GLSL 400
          %6 = OpString "test.hlsl"
               OpSourceExtension "GL_ARB_separate_shader_objects"
               OpSourceExtension "GL_ARB_shading_language_420pack"
               OpName %main "main"
               OpDecorate %3 Location 0
               OpDecorate %gl_VertexIndex BuiltIn VertexIndex
               OpMemberDecorate %_struct_7 0 BuiltIn Position
               OpDecorate %_struct_7 Block
       %void = OpTypeVoid
          %9 = OpTypeFunction %void
      %float = OpTypeFloat 32
         %11 = OpTypeImage %float 2D 0 0 0 1 Unknown
%_ptr_UniformConstant_11 = OpTypePointer UniformConstant %11
         %13 = OpTypeSampler
%_ptr_UniformConstant_13 = OpTypePointer UniformConstant %13
         %15 = OpTypeSampledImage %11
    %v4float = OpTypeVector %float 4
    %v2float = OpTypeVector %float 2
%_ptr_Output_v4float = OpTypePointer Output %v4float
          %3 = OpVariable %_ptr_Output_v4float Output
        %int = OpTypeInt 32 1
%_ptr_Input_int = OpTypePointer Input %int
%gl_VertexIndex = OpVariable %_ptr_Input_int Input
  %_struct_7 = OpTypeStruct %v4float
%_ptr_Output__struct_7 = OpTypePointer Output %_struct_7
          %5 = OpVariable %_ptr_Output__struct_7 Output
      %int_0 = OpConstant %int 0
    %float_0 = OpConstant %float 0
         %24 = OpConstantComposite %v2float %float_0 %float_0
         %25 = OpVariable %_ptr_UniformConstant_11 UniformConstant
         %26 = OpVariable %_ptr_UniformConstant_13 UniformConstant
       %main = OpFunction %void None %9
         %27 = OpLabel
               OpLine %6 2 4
         %28 = OpLoad %13 %26
         %29 = OpLoad %11 %25
         %30 = OpSampledImage %15 %29 %28
         %31 = OpImageSampleImplicitLod %v4float %30 %24
               OpLine %6 12 4
         %41 = OpImageSampleProjImplicitLod %v4float %30 %24
         %32 = OpAccessChain %_ptr_Output_v4float %5 %int_0
               OpStore %32 %31
               OpReturn
               OpFunctionEnd)";

  std::vector<Message> messages = {
      {SPV_MSG_WARNING, "test.hlsl", 2, 4,
       "Removing ImageSampleImplicitLod instruction because of incompatible "
       "execution model."},
      {SPV_MSG_WARNING, "test.hlsl", 12, 4,
       "Removing ImageSampleProjImplicitLod instruction because of "
       "incompatible "
       "execution model."}};
  SetMessageConsumer(GetTestMessageConsumer(messages));
<<<<<<< HEAD
  auto result = SinglePassRunAndDisassemble<opt::ReplaceInvalidOpcodePassToken>(
=======
  auto result = SinglePassRunAndDisassemble<ReplaceInvalidOpcodePass>(
>>>>>>> 2cce2c5b
      text, /* skip_nop = */ true, /* do_validation = */ false);
  EXPECT_EQ(Pass::Status::SuccessWithChange, std::get<1>(result));
}

#endif

}  // namespace
}  // namespace opt
}  // namespace spvtools<|MERGE_RESOLUTION|>--- conflicted
+++ resolved
@@ -77,11 +77,7 @@
                OpReturn
                OpFunctionEnd)";
 
-<<<<<<< HEAD
-  SinglePassRunAndMatch<opt::ReplaceInvalidOpcodePassToken>(text, false);
-=======
-  SinglePassRunAndMatch<ReplaceInvalidOpcodePass>(text, false);
->>>>>>> 2cce2c5b
+  SinglePassRunAndMatch<ReplaceInvalidOpcodePassToken>(text, false);
 }
 
 TEST_F(ReplaceInvalidOpcodeTest, ReplaceInstructionInNonEntryPoint) {
@@ -141,11 +137,7 @@
                OpReturn
                OpFunctionEnd)";
 
-<<<<<<< HEAD
-  SinglePassRunAndMatch<opt::ReplaceInvalidOpcodePassToken>(text, false);
-=======
-  SinglePassRunAndMatch<ReplaceInvalidOpcodePass>(text, false);
->>>>>>> 2cce2c5b
+  SinglePassRunAndMatch<ReplaceInvalidOpcodePassToken>(text, false);
 }
 
 TEST_F(ReplaceInvalidOpcodeTest, ReplaceInstructionMultipleEntryPoints) {
@@ -214,11 +206,7 @@
                OpReturn
                OpFunctionEnd)";
 
-<<<<<<< HEAD
-  SinglePassRunAndMatch<opt::ReplaceInvalidOpcodePassToken>(text, false);
-=======
-  SinglePassRunAndMatch<ReplaceInvalidOpcodePass>(text, false);
->>>>>>> 2cce2c5b
+  SinglePassRunAndMatch<ReplaceInvalidOpcodePassToken>(text, false);
 }
 TEST_F(ReplaceInvalidOpcodeTest, DontReplaceInstruction) {
   const std::string text = R"(
@@ -268,11 +256,7 @@
                OpReturn
                OpFunctionEnd)";
 
-<<<<<<< HEAD
-  auto result = SinglePassRunAndDisassemble<opt::ReplaceInvalidOpcodePassToken>(
-=======
-  auto result = SinglePassRunAndDisassemble<ReplaceInvalidOpcodePass>(
->>>>>>> 2cce2c5b
+  auto result = SinglePassRunAndDisassemble<ReplaceInvalidOpcodePassToken>(
       text, /* skip_nop = */ true, /* do_validation = */ false);
   EXPECT_EQ(Pass::Status::SuccessWithoutChange, std::get<1>(result));
 }
@@ -337,11 +321,7 @@
                OpReturn
                OpFunctionEnd)";
 
-<<<<<<< HEAD
-  auto result = SinglePassRunAndDisassemble<opt::ReplaceInvalidOpcodePassToken>(
-=======
-  auto result = SinglePassRunAndDisassemble<ReplaceInvalidOpcodePass>(
->>>>>>> 2cce2c5b
+  auto result = SinglePassRunAndDisassemble<ReplaceInvalidOpcodePassToken>(
       text, /* skip_nop = */ true, /* do_validation = */ false);
   EXPECT_EQ(Pass::Status::SuccessWithoutChange, std::get<1>(result));
 }
@@ -395,11 +375,7 @@
                OpReturn
                OpFunctionEnd)";
 
-<<<<<<< HEAD
-  auto result = SinglePassRunAndDisassemble<opt::ReplaceInvalidOpcodePassToken>(
-=======
-  auto result = SinglePassRunAndDisassemble<ReplaceInvalidOpcodePass>(
->>>>>>> 2cce2c5b
+  auto result = SinglePassRunAndDisassemble<ReplaceInvalidOpcodePassToken>(
       text, /* skip_nop = */ true, /* do_validation = */ false);
   EXPECT_EQ(Pass::Status::SuccessWithoutChange, std::get<1>(result));
 }
@@ -426,11 +402,7 @@
             OpReturn
             OpFunctionEnd)";
 
-<<<<<<< HEAD
-  auto result = SinglePassRunAndDisassemble<opt::ReplaceInvalidOpcodePassToken>(
-=======
-  auto result = SinglePassRunAndDisassemble<ReplaceInvalidOpcodePass>(
->>>>>>> 2cce2c5b
+  auto result = SinglePassRunAndDisassemble<ReplaceInvalidOpcodePassToken>(
       text, /* skip_nop = */ true, /* do_validation = */ false);
   EXPECT_EQ(Pass::Status::SuccessWithoutChange, std::get<1>(result));
 }
@@ -458,11 +430,7 @@
             OpReturn
             OpFunctionEnd)";
 
-<<<<<<< HEAD
-  SinglePassRunAndMatch<opt::ReplaceInvalidOpcodePassToken>(text, false);
-=======
-  SinglePassRunAndMatch<ReplaceInvalidOpcodePass>(text, false);
->>>>>>> 2cce2c5b
+  SinglePassRunAndMatch<ReplaceInvalidOpcodePassToken>(text, false);
 }
 
 struct Message {
@@ -548,11 +516,7 @@
        "Removing ImageSampleImplicitLod instruction because of incompatible "
        "execution model."}};
   SetMessageConsumer(GetTestMessageConsumer(messages));
-<<<<<<< HEAD
-  auto result = SinglePassRunAndDisassemble<opt::ReplaceInvalidOpcodePassToken>(
-=======
-  auto result = SinglePassRunAndDisassemble<ReplaceInvalidOpcodePass>(
->>>>>>> 2cce2c5b
+  auto result = SinglePassRunAndDisassemble<ReplaceInvalidOpcodePassToken>(
       text, /* skip_nop = */ true, /* do_validation = */ false);
   EXPECT_EQ(Pass::Status::SuccessWithChange, std::get<1>(result));
 }
@@ -618,11 +582,7 @@
        "incompatible "
        "execution model."}};
   SetMessageConsumer(GetTestMessageConsumer(messages));
-<<<<<<< HEAD
-  auto result = SinglePassRunAndDisassemble<opt::ReplaceInvalidOpcodePassToken>(
-=======
-  auto result = SinglePassRunAndDisassemble<ReplaceInvalidOpcodePass>(
->>>>>>> 2cce2c5b
+  auto result = SinglePassRunAndDisassemble<ReplaceInvalidOpcodePassToken>(
       text, /* skip_nop = */ true, /* do_validation = */ false);
   EXPECT_EQ(Pass::Status::SuccessWithChange, std::get<1>(result));
 }
