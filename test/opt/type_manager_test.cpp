--- conflicted
+++ resolved
@@ -177,14 +177,12 @@
   types.emplace_back(new RayQueryKHR());
   types.emplace_back(new HitObjectNV());
 
-<<<<<<< HEAD
-  // NodePayloadArrayAMDX (SPV_AMDX_shader_enqueue)
+  // SPV_AMDX_shader_enqueue
   types.emplace_back(
       new NodePayloadArrayAMDX(new Struct(std::vector<const Type*>{s32})));
-=======
+
   types.emplace_back(new TensorLayoutNV(1002, 1000));
   types.emplace_back(new TensorViewNV(1002, 1003, {1000, 1001}));
->>>>>>> 692529b9
 
   return types;
 }
