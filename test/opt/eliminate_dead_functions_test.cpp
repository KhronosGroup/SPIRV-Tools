--- conflicted
+++ resolved
@@ -61,11 +61,7 @@
   };
 
   SetAssembleOptions(SPV_TEXT_TO_BINARY_OPTION_PRESERVE_NUMERIC_IDS);
-<<<<<<< HEAD
-  SinglePassRunAndCheck<opt::EliminateDeadFunctionsPassToken>(
-=======
-  SinglePassRunAndCheck<EliminateDeadFunctionsPass>(
->>>>>>> 2cce2c5b
+  SinglePassRunAndCheck<EliminateDeadFunctionsPassToken>(
       JoinAllInsts(Concat(common_code, dead_function)),
       JoinAllInsts(common_code), /* skip_nop = */ true);
 }
@@ -102,16 +98,9 @@
 
   SetAssembleOptions(SPV_TEXT_TO_BINARY_OPTION_PRESERVE_NUMERIC_IDS);
   std::string assembly = JoinAllInsts(text);
-<<<<<<< HEAD
-  auto result =
-      SinglePassRunAndDisassemble<opt::EliminateDeadFunctionsPassToken>(
-          assembly, /* skip_nop = */ true, /* do_validation = */ false);
-  EXPECT_EQ(opt::Pass::Status::SuccessWithoutChange, std::get<1>(result));
-=======
-  auto result = SinglePassRunAndDisassemble<EliminateDeadFunctionsPass>(
+  auto result = SinglePassRunAndDisassemble<EliminateDeadFunctionsPassToken>(
       assembly, /* skip_nop = */ true, /* do_validation = */ false);
   EXPECT_EQ(Pass::Status::SuccessWithoutChange, std::get<1>(result));
->>>>>>> 2cce2c5b
   EXPECT_EQ(assembly, std::get<0>(result));
 }
 
@@ -148,16 +137,9 @@
 
   SetAssembleOptions(SPV_TEXT_TO_BINARY_OPTION_PRESERVE_NUMERIC_IDS);
   std::string assembly = JoinAllInsts(text);
-<<<<<<< HEAD
-  auto result =
-      SinglePassRunAndDisassemble<opt::EliminateDeadFunctionsPassToken>(
-          assembly, /* skip_nop = */ true, /* do_validation = */ false);
-  EXPECT_EQ(opt::Pass::Status::SuccessWithoutChange, std::get<1>(result));
-=======
-  auto result = SinglePassRunAndDisassemble<EliminateDeadFunctionsPass>(
+  auto result = SinglePassRunAndDisassemble<EliminateDeadFunctionsPassToken>(
       assembly, /* skip_nop = */ true, /* do_validation = */ false);
   EXPECT_EQ(Pass::Status::SuccessWithoutChange, std::get<1>(result));
->>>>>>> 2cce2c5b
   EXPECT_EQ(assembly, std::get<0>(result));
 }
 
@@ -218,14 +200,8 @@
 )";
 
   SetAssembleOptions(SPV_TEXT_TO_BINARY_OPTION_PRESERVE_NUMERIC_IDS);
-<<<<<<< HEAD
-  SinglePassRunAndCheck<opt::EliminateDeadFunctionsPassToken>(
-      text, expected_output,
-      /* skip_nop = */ true);
-=======
-  SinglePassRunAndCheck<EliminateDeadFunctionsPass>(text, expected_output,
-                                                    /* skip_nop = */ true);
->>>>>>> 2cce2c5b
+  SinglePassRunAndCheck<EliminateDeadFunctionsPassToken>(text, expected_output,
+                                                         /* skip_nop = */ true);
 }
 
 }  // namespace
