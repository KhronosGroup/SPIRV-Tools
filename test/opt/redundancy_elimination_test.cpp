// Copyright (c) 2017 Google Inc.
//
// Licensed under the Apache License, Version 2.0 (the "License");
// you may not use this file except in compliance with the License.
// You may obtain a copy of the License at
//
//     http://www.apache.org/licenses/LICENSE-2.0
//
// Unless required by applicable law or agreed to in writing, software
// distributed under the License is distributed on an "AS IS" BASIS,
// WITHOUT WARRANTIES OR CONDITIONS OF ANY KIND, either express or implied.
// See the License for the specific language governing permissions and
// limitations under the License.

#include "opt/value_number_table.h"

#include "assembly_builder.h"
#include "gmock/gmock.h"
#include "opt/build_module.h"
#include "pass_fixture.h"
#include "pass_utils.h"

namespace spvtools {
namespace opt {
namespace {

using ::testing::HasSubstr;
using ::testing::MatchesRegex;
using RedundancyEliminationTest = PassTest<::testing::Test>;

#ifdef SPIRV_EFFCEE
// Test that it can get a simple case of local redundancy elimination.
// The rest of the test check for extra functionality.
TEST_F(RedundancyEliminationTest, RemoveRedundantLocalAdd) {
  const std::string text = R"(
               OpCapability Shader
          %1 = OpExtInstImport "GLSL.std.450"
               OpMemoryModel Logical GLSL450
               OpEntryPoint Fragment %2 "main"
               OpExecutionMode %2 OriginUpperLeft
               OpSource GLSL 430
          %3 = OpTypeVoid
          %4 = OpTypeFunction %3
          %5 = OpTypeFloat 32
          %6 = OpTypePointer Function %5
          %2 = OpFunction %3 None %4
          %7 = OpLabel
          %8 = OpVariable %6 Function
          %9 = OpLoad %5 %8
         %10 = OpFAdd %5 %9 %9
; CHECK: OpFAdd
; CHECK-NOT: OpFAdd
         %11 = OpFAdd %5 %9 %9
               OpReturn
               OpFunctionEnd
  )";
<<<<<<< HEAD
  SinglePassRunAndMatch<opt::RedundancyEliminationPassToken>(text, false);
=======
  SinglePassRunAndMatch<RedundancyEliminationPass>(text, false);
>>>>>>> 2cce2c5b
}

// Remove a redundant add across basic blocks.
TEST_F(RedundancyEliminationTest, RemoveRedundantAdd) {
  const std::string text = R"(
               OpCapability Shader
          %1 = OpExtInstImport "GLSL.std.450"
               OpMemoryModel Logical GLSL450
               OpEntryPoint Fragment %2 "main"
               OpExecutionMode %2 OriginUpperLeft
               OpSource GLSL 430
          %3 = OpTypeVoid
          %4 = OpTypeFunction %3
          %5 = OpTypeFloat 32
          %6 = OpTypePointer Function %5
          %2 = OpFunction %3 None %4
          %7 = OpLabel
          %8 = OpVariable %6 Function
          %9 = OpLoad %5 %8
         %10 = OpFAdd %5 %9 %9
               OpBranch %11
         %11 = OpLabel
; CHECK: OpFAdd
; CHECK-NOT: OpFAdd
         %12 = OpFAdd %5 %9 %9
               OpReturn
               OpFunctionEnd
  )";
<<<<<<< HEAD
  SinglePassRunAndMatch<opt::RedundancyEliminationPassToken>(text, false);
=======
  SinglePassRunAndMatch<RedundancyEliminationPass>(text, false);
>>>>>>> 2cce2c5b
}

// Remove a redundant add going through a multiple basic blocks.
TEST_F(RedundancyEliminationTest, RemoveRedundantAddDiamond) {
  const std::string text = R"(
               OpCapability Shader
          %1 = OpExtInstImport "GLSL.std.450"
               OpMemoryModel Logical GLSL450
               OpEntryPoint Fragment %2 "main"
               OpExecutionMode %2 OriginUpperLeft
               OpSource GLSL 430
          %3 = OpTypeVoid
          %4 = OpTypeFunction %3
          %5 = OpTypeFloat 32
          %6 = OpTypePointer Function %5
          %7 = OpTypeBool
          %8 = OpConstantTrue %7
          %2 = OpFunction %3 None %4
          %9 = OpLabel
         %10 = OpVariable %6 Function
         %11 = OpLoad %5 %10
         %12 = OpFAdd %5 %11 %11
; CHECK: OpFAdd
; CHECK-NOT: OpFAdd
               OpBranchConditional %8 %13 %14
         %13 = OpLabel
               OpBranch %15
         %14 = OpLabel
               OpBranch %15
         %15 = OpLabel
         %16 = OpFAdd %5 %11 %11
               OpReturn
               OpFunctionEnd

  )";
<<<<<<< HEAD
  SinglePassRunAndMatch<opt::RedundancyEliminationPassToken>(text, false);
=======
  SinglePassRunAndMatch<RedundancyEliminationPass>(text, false);
>>>>>>> 2cce2c5b
}

// Remove a redundant add in a side node.
TEST_F(RedundancyEliminationTest, RemoveRedundantAddInSideNode) {
  const std::string text = R"(
               OpCapability Shader
          %1 = OpExtInstImport "GLSL.std.450"
               OpMemoryModel Logical GLSL450
               OpEntryPoint Fragment %2 "main"
               OpExecutionMode %2 OriginUpperLeft
               OpSource GLSL 430
          %3 = OpTypeVoid
          %4 = OpTypeFunction %3
          %5 = OpTypeFloat 32
          %6 = OpTypePointer Function %5
          %7 = OpTypeBool
          %8 = OpConstantTrue %7
          %2 = OpFunction %3 None %4
          %9 = OpLabel
         %10 = OpVariable %6 Function
         %11 = OpLoad %5 %10
         %12 = OpFAdd %5 %11 %11
; CHECK: OpFAdd
; CHECK-NOT: OpFAdd
               OpBranchConditional %8 %13 %14
         %13 = OpLabel
               OpBranch %15
         %14 = OpLabel
         %16 = OpFAdd %5 %11 %11
               OpBranch %15
         %15 = OpLabel
               OpReturn
               OpFunctionEnd

  )";
<<<<<<< HEAD
  SinglePassRunAndMatch<opt::RedundancyEliminationPassToken>(text, false);
=======
  SinglePassRunAndMatch<RedundancyEliminationPass>(text, false);
>>>>>>> 2cce2c5b
}

// Remove a redundant add whose value is in the result of a phi node.
TEST_F(RedundancyEliminationTest, RemoveRedundantAddWithPhi) {
  const std::string text = R"(
               OpCapability Shader
          %1 = OpExtInstImport "GLSL.std.450"
               OpMemoryModel Logical GLSL450
               OpEntryPoint Fragment %2 "main"
               OpExecutionMode %2 OriginUpperLeft
               OpSource GLSL 430
          %3 = OpTypeVoid
          %4 = OpTypeFunction %3
          %5 = OpTypeFloat 32
          %6 = OpTypePointer Function %5
          %7 = OpTypeBool
          %8 = OpConstantTrue %7
          %2 = OpFunction %3 None %4
          %9 = OpLabel
         %10 = OpVariable %6 Function
         %11 = OpLoad %5 %10
               OpBranchConditional %8 %13 %14
         %13 = OpLabel
         %add1 = OpFAdd %5 %11 %11
; CHECK: OpFAdd
               OpBranch %15
         %14 = OpLabel
         %add2 = OpFAdd %5 %11 %11
; CHECK: OpFAdd
               OpBranch %15
         %15 = OpLabel
; CHECK: OpPhi
          %phi = OpPhi %5 %add1 %13 %add2 %14
; CHECK-NOT: OpFAdd
         %16 = OpFAdd %5 %11 %11
               OpReturn
               OpFunctionEnd

  )";
<<<<<<< HEAD
  SinglePassRunAndMatch<opt::RedundancyEliminationPassToken>(text, false);
=======
  SinglePassRunAndMatch<RedundancyEliminationPass>(text, false);
>>>>>>> 2cce2c5b
}

// Keep the add because it is redundant on some paths, but not all paths.
TEST_F(RedundancyEliminationTest, KeepPartiallyRedundantAdd) {
  const std::string text = R"(
               OpCapability Shader
          %1 = OpExtInstImport "GLSL.std.450"
               OpMemoryModel Logical GLSL450
               OpEntryPoint Fragment %2 "main"
               OpExecutionMode %2 OriginUpperLeft
               OpSource GLSL 430
          %3 = OpTypeVoid
          %4 = OpTypeFunction %3
          %5 = OpTypeFloat 32
          %6 = OpTypePointer Function %5
          %7 = OpTypeBool
          %8 = OpConstantTrue %7
          %2 = OpFunction %3 None %4
          %9 = OpLabel
         %10 = OpVariable %6 Function
         %11 = OpLoad %5 %10
               OpBranchConditional %8 %13 %14
         %13 = OpLabel
        %add = OpFAdd %5 %11 %11
               OpBranch %15
         %14 = OpLabel
               OpBranch %15
         %15 = OpLabel
         %16 = OpFAdd %5 %11 %11
               OpReturn
               OpFunctionEnd

  )";
<<<<<<< HEAD
  auto result =
      SinglePassRunAndDisassemble<opt::RedundancyEliminationPassToken>(
          text, /* skip_nop = */ true, /* do_validation = */ false);
  EXPECT_EQ(opt::Pass::Status::SuccessWithoutChange, std::get<1>(result));
=======
  auto result = SinglePassRunAndDisassemble<RedundancyEliminationPass>(
      text, /* skip_nop = */ true, /* do_validation = */ false);
  EXPECT_EQ(Pass::Status::SuccessWithoutChange, std::get<1>(result));
>>>>>>> 2cce2c5b
}

// Keep the add.  Even if it is redundant on all paths, there is no single id
// whose definition dominates the add and contains the same value.
TEST_F(RedundancyEliminationTest, KeepRedundantAddWithoutPhi) {
  const std::string text = R"(
               OpCapability Shader
          %1 = OpExtInstImport "GLSL.std.450"
               OpMemoryModel Logical GLSL450
               OpEntryPoint Fragment %2 "main"
               OpExecutionMode %2 OriginUpperLeft
               OpSource GLSL 430
          %3 = OpTypeVoid
          %4 = OpTypeFunction %3
          %5 = OpTypeFloat 32
          %6 = OpTypePointer Function %5
          %7 = OpTypeBool
          %8 = OpConstantTrue %7
          %2 = OpFunction %3 None %4
          %9 = OpLabel
         %10 = OpVariable %6 Function
         %11 = OpLoad %5 %10
               OpBranchConditional %8 %13 %14
         %13 = OpLabel
         %add1 = OpFAdd %5 %11 %11
               OpBranch %15
         %14 = OpLabel
         %add2 = OpFAdd %5 %11 %11
               OpBranch %15
         %15 = OpLabel
         %16 = OpFAdd %5 %11 %11
               OpReturn
               OpFunctionEnd

  )";
<<<<<<< HEAD
  auto result =
      SinglePassRunAndDisassemble<opt::RedundancyEliminationPassToken>(
          text, /* skip_nop = */ true, /* do_validation = */ false);
  EXPECT_EQ(opt::Pass::Status::SuccessWithoutChange, std::get<1>(result));
=======
  auto result = SinglePassRunAndDisassemble<RedundancyEliminationPass>(
      text, /* skip_nop = */ true, /* do_validation = */ false);
  EXPECT_EQ(Pass::Status::SuccessWithoutChange, std::get<1>(result));
>>>>>>> 2cce2c5b
}

#endif

}  // namespace
}  // namespace opt
}  // namespace spvtools<|MERGE_RESOLUTION|>--- conflicted
+++ resolved
@@ -54,11 +54,7 @@
                OpReturn
                OpFunctionEnd
   )";
-<<<<<<< HEAD
-  SinglePassRunAndMatch<opt::RedundancyEliminationPassToken>(text, false);
-=======
-  SinglePassRunAndMatch<RedundancyEliminationPass>(text, false);
->>>>>>> 2cce2c5b
+  SinglePassRunAndMatch<RedundancyEliminationPassToken>(text, false);
 }
 
 // Remove a redundant add across basic blocks.
@@ -87,11 +83,7 @@
                OpReturn
                OpFunctionEnd
   )";
-<<<<<<< HEAD
-  SinglePassRunAndMatch<opt::RedundancyEliminationPassToken>(text, false);
-=======
-  SinglePassRunAndMatch<RedundancyEliminationPass>(text, false);
->>>>>>> 2cce2c5b
+  SinglePassRunAndMatch<RedundancyEliminationPassToken>(text, false);
 }
 
 // Remove a redundant add going through a multiple basic blocks.
@@ -127,11 +119,7 @@
                OpFunctionEnd
 
   )";
-<<<<<<< HEAD
-  SinglePassRunAndMatch<opt::RedundancyEliminationPassToken>(text, false);
-=======
-  SinglePassRunAndMatch<RedundancyEliminationPass>(text, false);
->>>>>>> 2cce2c5b
+  SinglePassRunAndMatch<RedundancyEliminationPassToken>(text, false);
 }
 
 // Remove a redundant add in a side node.
@@ -167,11 +155,7 @@
                OpFunctionEnd
 
   )";
-<<<<<<< HEAD
-  SinglePassRunAndMatch<opt::RedundancyEliminationPassToken>(text, false);
-=======
-  SinglePassRunAndMatch<RedundancyEliminationPass>(text, false);
->>>>>>> 2cce2c5b
+  SinglePassRunAndMatch<RedundancyEliminationPassToken>(text, false);
 }
 
 // Remove a redundant add whose value is in the result of a phi node.
@@ -211,11 +195,7 @@
                OpFunctionEnd
 
   )";
-<<<<<<< HEAD
-  SinglePassRunAndMatch<opt::RedundancyEliminationPassToken>(text, false);
-=======
-  SinglePassRunAndMatch<RedundancyEliminationPass>(text, false);
->>>>>>> 2cce2c5b
+  SinglePassRunAndMatch<RedundancyEliminationPassToken>(text, false);
 }
 
 // Keep the add because it is redundant on some paths, but not all paths.
@@ -249,16 +229,9 @@
                OpFunctionEnd
 
   )";
-<<<<<<< HEAD
-  auto result =
-      SinglePassRunAndDisassemble<opt::RedundancyEliminationPassToken>(
-          text, /* skip_nop = */ true, /* do_validation = */ false);
-  EXPECT_EQ(opt::Pass::Status::SuccessWithoutChange, std::get<1>(result));
-=======
-  auto result = SinglePassRunAndDisassemble<RedundancyEliminationPass>(
+  auto result = SinglePassRunAndDisassemble<RedundancyEliminationPassToken>(
       text, /* skip_nop = */ true, /* do_validation = */ false);
   EXPECT_EQ(Pass::Status::SuccessWithoutChange, std::get<1>(result));
->>>>>>> 2cce2c5b
 }
 
 // Keep the add.  Even if it is redundant on all paths, there is no single id
@@ -294,16 +267,9 @@
                OpFunctionEnd
 
   )";
-<<<<<<< HEAD
-  auto result =
-      SinglePassRunAndDisassemble<opt::RedundancyEliminationPassToken>(
-          text, /* skip_nop = */ true, /* do_validation = */ false);
-  EXPECT_EQ(opt::Pass::Status::SuccessWithoutChange, std::get<1>(result));
-=======
-  auto result = SinglePassRunAndDisassemble<RedundancyEliminationPass>(
+  auto result = SinglePassRunAndDisassemble<RedundancyEliminationPassToken>(
       text, /* skip_nop = */ true, /* do_validation = */ false);
   EXPECT_EQ(Pass::Status::SuccessWithoutChange, std::get<1>(result));
->>>>>>> 2cce2c5b
 }
 
 #endif
