// Copyright (c) 2017 Google Inc.
//
// Licensed under the Apache License, Version 2.0 (the "License");
// you may not use this file except in compliance with the License.
// You may obtain a copy of the License at
//
//     http://www.apache.org/licenses/LICENSE-2.0
//
// Unless required by applicable law or agreed to in writing, software
// distributed under the License is distributed on an "AS IS" BASIS,
// WITHOUT WARRANTIES OR CONDITIONS OF ANY KIND, either express or implied.
// See the License for the specific language governing permissions and
// limitations under the License.

#include "assembly_builder.h"
#include "gmock/gmock.h"
#include "pass_fixture.h"
#include "pass_utils.h"

namespace spvtools {
namespace opt {
namespace {

using ScalarReplacementTest = PassTest<::testing::Test>;

// TODO(dneto): Add Effcee as required dependency, and make this unconditional.
#ifdef SPIRV_EFFCEE
TEST_F(ScalarReplacementTest, SimpleStruct) {
  const std::string text = R"(
;
; CHECK: [[struct:%\w+]] = OpTypeStruct [[elem:%\w+]]
; CHECK: [[struct_ptr:%\w+]] = OpTypePointer Function [[struct]]
; CHECK: [[elem_ptr:%\w+]] = OpTypePointer Function [[elem]]
; CHECK: OpConstantNull [[struct]]
; CHECK: [[null:%\w+]] = OpConstantNull [[elem]]
; CHECK-NOT: OpVariable [[struct_ptr]]
; CHECK: [[one:%\w+]] = OpVariable [[elem_ptr]] Function [[null]]
; CHECK-NEXT: [[two:%\w+]] = OpVariable [[elem_ptr]] Function [[null]]
; CHECK-NOT: OpVariable [[elem_ptr]] Function [[null]]
; CHECK-NOT: OpVariable [[struct_ptr]]
; CHECK-NOT: OpInBoundsAccessChain
; CHECK: [[l1:%\w+]] = OpLoad [[elem]] [[two]]
; CHECK-NOT: OpAccessChain
; CHECK: [[l2:%\w+]] = OpLoad [[elem]] [[one]]
; CHECK: OpIAdd [[elem]] [[l1]] [[l2]]
;
OpCapability Shader
OpCapability Linkage
OpMemoryModel Logical GLSL450
OpName %6 "simple_struct"
%1 = OpTypeVoid
%2 = OpTypeInt 32 0
%3 = OpTypeStruct %2 %2 %2 %2
%4 = OpTypePointer Function %3
%5 = OpTypePointer Function %2
%6 = OpTypeFunction %2
%7 = OpConstantNull %3
%8 = OpConstant %2 0
%9 = OpConstant %2 1
%10 = OpConstant %2 2
%11 = OpConstant %2 3
%12 = OpFunction %2 None %6
%13 = OpLabel
%14 = OpVariable %4 Function %7
%15 = OpInBoundsAccessChain %5 %14 %8
%16 = OpLoad %2 %15
%17 = OpAccessChain %5 %14 %10
%18 = OpLoad %2 %17
%19 = OpIAdd %2 %16 %18
OpReturnValue %19
OpFunctionEnd
  )";

  SinglePassRunAndMatch<ScalarReplacementPass>(text, true);
}

TEST_F(ScalarReplacementTest, StructInitialization) {
  const std::string text = R"(
;
; CHECK: [[elem:%\w+]] = OpTypeInt 32 0
; CHECK: [[struct:%\w+]] = OpTypeStruct [[elem]] [[elem]] [[elem]] [[elem]]
; CHECK: [[struct_ptr:%\w+]] = OpTypePointer Function [[struct]]
; CHECK: [[elem_ptr:%\w+]] = OpTypePointer Function [[elem]]
; CHECK: [[zero:%\w+]] = OpConstant [[elem]] 0
; CHECK: [[undef:%\w+]] = OpUndef [[elem]]
; CHECK: [[two:%\w+]] = OpConstant [[elem]] 2
; CHECK: [[null:%\w+]] = OpConstantNull [[elem]]
; CHECK-NOT: OpVariable [[struct_ptr]]
; CHECK: OpVariable [[elem_ptr]] Function [[null]]
; CHECK-NEXT: OpVariable [[elem_ptr]] Function [[two]]
; CHECK-NOT: OpVariable [[elem_ptr]] Function [[undef]]
; CHECK-NEXT: OpVariable [[elem_ptr]] Function
; CHECK-NEXT: OpVariable [[elem_ptr]] Function [[zero]]
; CHECK-NOT: OpVariable [[elem_ptr]] Function [[undef]]
;
OpCapability Shader
OpCapability Linkage
OpMemoryModel Logical GLSL450
OpName %6 "struct_init"
%1 = OpTypeVoid
%2 = OpTypeInt 32 0
%3 = OpTypeStruct %2 %2 %2 %2
%4 = OpTypePointer Function %3
%20 = OpTypePointer Function %2
%6 = OpTypeFunction %1
%7 = OpConstant %2 0
%8 = OpUndef %2
%9 = OpConstant %2 2
%30 = OpConstant %2 1
%31 = OpConstant %2 3
%10 = OpConstantNull %2
%11 = OpConstantComposite %3 %7 %8 %9 %10
%12 = OpFunction %1 None %6
%13 = OpLabel
%14 = OpVariable %4 Function %11
%15 = OpAccessChain %20 %14 %7
OpStore %15 %10
%16 = OpAccessChain %20 %14 %9
OpStore %16 %10
%17 = OpAccessChain %20 %14 %30
OpStore %17 %10
%18 = OpAccessChain %20 %14 %31
OpStore %18 %10
OpReturn
OpFunctionEnd
  )";

  SinglePassRunAndMatch<ScalarReplacementPass>(text, true);
}

TEST_F(ScalarReplacementTest, SpecConstantInitialization) {
  const std::string text = R"(
;
; CHECK: [[int:%\w+]] = OpTypeInt 32 0
; CHECK: [[struct:%\w+]] = OpTypeStruct [[int]] [[int]]
; CHECK: [[struct_ptr:%\w+]] = OpTypePointer Function [[struct]]
; CHECK: [[int_ptr:%\w+]] = OpTypePointer Function [[int]]
; CHECK: [[spec_comp:%\w+]] = OpSpecConstantComposite [[struct]]
; CHECK: [[ex0:%\w+]] = OpSpecConstantOp [[int]] CompositeExtract [[spec_comp]] 0
; CHECK: [[ex1:%\w+]] = OpSpecConstantOp [[int]] CompositeExtract [[spec_comp]] 1
; CHECK-NOT: OpVariable [[struct]]
; CHECK: OpVariable [[int_ptr]] Function [[ex1]]
; CHECK-NEXT: OpVariable [[int_ptr]] Function [[ex0]]
; CHECK-NOT: OpVariable [[struct]]
;
OpCapability Shader
OpCapability Linkage
OpMemoryModel Logical GLSL450
OpName %6 "spec_const"
%1 = OpTypeVoid
%2 = OpTypeInt 32 0
%3 = OpTypeStruct %2 %2
%4 = OpTypePointer Function %3
%20 = OpTypePointer Function %2
%5 = OpTypeFunction %1
%6 = OpConstant %2 0
%30 = OpConstant %2 1
%7 = OpSpecConstant %2 0
%8 = OpSpecConstantOp %2 IAdd %7 %7
%9 = OpSpecConstantComposite %3 %7 %8
%10 = OpFunction %1 None %5
%11 = OpLabel
%12 = OpVariable %4 Function %9
%13 = OpAccessChain %20 %12 %6
%14 = OpLoad %2 %13
%15 = OpAccessChain %20 %12 %30
%16 = OpLoad %2 %15
OpReturn
OpFunctionEnd
  )";

  SinglePassRunAndMatch<ScalarReplacementPass>(text, true);
}

// TODO(alanbaker): Re-enable when vector and matrix scalarization is supported.
// TEST_F(ScalarReplacementTest, VectorInitialization) {
//  const std::string text = R"(
// ;
// ; CHECK: [[elem:%\w+]] = OpTypeInt 32 0
// ; CHECK: [[vector:%\w+]] = OpTypeVector [[elem]] 4
// ; CHECK: [[vector_ptr:%\w+]] = OpTypePointer Function [[vector]]
// ; CHECK: [[elem_ptr:%\w+]] = OpTypePointer Function [[elem]]
// ; CHECK: [[zero:%\w+]] = OpConstant [[elem]] 0
// ; CHECK: [[undef:%\w+]] = OpUndef [[elem]]
// ; CHECK: [[two:%\w+]] = OpConstant [[elem]] 2
// ; CHECK: [[null:%\w+]] = OpConstantNull [[elem]]
// ; CHECK-NOT: OpVariable [[vector_ptr]]
// ; CHECK: OpVariable [[elem_ptr]] Function [[zero]]
// ; CHECK-NOT: OpVariable [[elem_ptr]] Function [[undef]]
// ; CHECK-NEXT: OpVariable [[elem_ptr]] Function
// ; CHECK-NEXT: OpVariable [[elem_ptr]] Function [[two]]
// ; CHECK-NEXT: OpVariable [[elem_ptr]] Function [[null]]
// ; CHECK-NOT: OpVariable [[elem_ptr]] Function [[undef]]
// ;
//  OpCapability Shader
//  OpCapability Linkage
//  OpMemoryModel Logical GLSL450
//  OpName %6 "vector_init"
// %1 = OpTypeVoid
// %2 = OpTypeInt 32 0
// %3 = OpTypeVector %2 4
// %4 = OpTypePointer Function %3
// %20 = OpTypePointer Function %2
// %6 = OpTypeFunction %1
// %7 = OpConstant %2 0
// %8 = OpUndef %2
// %9 = OpConstant %2 2
// %30 = OpConstant %2 1
// %31 = OpConstant %2 3
// %10 = OpConstantNull %2
// %11 = OpConstantComposite %3 %10 %9 %8 %7
// %12 = OpFunction %1 None %6
// %13 = OpLabel
// %14 = OpVariable %4 Function %11
// %15 = OpAccessChain %20 %14 %7
//  OpStore %15 %10
// %16 = OpAccessChain %20 %14 %9
//  OpStore %16 %10
// %17 = OpAccessChain %20 %14 %30
//  OpStore %17 %10
// %18 = OpAccessChain %20 %14 %31
//  OpStore %18 %10
//  OpReturn
//  OpFunctionEnd
//   )";
//
<<<<<<< HEAD
//  SinglePassRunAndMatch<ScalarReplacementPass>(text, true);
//}
=======
//   SinglePassRunAndMatch<opt::ScalarReplacementPass>(text, true);
// }
>>>>>>> 84846b7e
//
//  TEST_F(ScalarReplacementTest, MatrixInitialization) {
//   const std::string text = R"(
// ;
// ; CHECK: [[float:%\w+]] = OpTypeFloat 32
// ; CHECK: [[vector:%\w+]] = OpTypeVector [[float]] 2
// ; CHECK: [[matrix:%\w+]] = OpTypeMatrix [[vector]] 2
// ; CHECK: [[matrix_ptr:%\w+]] = OpTypePointer Function [[matrix]]
// ; CHECK: [[float_ptr:%\w+]] = OpTypePointer Function [[float]]
// ; CHECK: [[vec_ptr:%\w+]] = OpTypePointer Function [[vector]]
// ; CHECK: [[zerof:%\w+]] = OpConstant [[float]] 0
// ; CHECK: [[onef:%\w+]] = OpConstant [[float]] 1
// ; CHECK: [[one_zero:%\w+]] = OpConstantComposite [[vector]] [[onef]]
// [[zerof]] ; CHECK: [[zero_one:%\w+]] = OpConstantComposite [[vector]]
// [[zerof]] [[onef]] ; CHECK: [[const_mat:%\w+]] = OpConstantComposite
// [[matrix]] [[one_zero]]
// [[zero_one]] ; CHECK-NOT: OpVariable [[matrix]] ; CHECK-NOT: OpVariable
// [[vector]] Function [[one_zero]] ; CHECK: [[f1:%\w+]] = OpVariable
// [[float_ptr]] Function [[zerof]] ; CHECK-NEXT: [[f2:%\w+]] = OpVariable
// [[float_ptr]] Function [[onef]] ; CHECK-NEXT: [[vec_var:%\w+]] = OpVariable
// [[vec_ptr]] Function [[zero_one]] ; CHECK-NOT: OpVariable [[matrix]] ;
//  CHECK-NOT: OpVariable [[vector]] Function [[one_zero]]
// ;
//  OpCapability Shader
//  OpCapability Linkage
//  OpMemoryModel Logical GLSL450
//  OpName %7 "matrix_init"
// %1 = OpTypeVoid
// %2 = OpTypeFloat 32
// %3 = OpTypeVector %2 2
// %4 = OpTypeMatrix %3 2
// %5 = OpTypePointer Function %4
// %6 = OpTypePointer Function %2
// %30 = OpTypePointer Function %3
// %10 = OpTypeInt 32 0
// %7 = OpTypeFunction %1 %10
// %8 = OpConstant %2 0.0
// %9 = OpConstant %2 1.0
// %11 = OpConstant %10 0
// %12 = OpConstant %10 1
// %13 = OpConstantComposite %3 %9 %8
// %14 = OpConstantComposite %3 %8 %9
// %15 = OpConstantComposite %4 %13 %14
// %16 = OpFunction %1 None %7
// %31 = OpFunctionParameter %10
// %17 = OpLabel
// %18 = OpVariable %5 Function %15
// %19 = OpAccessChain %6 %18 %11 %12
//  OpStore %19 %8
// %20 = OpAccessChain %6 %18 %11 %11
//  OpStore %20 %8
// %21 = OpAccessChain %30 %18 %12
//  OpStore %21 %14
//  OpReturn
//  OpFunctionEnd
//   )";
//
<<<<<<< HEAD
//  SinglePassRunAndMatch<ScalarReplacementPass>(text, true);
//}
=======
//   SinglePassRunAndMatch<opt::ScalarReplacementPass>(text, true);
// }
>>>>>>> 84846b7e

TEST_F(ScalarReplacementTest, ElideAccessChain) {
  const std::string text = R"(
;
; CHECK: [[var:%\w+]] = OpVariable
; CHECK-NOT: OpAccessChain
; CHECK: OpStore [[var]]
;
OpCapability Shader
OpCapability Linkage
OpMemoryModel Logical GLSL450
OpName %6 "elide_access_chain"
%1 = OpTypeVoid
%2 = OpTypeInt 32 0
%3 = OpTypeStruct %2 %2 %2 %2
%4 = OpTypePointer Function %3
%20 = OpTypePointer Function %2
%6 = OpTypeFunction %1
%7 = OpConstant %2 0
%8 = OpUndef %2
%9 = OpConstant %2 2
%10 = OpConstantNull %2
%11 = OpConstantComposite %3 %7 %8 %9 %10
%12 = OpFunction %1 None %6
%13 = OpLabel
%14 = OpVariable %4 Function %11
%15 = OpAccessChain %20 %14 %7
OpStore %15 %10
OpReturn
OpFunctionEnd
  )";

  SinglePassRunAndMatch<ScalarReplacementPass>(text, true);
}

TEST_F(ScalarReplacementTest, ElideMultipleAccessChains) {
  const std::string text = R"(
;
; CHECK: [[var:%\w+]] = OpVariable
; CHECK-NOT: OpInBoundsAccessChain
; CHECK OpStore [[var]]
;
OpCapability Shader
OpCapability Linkage
OpMemoryModel Logical GLSL450
OpName %6 "elide_two_access_chains"
%1 = OpTypeVoid
%2 = OpTypeFloat 32
%3 = OpTypeStruct %2 %2
%4 = OpTypeStruct %3 %3
%5 = OpTypePointer Function %4
%6 = OpTypePointer Function %2
%7 = OpTypeFunction %1
%8 = OpConstant %2 0.0
%9 = OpConstant %2 1.0
%10 = OpTypeInt 32 0
%11 = OpConstant %10 0
%12 = OpConstant %10 1
%13 = OpConstantComposite %3 %9 %8
%14 = OpConstantComposite %3 %8 %9
%15 = OpConstantComposite %4 %13 %14
%16 = OpFunction %1 None %7
%17 = OpLabel
%18 = OpVariable %5 Function %15
%19 = OpInBoundsAccessChain %6 %18 %11 %12
OpStore %19 %8
OpReturn
OpFunctionEnd
  )";

  SinglePassRunAndMatch<ScalarReplacementPass>(text, true);
}

TEST_F(ScalarReplacementTest, ReplaceAccessChain) {
  const std::string text = R"(
;
; CHECK: [[param:%\w+]] = OpFunctionParameter
; CHECK: [[var:%\w+]] = OpVariable
; CHECK: [[access:%\w+]] = OpAccessChain {{%\w+}} [[var]] [[param]]
; CHECK: OpStore [[access]]
;
OpCapability Shader
OpCapability Linkage
OpMemoryModel Logical GLSL450
OpName %7 "replace_access_chain"
%1 = OpTypeVoid
%2 = OpTypeFloat 32
%10 = OpTypeInt 32 0
%uint_2 = OpConstant %10 2
%3 = OpTypeArray %2 %uint_2
%4 = OpTypeStruct %3 %3
%5 = OpTypePointer Function %4
%20 = OpTypePointer Function %3
%6 = OpTypePointer Function %2
%7 = OpTypeFunction %1 %10
%8 = OpConstant %2 0.0
%9 = OpConstant %2 1.0
%11 = OpConstant %10 0
%12 = OpConstant %10 1
%13 = OpConstantComposite %3 %9 %8
%14 = OpConstantComposite %3 %8 %9
%15 = OpConstantComposite %4 %13 %14
%16 = OpFunction %1 None %7
%32 = OpFunctionParameter %10
%17 = OpLabel
%18 = OpVariable %5 Function %15
%19 = OpAccessChain %6 %18 %11 %32
OpStore %19 %8
OpReturn
OpFunctionEnd
  )";

  SinglePassRunAndMatch<ScalarReplacementPass>(text, true);
}

TEST_F(ScalarReplacementTest, ArrayInitialization) {
  const std::string text = R"(
;
; CHECK: [[float:%\w+]] = OpTypeFloat 32
; CHECK: [[array:%\w+]] = OpTypeArray
; CHECK: [[array_ptr:%\w+]] = OpTypePointer Function [[array]]
; CHECK: [[float_ptr:%\w+]] = OpTypePointer Function [[float]]
; CHECK: [[float0:%\w+]] = OpConstant [[float]] 0
; CHECK: [[float1:%\w+]] = OpConstant [[float]] 1
; CHECK: [[float2:%\w+]] = OpConstant [[float]] 2
; CHECK-NOT: OpVariable [[array_ptr]]
; CHECK: [[var0:%\w+]] = OpVariable [[float_ptr]] Function [[float0]]
; CHECK-NEXT: [[var1:%\w+]] = OpVariable [[float_ptr]] Function [[float1]]
; CHECK-NEXT: [[var2:%\w+]] = OpVariable [[float_ptr]] Function [[float2]]
; CHECK-NOT: OpVariable [[array_ptr]]
;
OpCapability Shader
OpCapability Linkage
OpMemoryModel Logical GLSL450
OpName %func "array_init"
%void = OpTypeVoid
%uint = OpTypeInt 32 0
%float = OpTypeFloat 32
%uint_0 = OpConstant %uint 0
%uint_1 = OpConstant %uint 1
%uint_2 = OpConstant %uint 2
%uint_3 = OpConstant %uint 3
%float_array = OpTypeArray %float %uint_3
%array_ptr = OpTypePointer Function %float_array
%float_ptr = OpTypePointer Function %float
%float_0 = OpConstant %float 0
%float_1 = OpConstant %float 1
%float_2 = OpConstant %float 2
%const_array = OpConstantComposite %float_array %float_2 %float_1 %float_0
%func = OpTypeFunction %void
%1 = OpFunction %void None %func
%2 = OpLabel
%3 = OpVariable %array_ptr Function %const_array
%4 = OpInBoundsAccessChain %float_ptr %3 %uint_0
OpStore %4 %float_0
%5 = OpInBoundsAccessChain %float_ptr %3 %uint_1
OpStore %5 %float_0
%6 = OpInBoundsAccessChain %float_ptr %3 %uint_2
OpStore %6 %float_0
OpReturn
OpFunctionEnd
  )";

<<<<<<< HEAD
  SinglePassRunAndMatch<ScalarReplacementPass>(text, true);
  ;
=======
  SinglePassRunAndMatch<opt::ScalarReplacementPass>(text, true);
>>>>>>> 84846b7e
}

TEST_F(ScalarReplacementTest, NonUniformCompositeInitialization) {
  const std::string text = R"(
;
; CHECK: [[uint:%\w+]] = OpTypeInt 32 0
; CHECK: [[long:%\w+]] = OpTypeInt 64 1
; CHECK: [[dvector:%\w+]] = OpTypeVector
; CHECK: [[vector:%\w+]] = OpTypeVector
; CHECK: [[array:%\w+]] = OpTypeArray
; CHECK: [[matrix:%\w+]] = OpTypeMatrix
; CHECK: [[struct1:%\w+]] = OpTypeStruct [[uint]] [[vector]]
; CHECK: [[struct2:%\w+]] = OpTypeStruct [[struct1]] [[matrix]] [[array]] [[uint]]
; CHECK: [[struct1_ptr:%\w+]] = OpTypePointer Function [[struct1]]
; CHECK: [[matrix_ptr:%\w+]] = OpTypePointer Function [[matrix]]
; CHECK: [[array_ptr:%\w+]] = OpTypePointer Function [[array]]
; CHECK: [[uint_ptr:%\w+]] = OpTypePointer Function [[uint]]
; CHECK: [[struct2_ptr:%\w+]] = OpTypePointer Function [[struct2]]
; CHECK: [[const_array:%\w+]] = OpConstantComposite [[array]]
; CHECK: [[const_matrix:%\w+]] = OpConstantNull [[matrix]]
; CHECK: [[const_struct1:%\w+]] = OpConstantComposite [[struct1]]
; CHECK: OpConstantNull [[uint]]
; CHECK: OpConstantNull [[vector]]
; CHECK: OpConstantNull [[long]]
; CHECK: OpFunction
; CHECK-NOT: OpVariable [[struct2_ptr]] Function
; CHECK: OpVariable [[uint_ptr]] Function
; CHECK-NEXT: OpVariable [[matrix_ptr]] Function [[const_matrix]]
; CHECK-NOT: OpVariable [[struct1_ptr]] Function [[const_struct1]]
; CHECK-NOT: OpVariable [[struct2_ptr]] Function
;
OpCapability Shader
OpCapability Linkage
OpCapability Int64
OpCapability Float64
OpMemoryModel Logical GLSL450
OpName %func "non_uniform_composite_init"
%void = OpTypeVoid
%uint = OpTypeInt 32 0
%int64 = OpTypeInt 64 1
%float = OpTypeFloat 32
%double = OpTypeFloat 64
%double2 = OpTypeVector %double 2
%float4 = OpTypeVector %float 4
%int64_0 = OpConstant %int64 0
%int64_1 = OpConstant %int64 1
%int64_2 = OpConstant %int64 2
%int64_3 = OpConstant %int64 3
%int64_array3 = OpTypeArray %int64 %int64_3
%matrix_double2 = OpTypeMatrix %double2 2
%struct1 = OpTypeStruct %uint %float4
%struct2 = OpTypeStruct %struct1 %matrix_double2 %int64_array3 %uint
%struct1_ptr = OpTypePointer Function %struct1
%matrix_double2_ptr = OpTypePointer Function %matrix_double2
%int64_array_ptr = OpTypePointer Function %int64_array3
%uint_ptr = OpTypePointer Function %uint
%struct2_ptr = OpTypePointer Function %struct2
%const_uint = OpConstant %uint 0
%const_int64_array = OpConstantComposite %int64_array3 %int64_0 %int64_1 %int64_2
%const_double2 = OpConstantNull %double2
%const_matrix_double2 = OpConstantNull %matrix_double2
%undef_float4 = OpUndef %float4
%const_struct1 = OpConstantComposite %struct1 %const_uint %undef_float4
%const_struct2 = OpConstantComposite %struct2 %const_struct1 %const_matrix_double2 %const_int64_array %const_uint
%func = OpTypeFunction %void
%1 = OpFunction %void None %func
%2 = OpLabel
%var = OpVariable %struct2_ptr Function %const_struct2
%3 = OpAccessChain %struct1_ptr %var %int64_0
OpStore %3 %const_struct1
%4 = OpAccessChain %matrix_double2_ptr %var %int64_1
OpStore %4 %const_matrix_double2
%5 = OpAccessChain %int64_array_ptr %var %int64_2
OpStore %5 %const_int64_array
%6 = OpAccessChain %uint_ptr %var %int64_3
OpStore %6 %const_uint
OpReturn
OpFunctionEnd
  )";

<<<<<<< HEAD
  SinglePassRunAndMatch<ScalarReplacementPass>(text, true);
  ;
=======
  SinglePassRunAndMatch<opt::ScalarReplacementPass>(text, true);
>>>>>>> 84846b7e
}

TEST_F(ScalarReplacementTest, ElideUncombinedAccessChains) {
  const std::string text = R"(
;
; CHECK: [[uint:%\w+]] = OpTypeInt 32 0
; CHECK: [[uint_ptr:%\w+]] = OpTypePointer Function [[uint]]
; CHECK: [[const:%\w+]] = OpConstant [[uint]] 0
; CHECK: [[var:%\w+]] = OpVariable [[uint_ptr]] Function
; CHECK-NOT: OpAccessChain
; CHECK: OpStore [[var]] [[const]]
;
OpCapability Shader
OpCapability Linkage
OpMemoryModel Logical GLSL450
OpName %func "elide_uncombined_access_chains"
%void = OpTypeVoid
%uint = OpTypeInt 32 0
%struct1 = OpTypeStruct %uint
%struct2 = OpTypeStruct %struct1
%uint_ptr = OpTypePointer Function %uint
%struct1_ptr = OpTypePointer Function %struct1
%struct2_ptr = OpTypePointer Function %struct2
%uint_0 = OpConstant %uint 0
%func = OpTypeFunction %void
%1 = OpFunction %void None %func
%2 = OpLabel
%var = OpVariable %struct2_ptr Function
%3 = OpAccessChain %struct1_ptr %var %uint_0
%4 = OpAccessChain %uint_ptr %3 %uint_0
OpStore %4 %uint_0
OpReturn
OpFunctionEnd
  )";

  SinglePassRunAndMatch<ScalarReplacementPass>(text, true);
}

TEST_F(ScalarReplacementTest, ElideSingleUncombinedAccessChains) {
  const std::string text = R"(
;
; CHECK: [[uint:%\w+]] = OpTypeInt 32 0
; CHECK: [[array:%\w+]] = OpTypeArray [[uint]]
; CHECK: [[array_ptr:%\w+]] = OpTypePointer Function [[array]]
; CHECK: [[const:%\w+]] = OpConstant [[uint]] 0
; CHECK: [[param:%\w+]] = OpFunctionParameter [[uint]]
; CHECK: [[var:%\w+]] = OpVariable [[array_ptr]] Function
; CHECK: [[access:%\w+]] = OpAccessChain {{.*}} [[var]] [[param]]
; CHECK: OpStore [[access]] [[const]]
;
OpCapability Shader
OpCapability Linkage
OpMemoryModel Logical GLSL450
OpName %func "elide_single_uncombined_access_chains"
%void = OpTypeVoid
%uint = OpTypeInt 32 0
%uint_1 = OpConstant %uint 1
%array = OpTypeArray %uint %uint_1
%struct2 = OpTypeStruct %array
%uint_ptr = OpTypePointer Function %uint
%array_ptr = OpTypePointer Function %array
%struct2_ptr = OpTypePointer Function %struct2
%uint_0 = OpConstant %uint 0
%func = OpTypeFunction %void %uint
%1 = OpFunction %void None %func
%param = OpFunctionParameter %uint
%2 = OpLabel
%var = OpVariable %struct2_ptr Function
%3 = OpAccessChain %array_ptr %var %uint_0
%4 = OpAccessChain %uint_ptr %3 %param
OpStore %4 %uint_0
OpReturn
OpFunctionEnd
  )";

  SinglePassRunAndMatch<ScalarReplacementPass>(text, true);
}

TEST_F(ScalarReplacementTest, ReplaceWholeLoad) {
  const std::string text = R"(
;
; CHECK: [[uint:%\w+]] = OpTypeInt 32 0
; CHECK: [[struct1:%\w+]] = OpTypeStruct [[uint]] [[uint]]
; CHECK: [[uint_ptr:%\w+]] = OpTypePointer Function [[uint]]
; CHECK: [[const:%\w+]] = OpConstant [[uint]] 0
; CHECK: [[var1:%\w+]] = OpVariable [[uint_ptr]] Function
; CHECK: [[var0:%\w+]] = OpVariable [[uint_ptr]] Function
; CHECK: [[l1:%\w+]] = OpLoad [[uint]] [[var1]]
; CHECK: [[l0:%\w+]] = OpLoad [[uint]] [[var0]]
; CHECK: OpCompositeConstruct [[struct1]] [[l0]] [[l1]]
;
OpCapability Shader
OpCapability Linkage
OpMemoryModel Logical GLSL450
OpName %func "replace_whole_load"
%void = OpTypeVoid
%uint = OpTypeInt 32 0
%struct1 = OpTypeStruct %uint %uint
%uint_ptr = OpTypePointer Function %uint
%struct1_ptr = OpTypePointer Function %struct1
%uint_0 = OpConstant %uint 0
%uint_1 = OpConstant %uint 1
%func = OpTypeFunction %void
%1 = OpFunction %void None %func
%2 = OpLabel
%var = OpVariable %struct1_ptr Function
%load = OpLoad %struct1 %var
%3 = OpAccessChain %uint_ptr %var %uint_0
OpStore %3 %uint_0
%4 = OpAccessChain %uint_ptr %var %uint_1
OpStore %4 %uint_0
OpReturn
OpFunctionEnd
  )";

  SinglePassRunAndMatch<ScalarReplacementPass>(text, true);
}

TEST_F(ScalarReplacementTest, ReplaceWholeLoadCopyMemoryAccess) {
  const std::string text = R"(
;
; CHECK: [[uint:%\w+]] = OpTypeInt 32 0
; CHECK: [[struct1:%\w+]] = OpTypeStruct [[uint]] [[uint]]
; CHECK: [[uint_ptr:%\w+]] = OpTypePointer Function [[uint]]
; CHECK: [[const:%\w+]] = OpConstant [[uint]] 0
; CHECK: [[null:%\w+]] = OpConstantNull [[uint]]
; CHECK: [[var0:%\w+]] = OpVariable [[uint_ptr]] Function
; CHECK: [[l0:%\w+]] = OpLoad [[uint]] [[var0]] Nontemporal
; CHECK: OpCompositeConstruct [[struct1]] [[l0]] [[null]]
;
OpCapability Shader
OpCapability Linkage
OpMemoryModel Logical GLSL450
OpName %func "replace_whole_load_copy_memory_access"
%void = OpTypeVoid
%uint = OpTypeInt 32 0
%struct1 = OpTypeStruct %uint %uint
%uint_ptr = OpTypePointer Function %uint
%struct1_ptr = OpTypePointer Function %struct1
%uint_0 = OpConstant %uint 0
%func = OpTypeFunction %void
%1 = OpFunction %void None %func
%2 = OpLabel
%var = OpVariable %struct1_ptr Function
%load = OpLoad %struct1 %var Nontemporal
%3 = OpAccessChain %uint_ptr %var %uint_0
OpStore %3 %uint_0
OpReturn
OpFunctionEnd
  )";

  SinglePassRunAndMatch<ScalarReplacementPass>(text, true);
}

TEST_F(ScalarReplacementTest, ReplaceWholeStore) {
  const std::string text = R"(
;
; CHECK: [[uint:%\w+]] = OpTypeInt 32 0
; CHECK: [[struct1:%\w+]] = OpTypeStruct [[uint]] [[uint]]
; CHECK: [[uint_ptr:%\w+]] = OpTypePointer Function [[uint]]
; CHECK: [[const:%\w+]] = OpConstant [[uint]] 0
; CHECK: [[const_struct:%\w+]] = OpConstantComposite [[struct1]] [[const]] [[const]]
; CHECK: [[var0:%\w+]] = OpVariable [[uint_ptr]] Function
; CHECK: [[ex0:%\w+]] = OpCompositeExtract [[uint]] [[const_struct]] 0
; CHECK: OpStore [[var0]] [[ex0]]
;
OpCapability Shader
OpCapability Linkage
OpMemoryModel Logical GLSL450
OpName %func "replace_whole_store"
%void = OpTypeVoid
%uint = OpTypeInt 32 0
%struct1 = OpTypeStruct %uint %uint
%uint_ptr = OpTypePointer Function %uint
%struct1_ptr = OpTypePointer Function %struct1
%uint_0 = OpConstant %uint 0
%const_struct = OpConstantComposite %struct1 %uint_0 %uint_0
%func = OpTypeFunction %void
%1 = OpFunction %void None %func
%2 = OpLabel
%var = OpVariable %struct1_ptr Function
OpStore %var %const_struct
%3 = OpAccessChain %uint_ptr %var %uint_0
%4 = OpLoad %uint %3
OpReturn
OpFunctionEnd
  )";

  SinglePassRunAndMatch<ScalarReplacementPass>(text, true);
}

TEST_F(ScalarReplacementTest, ReplaceWholeStoreCopyMemoryAccess) {
  const std::string text = R"(
;
; CHECK: [[uint:%\w+]] = OpTypeInt 32 0
; CHECK: [[struct1:%\w+]] = OpTypeStruct [[uint]] [[uint]]
; CHECK: [[uint_ptr:%\w+]] = OpTypePointer Function [[uint]]
; CHECK: [[const:%\w+]] = OpConstant [[uint]] 0
; CHECK: [[const_struct:%\w+]] = OpConstantComposite [[struct1]] [[const]] [[const]]
; CHECK: [[var0:%\w+]] = OpVariable [[uint_ptr]] Function
; CHECK-NOT: OpVariable
; CHECK: [[ex0:%\w+]] = OpCompositeExtract [[uint]] [[const_struct]] 0
; CHECK: OpStore [[var0]] [[ex0]] Aligned 4
;
OpCapability Shader
OpCapability Linkage
OpMemoryModel Logical GLSL450
OpName %func "replace_whole_store_copy_memory_access"
%void = OpTypeVoid
%uint = OpTypeInt 32 0
%struct1 = OpTypeStruct %uint %uint
%uint_ptr = OpTypePointer Function %uint
%struct1_ptr = OpTypePointer Function %struct1
%uint_0 = OpConstant %uint 0
%const_struct = OpConstantComposite %struct1 %uint_0 %uint_0
%func = OpTypeFunction %void
%1 = OpFunction %void None %func
%2 = OpLabel
%var = OpVariable %struct1_ptr Function
OpStore %var %const_struct Aligned 4
%3 = OpAccessChain %uint_ptr %var %uint_0
%4 = OpLoad %uint %3
OpReturn
OpFunctionEnd
  )";

  SinglePassRunAndMatch<ScalarReplacementPass>(text, true);
}

TEST_F(ScalarReplacementTest, DontTouchVolatileLoad) {
  const std::string text = R"(
;
; CHECK: [[struct:%\w+]] = OpTypeStruct
; CHECK: [[struct_ptr:%\w+]] = OpTypePointer Function [[struct]]
; CHECK: OpLabel
; CHECK-NEXT: OpVariable [[struct_ptr]]
; CHECK-NOT: OpVariable
;
OpCapability Shader
OpCapability Linkage
OpMemoryModel Logical GLSL450
OpName %func "dont_touch_volatile_load"
%void = OpTypeVoid
%uint = OpTypeInt 32 0
%struct1 = OpTypeStruct %uint
%uint_ptr = OpTypePointer Function %uint
%struct1_ptr = OpTypePointer Function %struct1
%uint_0 = OpConstant %uint 0
%func = OpTypeFunction %void
%1 = OpFunction %void None %func
%2 = OpLabel
%var = OpVariable %struct1_ptr Function
%3 = OpAccessChain %uint_ptr %var %uint_0
%4 = OpLoad %uint %3 Volatile
OpReturn
OpFunctionEnd
  )";

  SinglePassRunAndMatch<ScalarReplacementPass>(text, true);
}

TEST_F(ScalarReplacementTest, DontTouchVolatileStore) {
  const std::string text = R"(
;
; CHECK: [[struct:%\w+]] = OpTypeStruct
; CHECK: [[struct_ptr:%\w+]] = OpTypePointer Function [[struct]]
; CHECK: OpLabel
; CHECK-NEXT: OpVariable [[struct_ptr]]
; CHECK-NOT: OpVariable
;
OpCapability Shader
OpCapability Linkage
OpMemoryModel Logical GLSL450
OpName %func "dont_touch_volatile_store"
%void = OpTypeVoid
%uint = OpTypeInt 32 0
%struct1 = OpTypeStruct %uint
%uint_ptr = OpTypePointer Function %uint
%struct1_ptr = OpTypePointer Function %struct1
%uint_0 = OpConstant %uint 0
%func = OpTypeFunction %void
%1 = OpFunction %void None %func
%2 = OpLabel
%var = OpVariable %struct1_ptr Function
%3 = OpAccessChain %uint_ptr %var %uint_0
OpStore %3 %uint_0 Volatile
OpReturn
OpFunctionEnd
  )";

  SinglePassRunAndMatch<ScalarReplacementPass>(text, true);
}

TEST_F(ScalarReplacementTest, DontTouchSpecNonFunctionVariable) {
  const std::string text = R"(
;
; CHECK: [[struct:%\w+]] = OpTypeStruct
; CHECK: [[struct_ptr:%\w+]] = OpTypePointer Uniform [[struct]]
; CHECK: OpConstant
; CHECK-NEXT: OpVariable [[struct_ptr]]
; CHECK-NOT: OpVariable
;
OpCapability Shader
OpCapability Linkage
OpMemoryModel Logical GLSL450
OpName %func "dont_touch_spec_constant_access_chain"
%void = OpTypeVoid
%uint = OpTypeInt 32 0
%struct1 = OpTypeStruct %uint
%uint_ptr = OpTypePointer Uniform %uint
%struct1_ptr = OpTypePointer Uniform %struct1
%uint_0 = OpConstant %uint 0
%var = OpVariable %struct1_ptr Uniform
%func = OpTypeFunction %void
%1 = OpFunction %void None %func
%2 = OpLabel
%3 = OpAccessChain %uint_ptr %var %uint_0
OpStore %3 %uint_0 Volatile
OpReturn
OpFunctionEnd
  )";

  SinglePassRunAndMatch<ScalarReplacementPass>(text, true);
}

TEST_F(ScalarReplacementTest, DontTouchSpecConstantAccessChain) {
  const std::string text = R"(
;
; CHECK: [[array:%\w+]] = OpTypeArray
; CHECK: [[array_ptr:%\w+]] = OpTypePointer Function [[array]]
; CHECK: OpLabel
; CHECK-NEXT: OpVariable [[array_ptr]]
; CHECK-NOT: OpVariable
;
OpCapability Shader
OpCapability Linkage
OpMemoryModel Logical GLSL450
OpName %func "dont_touch_spec_constant_access_chain"
%void = OpTypeVoid
%uint = OpTypeInt 32 0
%uint_1 = OpConstant %uint 1
%array = OpTypeArray %uint %uint_1
%uint_ptr = OpTypePointer Function %uint
%array_ptr = OpTypePointer Function %array
%uint_0 = OpConstant %uint 0
%spec_const = OpSpecConstant %uint 0
%func = OpTypeFunction %void
%1 = OpFunction %void None %func
%2 = OpLabel
%var = OpVariable %array_ptr Function
%3 = OpAccessChain %uint_ptr %var %spec_const
OpStore %3 %uint_0 Volatile
OpReturn
OpFunctionEnd
  )";

  SinglePassRunAndMatch<ScalarReplacementPass>(text, true);
}

TEST_F(ScalarReplacementTest, NoPartialAccesses) {
  const std::string text = R"(
;
; CHECK: [[uint:%\w+]] = OpTypeInt 32 0
; CHECK: [[uint_ptr:%\w+]] = OpTypePointer Function [[uint]]
; CHECK: OpLabel
; CHECK-NOT: OpVariable
;
OpCapability Shader
OpCapability Linkage
OpMemoryModel Logical GLSL450
OpName %func "no_partial_accesses"
%void = OpTypeVoid
%uint = OpTypeInt 32 0
%struct1 = OpTypeStruct %uint
%uint_ptr = OpTypePointer Function %uint
%struct1_ptr = OpTypePointer Function %struct1
%const = OpConstantNull %struct1
%func = OpTypeFunction %void
%1 = OpFunction %void None %func
%2 = OpLabel
%var = OpVariable %struct1_ptr Function
OpStore %var %const
OpReturn
OpFunctionEnd
  )";

  SinglePassRunAndMatch<ScalarReplacementPass>(text, true);
}

TEST_F(ScalarReplacementTest, DontTouchPtrAccessChain) {
  const std::string text = R"(
;
; CHECK: [[struct:%\w+]] = OpTypeStruct
; CHECK: [[struct_ptr:%\w+]] = OpTypePointer Function [[struct]]
; CHECK: OpLabel
; CHECK-NEXT: OpVariable [[struct_ptr]]
; CHECK-NOT: OpVariable
;
OpCapability Shader
OpCapability Linkage
OpMemoryModel Logical GLSL450
OpName %func "dont_touch_ptr_access_chain"
%void = OpTypeVoid
%uint = OpTypeInt 32 0
%struct1 = OpTypeStruct %uint
%uint_ptr = OpTypePointer Function %uint
%struct1_ptr = OpTypePointer Function %struct1
%uint_0 = OpConstant %uint 0
%func = OpTypeFunction %void
%1 = OpFunction %void None %func
%2 = OpLabel
%var = OpVariable %struct1_ptr Function
%3 = OpPtrAccessChain %uint_ptr %var %uint_0 %uint_0
OpStore %3 %uint_0
%4 = OpAccessChain %uint_ptr %var %uint_0
OpStore %4 %uint_0
OpReturn
OpFunctionEnd
  )";

  SinglePassRunAndMatch<ScalarReplacementPass>(text, false);
}

TEST_F(ScalarReplacementTest, DontTouchInBoundsPtrAccessChain) {
  const std::string text = R"(
;
; CHECK: [[struct:%\w+]] = OpTypeStruct
; CHECK: [[struct_ptr:%\w+]] = OpTypePointer Function [[struct]]
; CHECK: OpLabel
; CHECK-NEXT: OpVariable [[struct_ptr]]
; CHECK-NOT: OpVariable
;
OpCapability Shader
OpCapability Linkage
OpMemoryModel Logical GLSL450
OpName %func "dont_touch_in_bounds_ptr_access_chain"
%void = OpTypeVoid
%uint = OpTypeInt 32 0
%struct1 = OpTypeStruct %uint
%uint_ptr = OpTypePointer Function %uint
%struct1_ptr = OpTypePointer Function %struct1
%uint_0 = OpConstant %uint 0
%func = OpTypeFunction %void
%1 = OpFunction %void None %func
%2 = OpLabel
%var = OpVariable %struct1_ptr Function
%3 = OpInBoundsPtrAccessChain %uint_ptr %var %uint_0 %uint_0
OpStore %3 %uint_0
%4 = OpInBoundsAccessChain %uint_ptr %var %uint_0
OpStore %4 %uint_0
OpReturn
OpFunctionEnd
  )";

  SinglePassRunAndMatch<ScalarReplacementPass>(text, false);
}

TEST_F(ScalarReplacementTest, DonTouchAliasedDecoration) {
  const std::string text = R"(
;
; CHECK: [[struct:%\w+]] = OpTypeStruct
; CHECK: [[struct_ptr:%\w+]] = OpTypePointer Function [[struct]]
; CHECK: OpLabel
; CHECK-NEXT: OpVariable [[struct_ptr]]
; CHECK-NOT: OpVariable
;
OpCapability Shader
OpCapability Linkage
OpMemoryModel Logical GLSL450
OpName %func "aliased"
OpDecorate %var Aliased
%void = OpTypeVoid
%uint = OpTypeInt 32 0
%struct1 = OpTypeStruct %uint
%uint_ptr = OpTypePointer Function %uint
%struct1_ptr = OpTypePointer Function %struct1
%uint_0 = OpConstant %uint 0
%func = OpTypeFunction %void
%1 = OpFunction %void None %func
%2 = OpLabel
%var = OpVariable %struct1_ptr Function
%3 = OpAccessChain %uint_ptr %var %uint_0
%4 = OpLoad %uint %3
OpReturn
OpFunctionEnd
  )";

  SinglePassRunAndMatch<ScalarReplacementPass>(text, true);
}

TEST_F(ScalarReplacementTest, CopyRestrictDecoration) {
  const std::string text = R"(
;
; CHECK: OpName
; CHECK-NEXT: OpDecorate [[var0:%\w+]] Restrict
; CHECK-NEXT: OpDecorate [[var1:%\w+]] Restrict
; CHECK: [[int:%\w+]] = OpTypeInt
; CHECK: [[struct:%\w+]] = OpTypeStruct
; CHECK: [[int_ptr:%\w+]] = OpTypePointer Function [[int]]
; CHECK: [[struct_ptr:%\w+]] = OpTypePointer Function [[struct]]
; CHECK: OpLabel
; CHECK-NEXT: [[var1]] = OpVariable [[int_ptr]]
; CHECK-NEXT: [[var0]] = OpVariable [[int_ptr]]
; CHECK-NOT: OpVariable [[struct_ptr]]
;
OpCapability Shader
OpCapability Linkage
OpMemoryModel Logical GLSL450
OpName %func "restrict"
OpDecorate %var Restrict
%void = OpTypeVoid
%uint = OpTypeInt 32 0
%struct1 = OpTypeStruct %uint %uint
%uint_ptr = OpTypePointer Function %uint
%struct1_ptr = OpTypePointer Function %struct1
%uint_0 = OpConstant %uint 0
%uint_1 = OpConstant %uint 1
%func = OpTypeFunction %void
%1 = OpFunction %void None %func
%2 = OpLabel
%var = OpVariable %struct1_ptr Function
%3 = OpAccessChain %uint_ptr %var %uint_0
%4 = OpLoad %uint %3
%5 = OpAccessChain %uint_ptr %var %uint_1
%6 = OpLoad %uint %5
OpReturn
OpFunctionEnd
  )";

  SinglePassRunAndMatch<ScalarReplacementPass>(text, true);
}

TEST_F(ScalarReplacementTest, DontClobberDecoratesOnSubtypes) {
  const std::string text = R"(
;
; CHECK: OpDecorate [[array:%\w+]] ArrayStride 1
; CHECK: [[uint:%\w+]] = OpTypeInt 32 0
; CHECK: [[array]] = OpTypeArray [[uint]]
; CHECK: [[array_ptr:%\w+]] = OpTypePointer Function [[array]]
; CHECK: OpLabel
; CHECK-NEXT: OpVariable [[array_ptr]] Function
; CHECK-NOT: OpVariable
;
OpCapability Shader
OpCapability Linkage
OpMemoryModel Logical GLSL450
OpName %func "array_stride"
OpDecorate %array ArrayStride 1
%void = OpTypeVoid
%uint = OpTypeInt 32 0
%uint_1 = OpConstant %uint 1
%array = OpTypeArray %uint %uint_1
%struct1 = OpTypeStruct %array
%uint_ptr = OpTypePointer Function %uint
%struct1_ptr = OpTypePointer Function %struct1
%uint_0 = OpConstant %uint 0
%func = OpTypeFunction %void %uint
%1 = OpFunction %void None %func
%param = OpFunctionParameter %uint
%2 = OpLabel
%var = OpVariable %struct1_ptr Function
%3 = OpAccessChain %uint_ptr %var %uint_0 %param
%4 = OpLoad %uint %3
OpReturn
OpFunctionEnd
  )";

  SinglePassRunAndMatch<ScalarReplacementPass>(text, true);
}

TEST_F(ScalarReplacementTest, DontCopyMemberDecorate) {
  const std::string text = R"(
;
; CHECK-NOT: OpDecorate
; CHECK: [[uint:%\w+]] = OpTypeInt 32 0
; CHECK: [[struct:%\w+]] = OpTypeStruct [[uint]]
; CHECK: [[uint_ptr:%\w+]] = OpTypePointer Function [[uint]]
; CHECK: [[struct_ptr:%\w+]] = OpTypePointer Function [[struct]]
; CHECK: OpLabel
; CHECK-NEXT: OpVariable [[uint_ptr]] Function
; CHECK-NOT: OpVariable
;
OpCapability Shader
OpCapability Linkage
OpMemoryModel Logical GLSL450
OpName %func "member_decorate"
OpMemberDecorate %struct1 0 Offset 1
%void = OpTypeVoid
%uint = OpTypeInt 32 0
%uint_1 = OpConstant %uint 1
%struct1 = OpTypeStruct %uint
%uint_ptr = OpTypePointer Function %uint
%struct1_ptr = OpTypePointer Function %struct1
%uint_0 = OpConstant %uint 0
%func = OpTypeFunction %void %uint
%1 = OpFunction %void None %func
%2 = OpLabel
%var = OpVariable %struct1_ptr Function
%3 = OpAccessChain %uint_ptr %var %uint_0
%4 = OpLoad %uint %3
OpReturn
OpFunctionEnd
  )";

  SinglePassRunAndMatch<ScalarReplacementPass>(text, true);
}

TEST_F(ScalarReplacementTest, NoPartialAccesses2) {
  const std::string text = R"(
;
; CHECK: [[float:%\w+]] = OpTypeFloat 32
; CHECK: [[float_ptr:%\w+]] = OpTypePointer Function [[float]]
; CHECK: OpVariable [[float_ptr]] Function
; CHECK: OpVariable [[float_ptr]] Function
; CHECK: OpVariable [[float_ptr]] Function
; CHECK: OpVariable [[float_ptr]] Function
; CHECK: OpVariable [[float_ptr]] Function
; CHECK: OpVariable [[float_ptr]] Function
; CHECK: OpVariable [[float_ptr]] Function
; CHECK: OpVariable [[float_ptr]] Function
; CHECK-NOT: OpVariable
;
OpCapability Shader
%1 = OpExtInstImport "GLSL.std.450"
OpMemoryModel Logical GLSL450
OpEntryPoint Fragment %main "main" %fo
OpExecutionMode %main OriginUpperLeft
OpSource GLSL 430
OpName %main "main"
OpName %S "S"
OpMemberName %S 0 "x"
OpMemberName %S 1 "y"
OpName %ts1 "ts1"
OpName %S_0 "S"
OpMemberName %S_0 0 "x"
OpMemberName %S_0 1 "y"
OpName %U_t "U_t"
OpMemberName %U_t 0 "g_s1"
OpMemberName %U_t 1 "g_s2"
OpMemberName %U_t 2 "g_s3"
OpName %_ ""
OpName %ts2 "ts2"
OpName %_Globals_ "_Globals_"
OpMemberName %_Globals_ 0 "g_b"
OpName %__0 ""
OpName %ts3 "ts3"
OpName %ts4 "ts4"
OpName %fo "fo"
OpMemberDecorate %S_0 0 Offset 0
OpMemberDecorate %S_0 1 Offset 4
OpMemberDecorate %U_t 0 Offset 0
OpMemberDecorate %U_t 1 Offset 8
OpMemberDecorate %U_t 2 Offset 16
OpDecorate %U_t BufferBlock
OpDecorate %_ DescriptorSet 0
OpMemberDecorate %_Globals_ 0 Offset 0
OpDecorate %_Globals_ Block
OpDecorate %__0 DescriptorSet 0
OpDecorate %__0 Binding 0
OpDecorate %fo Location 0
%void = OpTypeVoid
%15 = OpTypeFunction %void
%float = OpTypeFloat 32
%S = OpTypeStruct %float %float
%_ptr_Function_S = OpTypePointer Function %S
%S_0 = OpTypeStruct %float %float
%U_t = OpTypeStruct %S_0 %S_0 %S_0
%_ptr_Uniform_U_t = OpTypePointer Uniform %U_t
%_ = OpVariable %_ptr_Uniform_U_t Uniform
%int = OpTypeInt 32 1
%int_0 = OpConstant %int 0
%_ptr_Uniform_S_0 = OpTypePointer Uniform %S_0
%_ptr_Function_float = OpTypePointer Function %float
%int_1 = OpConstant %int 1
%uint = OpTypeInt 32 0
%_Globals_ = OpTypeStruct %uint
%_ptr_Uniform__Globals_ = OpTypePointer Uniform %_Globals_
%__0 = OpVariable %_ptr_Uniform__Globals_ Uniform
%_ptr_Uniform_uint = OpTypePointer Uniform %uint
%bool = OpTypeBool
%uint_0 = OpConstant %uint 0
%_ptr_Output_float = OpTypePointer Output %float
%fo = OpVariable %_ptr_Output_float Output
%main = OpFunction %void None %15
%30 = OpLabel
%ts1 = OpVariable %_ptr_Function_S Function
%ts2 = OpVariable %_ptr_Function_S Function
%ts3 = OpVariable %_ptr_Function_S Function
%ts4 = OpVariable %_ptr_Function_S Function
%31 = OpAccessChain %_ptr_Uniform_S_0 %_ %int_0
%32 = OpLoad %S_0 %31
%33 = OpCompositeExtract %float %32 0
%34 = OpAccessChain %_ptr_Function_float %ts1 %int_0
OpStore %34 %33
%35 = OpCompositeExtract %float %32 1
%36 = OpAccessChain %_ptr_Function_float %ts1 %int_1
OpStore %36 %35
%37 = OpAccessChain %_ptr_Uniform_S_0 %_ %int_1
%38 = OpLoad %S_0 %37
%39 = OpCompositeExtract %float %38 0
%40 = OpAccessChain %_ptr_Function_float %ts2 %int_0
OpStore %40 %39
%41 = OpCompositeExtract %float %38 1
%42 = OpAccessChain %_ptr_Function_float %ts2 %int_1
OpStore %42 %41
%43 = OpAccessChain %_ptr_Uniform_uint %__0 %int_0
%44 = OpLoad %uint %43
%45 = OpINotEqual %bool %44 %uint_0
OpSelectionMerge %46 None
OpBranchConditional %45 %47 %48
%47 = OpLabel
%49 = OpLoad %S %ts1
OpStore %ts3 %49
OpBranch %46
%48 = OpLabel
%50 = OpLoad %S %ts2
OpStore %ts3 %50
OpBranch %46
%46 = OpLabel
%51 = OpLoad %S %ts3
OpStore %ts4 %51
%52 = OpAccessChain %_ptr_Function_float %ts4 %int_1
%53 = OpLoad %float %52
OpStore %fo %53
OpReturn
OpFunctionEnd
  )";

  SinglePassRunAndMatch<ScalarReplacementPass>(text, true);
}

TEST_F(ScalarReplacementTest, ReplaceWholeLoadAndStore) {
  const std::string text = R"(
;
; CHECK: [[uint:%\w+]] = OpTypeInt 32 0
; CHECK: [[struct1:%\w+]] = OpTypeStruct [[uint]] [[uint]]
; CHECK: [[uint_ptr:%\w+]] = OpTypePointer Function [[uint]]
; CHECK: [[const:%\w+]] = OpConstant [[uint]] 0
; CHECK: [[null:%\w+]] = OpConstantNull [[uint]]
; CHECK: [[var0:%\w+]] = OpVariable [[uint_ptr]] Function
; CHECK: [[var1:%\w+]] = OpVariable [[uint_ptr]] Function
; CHECK-NOT: OpVariable
; CHECK: [[l0:%\w+]] = OpLoad [[uint]] [[var0]]
; CHECK: [[c0:%\w+]] = OpCompositeConstruct [[struct1]] [[l0]] [[null]]
; CHECK: [[e0:%\w+]] = OpCompositeExtract [[uint]] [[c0]] 0
; CHECK: OpStore [[var1]] [[e0]]
; CHECK: [[l1:%\w+]] = OpLoad [[uint]] [[var1]]
; CHECK: [[c1:%\w+]] = OpCompositeConstruct [[struct1]] [[l1]] [[null]]
; CHECK: [[e1:%\w+]] = OpCompositeExtract [[uint]] [[c1]] 0
;
OpCapability Shader
OpCapability Linkage
OpMemoryModel Logical GLSL450
OpName %func "replace_whole_load"
%void = OpTypeVoid
%uint = OpTypeInt 32 0
%struct1 = OpTypeStruct %uint %uint
%uint_ptr = OpTypePointer Function %uint
%struct1_ptr = OpTypePointer Function %struct1
%uint_0 = OpConstant %uint 0
%uint_1 = OpConstant %uint 1
%func = OpTypeFunction %void
%1 = OpFunction %void None %func
%2 = OpLabel
%var2 = OpVariable %struct1_ptr Function
%var1 = OpVariable %struct1_ptr Function
%load1 = OpLoad %struct1 %var1
OpStore %var2 %load1
%load2 = OpLoad %struct1 %var2
%3 = OpCompositeExtract %uint %load2 0
OpReturn
OpFunctionEnd
  )";

  SinglePassRunAndMatch<ScalarReplacementPass>(text, true);
}

TEST_F(ScalarReplacementTest, ReplaceWholeLoadAndStore2) {
  // TODO: We can improve this case by ensuring that |var2| is processed first.
  const std::string text = R"(
;
; CHECK: [[uint:%\w+]] = OpTypeInt 32 0
; CHECK: [[struct1:%\w+]] = OpTypeStruct [[uint]] [[uint]]
; CHECK: [[uint_ptr:%\w+]] = OpTypePointer Function [[uint]]
; CHECK: [[const:%\w+]] = OpConstant [[uint]] 0
; CHECK: [[null:%\w+]] = OpConstantNull [[uint]]
; CHECK: [[var1:%\w+]] = OpVariable [[uint_ptr]] Function
; CHECK: [[var0a:%\w+]] = OpVariable [[uint_ptr]] Function
; CHECK: [[var0b:%\w+]] = OpVariable [[uint_ptr]] Function
; CHECK-NOT: OpVariable
; CHECK: [[l0a:%\w+]] = OpLoad [[uint]] [[var0a]]
; CHECK: [[l0b:%\w+]] = OpLoad [[uint]] [[var0b]]
; CHECK: [[c0:%\w+]] = OpCompositeConstruct [[struct1]] [[l0b]] [[l0a]]
; CHECK: [[e0:%\w+]] = OpCompositeExtract [[uint]] [[c0]] 0
; CHECK: OpStore [[var1]] [[e0]]
; CHECK: [[l1:%\w+]] = OpLoad [[uint]] [[var1]]
; CHECK: [[c1:%\w+]] = OpCompositeConstruct [[struct1]] [[l1]] [[null]]
; CHECK: [[e1:%\w+]] = OpCompositeExtract [[uint]] [[c1]] 0
;
OpCapability Shader
OpCapability Linkage
OpMemoryModel Logical GLSL450
OpName %func "replace_whole_load"
%void = OpTypeVoid
%uint = OpTypeInt 32 0
%struct1 = OpTypeStruct %uint %uint
%uint_ptr = OpTypePointer Function %uint
%struct1_ptr = OpTypePointer Function %struct1
%uint_0 = OpConstant %uint 0
%uint_1 = OpConstant %uint 1
%func = OpTypeFunction %void
%1 = OpFunction %void None %func
%2 = OpLabel
%var1 = OpVariable %struct1_ptr Function
%var2 = OpVariable %struct1_ptr Function
%load1 = OpLoad %struct1 %var1
OpStore %var2 %load1
%load2 = OpLoad %struct1 %var2
%3 = OpCompositeExtract %uint %load2 0
OpReturn
OpFunctionEnd
  )";

  SinglePassRunAndMatch<ScalarReplacementPass>(text, true);
}

TEST_F(ScalarReplacementTest, CreateAmbiguousNullConstant1) {
  const std::string text = R"(
;
; CHECK: [[uint:%\w+]] = OpTypeInt 32 0
; CHECK: [[struct1:%\w+]] = OpTypeStruct [[uint]] [[struct_member:%\w+]]
; CHECK: [[uint_ptr:%\w+]] = OpTypePointer Function [[uint]]
; CHECK: [[const:%\w+]] = OpConstant [[uint]] 0
; CHECK: [[null:%\w+]] = OpConstantNull [[struct_member]]
; CHECK: [[var0a:%\w+]] = OpVariable [[uint_ptr]] Function
; CHECK: [[var1:%\w+]] = OpVariable [[uint_ptr]] Function
; CHECK: [[var0b:%\w+]] = OpVariable [[uint_ptr]] Function
; CHECK-NOT: OpVariable
; CHECK: OpStore [[var1]]
; CHECK: [[l1:%\w+]] = OpLoad [[uint]] [[var1]]
; CHECK: [[c1:%\w+]] = OpCompositeConstruct [[struct1]] [[l1]] [[null]]
; CHECK: [[e1:%\w+]] = OpCompositeExtract [[uint]] [[c1]] 0
;
OpCapability Shader
OpCapability Linkage
OpMemoryModel Logical GLSL450
OpName %func "replace_whole_load"
%void = OpTypeVoid
%uint = OpTypeInt 32 0
%struct2 = OpTypeStruct %uint
%struct3 = OpTypeStruct %uint
%struct1 = OpTypeStruct %uint %struct2
%uint_ptr = OpTypePointer Function %uint
%struct1_ptr = OpTypePointer Function %struct1
%uint_0 = OpConstant %uint 0
%uint_1 = OpConstant %uint 1
%func = OpTypeFunction %void
%1 = OpFunction %void None %func
%2 = OpLabel
%var1 = OpVariable %struct1_ptr Function
%var2 = OpVariable %struct1_ptr Function
%load1 = OpLoad %struct1 %var1
OpStore %var2 %load1
%load2 = OpLoad %struct1 %var2
%3 = OpCompositeExtract %uint %load2 0
OpReturn
OpFunctionEnd
  )";

  SinglePassRunAndMatch<ScalarReplacementPass>(text, true);
}

TEST_F(ScalarReplacementTest, CreateAmbiguousNullConstant2) {
  const std::string text = R"(
;
; CHECK: [[uint:%\w+]] = OpTypeInt 32 0
; CHECK: [[struct1:%\w+]] = OpTypeStruct [[uint]] [[struct_member:%\w+]]
; CHECK: [[uint_ptr:%\w+]] = OpTypePointer Function [[uint]]
; CHECK: [[const:%\w+]] = OpConstant [[uint]] 0
; CHECK: [[null:%\w+]] = OpConstantNull [[struct_member]]
; CHECK: [[var0a:%\w+]] = OpVariable [[uint_ptr]] Function
; CHECK: [[var1:%\w+]] = OpVariable [[uint_ptr]] Function
; CHECK: [[var0b:%\w+]] = OpVariable [[uint_ptr]] Function
; CHECK: OpStore [[var1]]
; CHECK: [[l1:%\w+]] = OpLoad [[uint]] [[var1]]
; CHECK: [[c1:%\w+]] = OpCompositeConstruct [[struct1]] [[l1]] [[null]]
; CHECK: [[e1:%\w+]] = OpCompositeExtract [[uint]] [[c1]] 0
;
OpCapability Shader
OpCapability Linkage
OpMemoryModel Logical GLSL450
OpName %func "replace_whole_load"
%void = OpTypeVoid
%uint = OpTypeInt 32 0
%struct3 = OpTypeStruct %uint
%struct2 = OpTypeStruct %uint
%struct1 = OpTypeStruct %uint %struct2
%uint_ptr = OpTypePointer Function %uint
%struct1_ptr = OpTypePointer Function %struct1
%uint_0 = OpConstant %uint 0
%uint_1 = OpConstant %uint 1
%func = OpTypeFunction %void
%1 = OpFunction %void None %func
%2 = OpLabel
%var1 = OpVariable %struct1_ptr Function
%var2 = OpVariable %struct1_ptr Function
%load1 = OpLoad %struct1 %var1
OpStore %var2 %load1
%load2 = OpLoad %struct1 %var2
%3 = OpCompositeExtract %uint %load2 0
OpReturn
OpFunctionEnd
  )";

  SinglePassRunAndMatch<ScalarReplacementPass>(text, true);
}
#endif  // SPIRV_EFFCEE

// Test that a struct of size 4 is not replaced when there is a limit of 2.
TEST_F(ScalarReplacementTest, TestLimit) {
  const std::string text = R"(
OpCapability Shader
OpCapability Linkage
OpMemoryModel Logical GLSL450
OpName %6 "simple_struct"
%1 = OpTypeVoid
%2 = OpTypeInt 32 0
%3 = OpTypeStruct %2 %2 %2 %2
%4 = OpTypePointer Function %3
%5 = OpTypePointer Function %2
%6 = OpTypeFunction %2
%7 = OpConstantNull %3
%8 = OpConstant %2 0
%9 = OpConstant %2 1
%10 = OpConstant %2 2
%11 = OpConstant %2 3
%12 = OpFunction %2 None %6
%13 = OpLabel
%14 = OpVariable %4 Function %7
%15 = OpInBoundsAccessChain %5 %14 %8
%16 = OpLoad %2 %15
%17 = OpAccessChain %5 %14 %10
%18 = OpLoad %2 %17
%19 = OpIAdd %2 %16 %18
OpReturnValue %19
OpFunctionEnd
  )";

  auto result =
      SinglePassRunAndDisassemble<ScalarReplacementPass>(text, true, false, 2);
  EXPECT_EQ(Pass::Status::SuccessWithoutChange, std::get<1>(result));
}

// Test that a struct of size 4 is replaced when there is a limit of 0 (no
// limit).  This is the same spir-v as a test above, so we do not check that it
// is correctly transformed.  We leave that to the test above.
TEST_F(ScalarReplacementTest, TestUnimited) {
  const std::string text = R"(
OpCapability Shader
OpCapability Linkage
OpMemoryModel Logical GLSL450
OpName %6 "simple_struct"
%1 = OpTypeVoid
%2 = OpTypeInt 32 0
%3 = OpTypeStruct %2 %2 %2 %2
%4 = OpTypePointer Function %3
%5 = OpTypePointer Function %2
%6 = OpTypeFunction %2
%7 = OpConstantNull %3
%8 = OpConstant %2 0
%9 = OpConstant %2 1
%10 = OpConstant %2 2
%11 = OpConstant %2 3
%12 = OpFunction %2 None %6
%13 = OpLabel
%14 = OpVariable %4 Function %7
%15 = OpInBoundsAccessChain %5 %14 %8
%16 = OpLoad %2 %15
%17 = OpAccessChain %5 %14 %10
%18 = OpLoad %2 %17
%19 = OpIAdd %2 %16 %18
OpReturnValue %19
OpFunctionEnd
  )";

  auto result =
      SinglePassRunAndDisassemble<ScalarReplacementPass>(text, true, false, 0);
  EXPECT_EQ(Pass::Status::SuccessWithChange, std::get<1>(result));
}

}  // namespace
}  // namespace opt
}  // namespace spvtools<|MERGE_RESOLUTION|>--- conflicted
+++ resolved
@@ -224,13 +224,8 @@
 //  OpFunctionEnd
 //   )";
 //
-<<<<<<< HEAD
-//  SinglePassRunAndMatch<ScalarReplacementPass>(text, true);
-//}
-=======
 //   SinglePassRunAndMatch<opt::ScalarReplacementPass>(text, true);
 // }
->>>>>>> 84846b7e
 //
 //  TEST_F(ScalarReplacementTest, MatrixInitialization) {
 //   const std::string text = R"(
@@ -288,13 +283,8 @@
 //  OpFunctionEnd
 //   )";
 //
-<<<<<<< HEAD
-//  SinglePassRunAndMatch<ScalarReplacementPass>(text, true);
-//}
-=======
 //   SinglePassRunAndMatch<opt::ScalarReplacementPass>(text, true);
 // }
->>>>>>> 84846b7e
 
 TEST_F(ScalarReplacementTest, ElideAccessChain) {
   const std::string text = R"(
@@ -458,12 +448,7 @@
 OpFunctionEnd
   )";
 
-<<<<<<< HEAD
-  SinglePassRunAndMatch<ScalarReplacementPass>(text, true);
-  ;
-=======
-  SinglePassRunAndMatch<opt::ScalarReplacementPass>(text, true);
->>>>>>> 84846b7e
+  SinglePassRunAndMatch<ScalarReplacementPass>(text, true);
 }
 
 TEST_F(ScalarReplacementTest, NonUniformCompositeInitialization) {
@@ -544,12 +529,7 @@
 OpFunctionEnd
   )";
 
-<<<<<<< HEAD
-  SinglePassRunAndMatch<ScalarReplacementPass>(text, true);
-  ;
-=======
-  SinglePassRunAndMatch<opt::ScalarReplacementPass>(text, true);
->>>>>>> 84846b7e
+  SinglePassRunAndMatch<ScalarReplacementPass>(text, true);
 }
 
 TEST_F(ScalarReplacementTest, ElideUncombinedAccessChains) {
