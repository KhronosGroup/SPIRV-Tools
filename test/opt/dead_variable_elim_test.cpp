// Copyright (c) 2017 Google Inc.
//
// Licensed under the Apache License, Version 2.0 (the "License");
// you may not use this file except in compliance with the License.
// You may obtain a copy of the License at
//
//     http://www.apache.org/licenses/LICENSE-2.0
//
// Unless required by applicable law or agreed to in writing, software
// distributed under the License is distributed on an "AS IS" BASIS,
// WITHOUT WARRANTIES OR CONDITIONS OF ANY KIND, either express or implied.
// See the License for the specific language governing permissions and
// limitations under the License.

#include "pass_fixture.h"
#include "pass_utils.h"

namespace spvtools {
namespace opt {
namespace {

using DeadVariableElimTest = PassTest<::testing::Test>;

// %dead is unused.  Make sure we remove it along with its name.
TEST_F(DeadVariableElimTest, RemoveUnreferenced) {
  const std::string before =
      R"(OpCapability Shader
OpCapability Linkage
%1 = OpExtInstImport "GLSL.std.450"
OpMemoryModel Logical GLSL450
OpEntryPoint Fragment %main "main"
OpExecutionMode %main OriginUpperLeft
OpSource GLSL 150
OpName %main "main"
OpName %dead "dead"
%void = OpTypeVoid
%5 = OpTypeFunction %void
%float = OpTypeFloat 32
%_ptr_Private_float = OpTypePointer Private %float
%dead = OpVariable %_ptr_Private_float Private
%main = OpFunction %void None %5
%8 = OpLabel
OpReturn
OpFunctionEnd
)";

  const std::string after =
      R"(OpCapability Shader
OpCapability Linkage
%1 = OpExtInstImport "GLSL.std.450"
OpMemoryModel Logical GLSL450
OpEntryPoint Fragment %main "main"
OpExecutionMode %main OriginUpperLeft
OpSource GLSL 150
OpName %main "main"
%void = OpTypeVoid
%5 = OpTypeFunction %void
%float = OpTypeFloat 32
%_ptr_Private_float = OpTypePointer Private %float
%main = OpFunction %void None %5
%8 = OpLabel
OpReturn
OpFunctionEnd
)";

  SetAssembleOptions(SPV_TEXT_TO_BINARY_OPTION_PRESERVE_NUMERIC_IDS);
<<<<<<< HEAD
  SinglePassRunAndCheck<opt::DeadVariableEliminationToken>(before, after, true,
                                                           true);
=======
  SinglePassRunAndCheck<DeadVariableElimination>(before, after, true, true);
>>>>>>> 2cce2c5b
}

// Since %dead is exported, make sure we keep it.  It could be referenced
// somewhere else.
TEST_F(DeadVariableElimTest, KeepExported) {
  const std::string before =
      R"(OpCapability Shader
OpCapability Linkage
%1 = OpExtInstImport "GLSL.std.450"
OpMemoryModel Logical GLSL450
OpEntryPoint Fragment %main "main"
OpExecutionMode %main OriginUpperLeft
OpSource GLSL 150
OpName %main "main"
OpName %dead "dead"
OpDecorate %dead LinkageAttributes "dead" Export
%void = OpTypeVoid
%5 = OpTypeFunction %void
%float = OpTypeFloat 32
%_ptr_Private_float = OpTypePointer Private %float
%dead = OpVariable %_ptr_Private_float Private
%main = OpFunction %void None %5
%8 = OpLabel
OpReturn
OpFunctionEnd
)";

  SetAssembleOptions(SPV_TEXT_TO_BINARY_OPTION_PRESERVE_NUMERIC_IDS);
<<<<<<< HEAD
  SinglePassRunAndCheck<opt::DeadVariableEliminationToken>(before, before, true,
                                                           true);
=======
  SinglePassRunAndCheck<DeadVariableElimination>(before, before, true, true);
>>>>>>> 2cce2c5b
}

// Delete %dead because it is unreferenced.  Then %initializer becomes
// unreferenced, so remove it as well.
TEST_F(DeadVariableElimTest, RemoveUnreferencedWithInit1) {
  const std::string before =
      R"(OpCapability Shader
OpCapability Linkage
%1 = OpExtInstImport "GLSL.std.450"
OpMemoryModel Logical GLSL450
OpEntryPoint Fragment %main "main"
OpExecutionMode %main OriginUpperLeft
OpSource GLSL 150
OpName %main "main"
OpName %dead "dead"
OpName %initializer "initializer"
%void = OpTypeVoid
%6 = OpTypeFunction %void
%float = OpTypeFloat 32
%_ptr_Private_float = OpTypePointer Private %float
%initializer = OpVariable %_ptr_Private_float Private
%dead = OpVariable %_ptr_Private_float Private %initializer
%main = OpFunction %void None %6
%9 = OpLabel
OpReturn
OpFunctionEnd
)";

  const std::string after =
      R"(OpCapability Shader
OpCapability Linkage
%1 = OpExtInstImport "GLSL.std.450"
OpMemoryModel Logical GLSL450
OpEntryPoint Fragment %main "main"
OpExecutionMode %main OriginUpperLeft
OpSource GLSL 150
OpName %main "main"
%void = OpTypeVoid
%6 = OpTypeFunction %void
%float = OpTypeFloat 32
%_ptr_Private_float = OpTypePointer Private %float
%main = OpFunction %void None %6
%9 = OpLabel
OpReturn
OpFunctionEnd
)";

  SetAssembleOptions(SPV_TEXT_TO_BINARY_OPTION_PRESERVE_NUMERIC_IDS);
<<<<<<< HEAD
  SinglePassRunAndCheck<opt::DeadVariableEliminationToken>(before, after, true,
                                                           true);
=======
  SinglePassRunAndCheck<DeadVariableElimination>(before, after, true, true);
>>>>>>> 2cce2c5b
}

// Delete %dead because it is unreferenced.  In this case, the initialized has
// another reference, and should not be removed.
TEST_F(DeadVariableElimTest, RemoveUnreferencedWithInit2) {
  const std::string before =
      R"(OpCapability Shader
OpCapability Linkage
%1 = OpExtInstImport "GLSL.std.450"
OpMemoryModel Logical GLSL450
OpEntryPoint Fragment %main "main"
OpExecutionMode %main OriginUpperLeft
OpSource GLSL 150
OpName %main "main"
OpName %dead "dead"
OpName %initializer "initializer"
%void = OpTypeVoid
%6 = OpTypeFunction %void
%float = OpTypeFloat 32
%_ptr_Private_float = OpTypePointer Private %float
%initializer = OpVariable %_ptr_Private_float Private
%dead = OpVariable %_ptr_Private_float Private %initializer
%main = OpFunction %void None %6
%9 = OpLabel
%10 = OpLoad %float %initializer
OpReturn
OpFunctionEnd
)";

  const std::string after =
      R"(OpCapability Shader
OpCapability Linkage
%1 = OpExtInstImport "GLSL.std.450"
OpMemoryModel Logical GLSL450
OpEntryPoint Fragment %main "main"
OpExecutionMode %main OriginUpperLeft
OpSource GLSL 150
OpName %main "main"
OpName %initializer "initializer"
%void = OpTypeVoid
%6 = OpTypeFunction %void
%float = OpTypeFloat 32
%_ptr_Private_float = OpTypePointer Private %float
%initializer = OpVariable %_ptr_Private_float Private
%main = OpFunction %void None %6
%9 = OpLabel
%10 = OpLoad %float %initializer
OpReturn
OpFunctionEnd
)";

  SetAssembleOptions(SPV_TEXT_TO_BINARY_OPTION_PRESERVE_NUMERIC_IDS);
<<<<<<< HEAD
  SinglePassRunAndCheck<opt::DeadVariableEliminationToken>(before, after, true,
                                                           true);
=======
  SinglePassRunAndCheck<DeadVariableElimination>(before, after, true, true);
>>>>>>> 2cce2c5b
}

// Keep %live because it is used, and its initializer.
TEST_F(DeadVariableElimTest, KeepReferenced) {
  const std::string before =
      R"(OpCapability Shader
OpCapability Linkage
%1 = OpExtInstImport "GLSL.std.450"
OpMemoryModel Logical GLSL450
OpEntryPoint Fragment %main "main"
OpExecutionMode %main OriginUpperLeft
OpSource GLSL 150
OpName %main "main"
OpName %live "live"
OpName %initializer "initializer"
%void = OpTypeVoid
%6 = OpTypeFunction %void
%float = OpTypeFloat 32
%_ptr_Private_float = OpTypePointer Private %float
%initializer = OpVariable %_ptr_Private_float Private
%live = OpVariable %_ptr_Private_float Private %initializer
%main = OpFunction %void None %6
%9 = OpLabel
%10 = OpLoad %float %live
OpReturn
OpFunctionEnd
)";

  SetAssembleOptions(SPV_TEXT_TO_BINARY_OPTION_PRESERVE_NUMERIC_IDS);
<<<<<<< HEAD
  SinglePassRunAndCheck<opt::DeadVariableEliminationToken>(before, before, true,
                                                           true);
=======
  SinglePassRunAndCheck<DeadVariableElimination>(before, before, true, true);
>>>>>>> 2cce2c5b
}

// This test that the decoration associated with a variable are removed when the
// variable is removed.
TEST_F(DeadVariableElimTest, RemoveVariableAndDecorations) {
  const std::string before =
      R"(OpCapability Shader
%1 = OpExtInstImport "GLSL.std.450"
OpMemoryModel Logical GLSL450
OpEntryPoint Vertex %main "main"
OpSource GLSL 450
OpName %main "main"
OpName %B "B"
OpMemberName %B 0 "a"
OpName %Bdat "Bdat"
OpMemberDecorate %B 0 Offset 0
OpDecorate %B BufferBlock
OpDecorate %Bdat DescriptorSet 0
OpDecorate %Bdat Binding 0
%void = OpTypeVoid
%6 = OpTypeFunction %void
%uint = OpTypeInt 32 0
%B = OpTypeStruct %uint
%_ptr_Uniform_B = OpTypePointer Uniform %B
%Bdat = OpVariable %_ptr_Uniform_B Uniform
%int = OpTypeInt 32 1
%int_0 = OpConstant %int 0
%uint_1 = OpConstant %uint 1
%_ptr_Uniform_uint = OpTypePointer Uniform %uint
%main = OpFunction %void None %6
%13 = OpLabel
OpReturn
OpFunctionEnd
)";

  const std::string after =
      R"(OpCapability Shader
%1 = OpExtInstImport "GLSL.std.450"
OpMemoryModel Logical GLSL450
OpEntryPoint Vertex %main "main"
OpSource GLSL 450
OpName %main "main"
OpName %B "B"
OpMemberName %B 0 "a"
OpMemberDecorate %B 0 Offset 0
OpDecorate %B BufferBlock
%void = OpTypeVoid
%6 = OpTypeFunction %void
%uint = OpTypeInt 32 0
%B = OpTypeStruct %uint
%_ptr_Uniform_B = OpTypePointer Uniform %B
%int = OpTypeInt 32 1
%int_0 = OpConstant %int 0
%uint_1 = OpConstant %uint 1
%_ptr_Uniform_uint = OpTypePointer Uniform %uint
%main = OpFunction %void None %6
%13 = OpLabel
OpReturn
OpFunctionEnd
)";

  SetAssembleOptions(SPV_TEXT_TO_BINARY_OPTION_PRESERVE_NUMERIC_IDS);
<<<<<<< HEAD
  SinglePassRunAndCheck<opt::DeadVariableEliminationToken>(before, after, true,
                                                           true);
=======
  SinglePassRunAndCheck<DeadVariableElimination>(before, after, true, true);
>>>>>>> 2cce2c5b
}

}  // namespace
}  // namespace opt
}  // namespace spvtools<|MERGE_RESOLUTION|>--- conflicted
+++ resolved
@@ -64,12 +64,8 @@
 )";
 
   SetAssembleOptions(SPV_TEXT_TO_BINARY_OPTION_PRESERVE_NUMERIC_IDS);
-<<<<<<< HEAD
-  SinglePassRunAndCheck<opt::DeadVariableEliminationToken>(before, after, true,
-                                                           true);
-=======
-  SinglePassRunAndCheck<DeadVariableElimination>(before, after, true, true);
->>>>>>> 2cce2c5b
+  SinglePassRunAndCheck<DeadVariableEliminationToken>(before, after, true,
+                                                      true);
 }
 
 // Since %dead is exported, make sure we keep it.  It could be referenced
@@ -98,12 +94,8 @@
 )";
 
   SetAssembleOptions(SPV_TEXT_TO_BINARY_OPTION_PRESERVE_NUMERIC_IDS);
-<<<<<<< HEAD
-  SinglePassRunAndCheck<opt::DeadVariableEliminationToken>(before, before, true,
-                                                           true);
-=======
-  SinglePassRunAndCheck<DeadVariableElimination>(before, before, true, true);
->>>>>>> 2cce2c5b
+  SinglePassRunAndCheck<DeadVariableEliminationToken>(before, before, true,
+                                                      true);
 }
 
 // Delete %dead because it is unreferenced.  Then %initializer becomes
@@ -152,12 +144,8 @@
 )";
 
   SetAssembleOptions(SPV_TEXT_TO_BINARY_OPTION_PRESERVE_NUMERIC_IDS);
-<<<<<<< HEAD
-  SinglePassRunAndCheck<opt::DeadVariableEliminationToken>(before, after, true,
-                                                           true);
-=======
-  SinglePassRunAndCheck<DeadVariableElimination>(before, after, true, true);
->>>>>>> 2cce2c5b
+  SinglePassRunAndCheck<DeadVariableEliminationToken>(before, after, true,
+                                                      true);
 }
 
 // Delete %dead because it is unreferenced.  In this case, the initialized has
@@ -210,12 +198,8 @@
 )";
 
   SetAssembleOptions(SPV_TEXT_TO_BINARY_OPTION_PRESERVE_NUMERIC_IDS);
-<<<<<<< HEAD
-  SinglePassRunAndCheck<opt::DeadVariableEliminationToken>(before, after, true,
-                                                           true);
-=======
-  SinglePassRunAndCheck<DeadVariableElimination>(before, after, true, true);
->>>>>>> 2cce2c5b
+  SinglePassRunAndCheck<DeadVariableEliminationToken>(before, after, true,
+                                                      true);
 }
 
 // Keep %live because it is used, and its initializer.
@@ -245,12 +229,8 @@
 )";
 
   SetAssembleOptions(SPV_TEXT_TO_BINARY_OPTION_PRESERVE_NUMERIC_IDS);
-<<<<<<< HEAD
-  SinglePassRunAndCheck<opt::DeadVariableEliminationToken>(before, before, true,
-                                                           true);
-=======
-  SinglePassRunAndCheck<DeadVariableElimination>(before, before, true, true);
->>>>>>> 2cce2c5b
+  SinglePassRunAndCheck<DeadVariableEliminationToken>(before, before, true,
+                                                      true);
 }
 
 // This test that the decoration associated with a variable are removed when the
@@ -313,12 +293,8 @@
 )";
 
   SetAssembleOptions(SPV_TEXT_TO_BINARY_OPTION_PRESERVE_NUMERIC_IDS);
-<<<<<<< HEAD
-  SinglePassRunAndCheck<opt::DeadVariableEliminationToken>(before, after, true,
-                                                           true);
-=======
-  SinglePassRunAndCheck<DeadVariableElimination>(before, after, true, true);
->>>>>>> 2cce2c5b
+  SinglePassRunAndCheck<DeadVariableEliminationToken>(before, after, true,
+                                                      true);
 }
 
 }  // namespace
