// Copyright (c) 2018 Google LLC
//
// Licensed under the Apache License, Version 2.0 (the "License");
// you may not use this file except in compliance with the License.
// You may obtain a copy of the License at
//
//     http://www.apache.org/licenses/LICENSE-2.0
//
// Unless required by applicable law or agreed to in writing, software
// distributed under the License is distributed on an "AS IS" BASIS,
// WITHOUT WARRANTIES OR CONDITIONS OF ANY KIND, either express or implied.
// See the License for the specific language governing permissions and
// limitations under the License.

#include "opt/simplification_pass.h"

#include "assembly_builder.h"
#include "gmock/gmock.h"
#include "pass_fixture.h"

namespace spvtools {
namespace opt {
namespace {

using SimplificationTest = PassTest<::testing::Test>;

#ifdef SPIRV_EFFCEE
TEST_F(SimplificationTest, StraightLineTest) {
  // Testing that folding rules are combined in simple straight line code.
  const std::string text = R"(OpCapability Shader
          %1 = OpExtInstImport "GLSL.std.450"
               OpMemoryModel Logical GLSL450
               OpEntryPoint Fragment %main "main" %i %o
               OpExecutionMode %main OriginUpperLeft
               OpSource GLSL 430
               OpSourceExtension "GL_GOOGLE_cpp_style_line_directive"
               OpSourceExtension "GL_GOOGLE_include_directive"
               OpName %main "main"
               OpName %i "i"
               OpName %o "o"
               OpDecorate %i Flat
               OpDecorate %i Location 0
               OpDecorate %o Location 0
       %void = OpTypeVoid
          %8 = OpTypeFunction %void
        %int = OpTypeInt 32 1
      %v4int = OpTypeVector %int 4
      %int_0 = OpConstant %int 0
         %13 = OpConstantComposite %v4int %int_0 %int_0 %int_0 %int_0
      %int_1 = OpConstant %int 1
%_ptr_Input_v4int = OpTypePointer Input %v4int
          %i = OpVariable %_ptr_Input_v4int Input
%_ptr_Output_int = OpTypePointer Output %int
          %o = OpVariable %_ptr_Output_int Output
       %main = OpFunction %void None %8
         %21 = OpLabel
         %31 = OpCompositeInsert %v4int %int_1 %13 0
; CHECK: [[load:%[a-zA-Z_\d]+]] = OpLoad
         %23 = OpLoad %v4int %i
         %33 = OpCompositeInsert %v4int %int_0 %23 0
         %35 = OpCompositeExtract %int %31 0
; CHECK: [[extract:%[a-zA-Z_\d]+]] = OpCompositeExtract %int [[load]] 1
         %37 = OpCompositeExtract %int %33 1
; CHECK: [[add:%[a-zA-Z_\d]+]] = OpIAdd %int %int_1 [[extract]]
         %29 = OpIAdd %int %35 %37
               OpStore %o %29
               OpReturn
               OpFunctionEnd
)";

<<<<<<< HEAD
  SinglePassRunAndMatch<opt::SimplificationPassToken>(text, false);
=======
  SinglePassRunAndMatch<SimplificationPass>(text, false);
>>>>>>> 2cce2c5b
}

TEST_F(SimplificationTest, AcrossBasicBlocks) {
  // Testing that folding rules are combined across basic blocks.
  const std::string text = R"(OpCapability Shader
          %1 = OpExtInstImport "GLSL.std.450"
               OpMemoryModel Logical GLSL450
               OpEntryPoint Fragment %main "main" %i %o
               OpExecutionMode %main OriginUpperLeft
               OpSource GLSL 430
               OpSourceExtension "GL_GOOGLE_cpp_style_line_directive"
               OpSourceExtension "GL_GOOGLE_include_directive"
               OpName %main "main"
               OpName %i "i"
               OpName %o "o"
               OpDecorate %i Flat
               OpDecorate %i Location 0
               OpDecorate %o Location 0
       %void = OpTypeVoid
          %8 = OpTypeFunction %void
        %int = OpTypeInt 32 1
      %v4int = OpTypeVector %int 4
      %int_0 = OpConstant %int 0
%_ptr_Input_v4int = OpTypePointer Input %v4int
          %i = OpVariable %_ptr_Input_v4int Input
       %uint = OpTypeInt 32 0
     %uint_0 = OpConstant %uint 0
%_ptr_Input_int = OpTypePointer Input %int
     %int_10 = OpConstant %int 10
       %bool = OpTypeBool
      %int_1 = OpConstant %int 1
%_ptr_Output_int = OpTypePointer Output %int
          %o = OpVariable %_ptr_Output_int Output
       %main = OpFunction %void None %8
         %24 = OpLabel
; CHECK: [[load:%[a-zA-Z_\d]+]] = OpLoad %v4int %i
         %25 = OpLoad %v4int %i
         %41 = OpCompositeInsert %v4int %int_0 %25 0
         %27 = OpAccessChain %_ptr_Input_int %i %uint_0
         %28 = OpLoad %int %27
         %29 = OpSGreaterThan %bool %28 %int_10
               OpSelectionMerge %30 None
               OpBranchConditional %29 %31 %32
         %31 = OpLabel
         %43 = OpCopyObject %v4int %25
               OpBranch %30
         %32 = OpLabel
         %45 = OpCopyObject %v4int %25
               OpBranch %30
         %30 = OpLabel
         %50 = OpPhi %v4int %43 %31 %45 %32
; CHECK: [[extract1:%[a-zA-Z_\d]+]] = OpCompositeExtract %int [[load]] 0
         %47 = OpCompositeExtract %int %50 0
; CHECK: [[extract2:%[a-zA-Z_\d]+]] = OpCompositeExtract %int [[load]] 1
         %49 = OpCompositeExtract %int %41 1
; CHECK: [[add:%[a-zA-Z_\d]+]] = OpIAdd %int [[extract1]] [[extract2]]
         %39 = OpIAdd %int %47 %49
               OpStore %o %39
               OpReturn
               OpFunctionEnd

)";

<<<<<<< HEAD
  SinglePassRunAndMatch<opt::SimplificationPassToken>(text, false);
=======
  SinglePassRunAndMatch<SimplificationPass>(text, false);
>>>>>>> 2cce2c5b
}

TEST_F(SimplificationTest, ThroughLoops) {
  // Testing that folding rules are applied multiple times to instructions
  // to be able to propagate across loop iterations.
  const std::string text = R"(
               OpCapability Shader
          %1 = OpExtInstImport "GLSL.std.450"
               OpMemoryModel Logical GLSL450
               OpEntryPoint Fragment %main "main" %o %i
               OpExecutionMode %main OriginUpperLeft
               OpSource GLSL 430
               OpSourceExtension "GL_GOOGLE_cpp_style_line_directive"
               OpSourceExtension "GL_GOOGLE_include_directive"
               OpName %main "main"
               OpName %o "o"
               OpName %i "i"
               OpDecorate %o Location 0
               OpDecorate %i Flat
               OpDecorate %i Location 0
       %void = OpTypeVoid
          %8 = OpTypeFunction %void
        %int = OpTypeInt 32 1
      %v4int = OpTypeVector %int 4
      %int_0 = OpConstant %int 0
; CHECK: [[constant:%[a-zA-Z_\d]+]] = OpConstantComposite %v4int %int_0 %int_0 %int_0 %int_0
         %13 = OpConstantComposite %v4int %int_0 %int_0 %int_0 %int_0
       %bool = OpTypeBool
%_ptr_Output_int = OpTypePointer Output %int
          %o = OpVariable %_ptr_Output_int Output
%_ptr_Input_v4int = OpTypePointer Input %v4int
          %i = OpVariable %_ptr_Input_v4int Input
         %68 = OpUndef %v4int
       %main = OpFunction %void None %8
         %23 = OpLabel
; CHECK: [[load:%[a-zA-Z_\d]+]] = OpLoad %v4int %i
       %load = OpLoad %v4int %i
               OpBranch %24
         %24 = OpLabel
         %67 = OpPhi %v4int %load %23 %64 %26
; CHECK: OpLoopMerge [[merge_lab:%[a-zA-Z_\d]+]]
               OpLoopMerge %25 %26 None
               OpBranch %27
         %27 = OpLabel
         %48 = OpCompositeExtract %int %67 0
         %30 = OpIEqual %bool %48 %int_0
               OpBranchConditional %30 %31 %25
         %31 = OpLabel
         %50 = OpCompositeExtract %int %67 0
         %54 = OpCompositeExtract %int %67 1
         %58 = OpCompositeExtract %int %67 2
         %62 = OpCompositeExtract %int %67 3
	 %64 = OpCompositeConstruct %v4int %50 %54 %58 %62
               OpBranch %26
         %26 = OpLabel
               OpBranch %24
         %25 = OpLabel
; CHECK: [[merge_lab]] = OpLabel
; CHECK: [[extract:%[a-zA-Z_\d]+]] = OpCompositeExtract %int [[load]] 0
         %66 = OpCompositeExtract %int %67 0
; CHECK-NEXT: OpStore %o [[extract]]
               OpStore %o %66
               OpReturn
               OpFunctionEnd
)";

<<<<<<< HEAD
  SinglePassRunAndMatch<opt::SimplificationPassToken>(text, false);
=======
  SinglePassRunAndMatch<SimplificationPass>(text, false);
>>>>>>> 2cce2c5b
}

#endif

}  // namespace
}  // namespace opt
}  // namespace spvtools<|MERGE_RESOLUTION|>--- conflicted
+++ resolved
@@ -68,11 +68,7 @@
                OpFunctionEnd
 )";
 
-<<<<<<< HEAD
-  SinglePassRunAndMatch<opt::SimplificationPassToken>(text, false);
-=======
-  SinglePassRunAndMatch<SimplificationPass>(text, false);
->>>>>>> 2cce2c5b
+  SinglePassRunAndMatch<SimplificationPassToken>(text, false);
 }
 
 TEST_F(SimplificationTest, AcrossBasicBlocks) {
@@ -136,11 +132,7 @@
 
 )";
 
-<<<<<<< HEAD
-  SinglePassRunAndMatch<opt::SimplificationPassToken>(text, false);
-=======
-  SinglePassRunAndMatch<SimplificationPass>(text, false);
->>>>>>> 2cce2c5b
+  SinglePassRunAndMatch<SimplificationPassToken>(text, false);
 }
 
 TEST_F(SimplificationTest, ThroughLoops) {
@@ -207,11 +199,7 @@
                OpFunctionEnd
 )";
 
-<<<<<<< HEAD
-  SinglePassRunAndMatch<opt::SimplificationPassToken>(text, false);
-=======
-  SinglePassRunAndMatch<SimplificationPass>(text, false);
->>>>>>> 2cce2c5b
+  SinglePassRunAndMatch<SimplificationPassToken>(text, false);
 }
 
 #endif
