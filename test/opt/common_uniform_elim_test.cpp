// Copyright (c) 2017 Valve Corporation
// Copyright (c) 2017 LunarG Inc.
//
// Licensed under the Apache License, Version 2.0 (the "License");
// you may not use this file except in compliance with the License.
// You may obtain a copy of the License at
//
//     http://www.apache.org/licenses/LICENSE-2.0
//
// Unless required by applicable law or agreed to in writing, software
// distributed under the License is distributed on an "AS IS" BASIS,
// WITHOUT WARRANTIES OR CONDITIONS OF ANY KIND, either express or implied.
// See the License for the specific language governing permissions and
// limitations under the License.

#include "pass_fixture.h"

namespace spvtools {
namespace opt {
namespace {

using CommonUniformElimTest = PassTest<::testing::Test>;

TEST_F(CommonUniformElimTest, Basic1) {
  // Note: This test exemplifies the following:
  // - Common uniform (%_) load floated to nearest non-controlled block
  // - Common extract (g_F) floated to non-controlled block
  // - Non-common extract (g_F2) not floated, but common uniform load shared
  //
  // #version 140
  // in vec4 BaseColor;
  // in float fi;
  //
  // layout(std140) uniform U_t
  // {
  //     float g_F;
  //     float g_F2;
  // } ;
  //
  // void main()
  // {
  //     vec4 v = BaseColor;
  //     if (fi > 0) {
  //       v = v * g_F;
  //     }
  //     else {
  //       float f2 = g_F2 - g_F;
  //       v = v * f2;
  //     }
  //     gl_FragColor = v;
  // }

  const std::string predefs =
      R"(OpCapability Shader
%1 = OpExtInstImport "GLSL.std.450"
OpMemoryModel Logical GLSL450
OpEntryPoint Fragment %main "main" %BaseColor %fi %gl_FragColor
OpExecutionMode %main OriginUpperLeft
OpSource GLSL 140
OpName %main "main"
OpName %v "v"
OpName %BaseColor "BaseColor"
OpName %fi "fi"
OpName %U_t "U_t"
OpMemberName %U_t 0 "g_F"
OpMemberName %U_t 1 "g_F2"
OpName %_ ""
OpName %f2 "f2"
OpName %gl_FragColor "gl_FragColor"
OpMemberDecorate %U_t 0 Offset 0
OpMemberDecorate %U_t 1 Offset 4
OpDecorate %U_t Block
OpDecorate %_ DescriptorSet 0
%void = OpTypeVoid
%11 = OpTypeFunction %void
%float = OpTypeFloat 32
%v4float = OpTypeVector %float 4
%_ptr_Function_v4float = OpTypePointer Function %v4float
%_ptr_Input_v4float = OpTypePointer Input %v4float
%BaseColor = OpVariable %_ptr_Input_v4float Input
%_ptr_Input_float = OpTypePointer Input %float
%fi = OpVariable %_ptr_Input_float Input
%float_0 = OpConstant %float 0
%bool = OpTypeBool
%U_t = OpTypeStruct %float %float
%_ptr_Uniform_U_t = OpTypePointer Uniform %U_t
%_ = OpVariable %_ptr_Uniform_U_t Uniform
%int = OpTypeInt 32 1
%int_0 = OpConstant %int 0
%_ptr_Uniform_float = OpTypePointer Uniform %float
%_ptr_Function_float = OpTypePointer Function %float
%int_1 = OpConstant %int 1
%_ptr_Output_v4float = OpTypePointer Output %v4float
%gl_FragColor = OpVariable %_ptr_Output_v4float Output
)";

  const std::string before =
      R"(%main = OpFunction %void None %11
%26 = OpLabel
%v = OpVariable %_ptr_Function_v4float Function
%f2 = OpVariable %_ptr_Function_float Function
%27 = OpLoad %v4float %BaseColor
OpStore %v %27
%28 = OpLoad %float %fi
%29 = OpFOrdGreaterThan %bool %28 %float_0
OpSelectionMerge %30 None
OpBranchConditional %29 %31 %32
%31 = OpLabel
%33 = OpLoad %v4float %v
%34 = OpAccessChain %_ptr_Uniform_float %_ %int_0
%35 = OpLoad %float %34
%36 = OpVectorTimesScalar %v4float %33 %35
OpStore %v %36
OpBranch %30
%32 = OpLabel
%37 = OpAccessChain %_ptr_Uniform_float %_ %int_1
%38 = OpLoad %float %37
%39 = OpAccessChain %_ptr_Uniform_float %_ %int_0
%40 = OpLoad %float %39
%41 = OpFSub %float %38 %40
OpStore %f2 %41
%42 = OpLoad %v4float %v
%43 = OpLoad %float %f2
%44 = OpVectorTimesScalar %v4float %42 %43
OpStore %v %44
OpBranch %30
%30 = OpLabel
%45 = OpLoad %v4float %v
OpStore %gl_FragColor %45
OpReturn
OpFunctionEnd
)";

  const std::string after =
      R"(%main = OpFunction %void None %11
%26 = OpLabel
%v = OpVariable %_ptr_Function_v4float Function
%f2 = OpVariable %_ptr_Function_float Function
%52 = OpLoad %U_t %_
%53 = OpCompositeExtract %float %52 0
%27 = OpLoad %v4float %BaseColor
OpStore %v %27
%28 = OpLoad %float %fi
%29 = OpFOrdGreaterThan %bool %28 %float_0
OpSelectionMerge %30 None
OpBranchConditional %29 %31 %32
%31 = OpLabel
%33 = OpLoad %v4float %v
%36 = OpVectorTimesScalar %v4float %33 %53
OpStore %v %36
OpBranch %30
%32 = OpLabel
%49 = OpCompositeExtract %float %52 1
%41 = OpFSub %float %49 %53
OpStore %f2 %41
%42 = OpLoad %v4float %v
%43 = OpLoad %float %f2
%44 = OpVectorTimesScalar %v4float %42 %43
OpStore %v %44
OpBranch %30
%30 = OpLabel
%45 = OpLoad %v4float %v
OpStore %gl_FragColor %45
OpReturn
OpFunctionEnd
)";

<<<<<<< HEAD
  SinglePassRunAndCheck<opt::CommonUniformElimPassToken>(
      predefs + before, predefs + after, true, true);
=======
  SinglePassRunAndCheck<CommonUniformElimPass>(predefs + before,
                                               predefs + after, true, true);
>>>>>>> 2cce2c5b
}

TEST_F(CommonUniformElimTest, Basic2) {
  // Note: This test exemplifies the following:
  // - Common uniform (%_) load floated to nearest non-controlled block
  // - Common extract (g_F) floated to non-controlled block
  // - Non-common extract (g_F2) not floated, but common uniform load shared
  //
  // #version 140
  // in vec4 BaseColor;
  // in float fi;
  // in float fi2;
  //
  // layout(std140) uniform U_t
  // {
  //     float g_F;
  //     float g_F2;
  // } ;
  //
  // void main()
  // {
  //     float f = fi;
  //     if (f < 0)
  //       f = -f;
  //     if (fi2 > 0) {
  //       f = f * g_F;
  //     }
  //     else {
  //       f = g_F2 - g_F;
  //     }
  //     gl_FragColor = f * BaseColor;
  // }

  const std::string predefs =
      R"(OpCapability Shader
%1 = OpExtInstImport "GLSL.std.450"
OpMemoryModel Logical GLSL450
OpEntryPoint Fragment %main "main" %fi %fi2 %gl_FragColor %BaseColor
OpExecutionMode %main OriginUpperLeft
OpSource GLSL 140
OpName %main "main"
OpName %f "f"
OpName %fi "fi"
OpName %fi2 "fi2"
OpName %U_t "U_t"
OpMemberName %U_t 0 "g_F"
OpMemberName %U_t 1 "g_F2"
OpName %_ ""
OpName %gl_FragColor "gl_FragColor"
OpName %BaseColor "BaseColor"
OpMemberDecorate %U_t 0 Offset 0
OpMemberDecorate %U_t 1 Offset 4
OpDecorate %U_t Block
OpDecorate %_ DescriptorSet 0
%void = OpTypeVoid
%11 = OpTypeFunction %void
%float = OpTypeFloat 32
%_ptr_Function_float = OpTypePointer Function %float
%_ptr_Input_float = OpTypePointer Input %float
%fi = OpVariable %_ptr_Input_float Input
%float_0 = OpConstant %float 0
%bool = OpTypeBool
%fi2 = OpVariable %_ptr_Input_float Input
%U_t = OpTypeStruct %float %float
%_ptr_Uniform_U_t = OpTypePointer Uniform %U_t
%_ = OpVariable %_ptr_Uniform_U_t Uniform
%int = OpTypeInt 32 1
%int_0 = OpConstant %int 0
%_ptr_Uniform_float = OpTypePointer Uniform %float
%int_1 = OpConstant %int 1
%v4float = OpTypeVector %float 4
%_ptr_Output_v4float = OpTypePointer Output %v4float
%gl_FragColor = OpVariable %_ptr_Output_v4float Output
%_ptr_Input_v4float = OpTypePointer Input %v4float
%BaseColor = OpVariable %_ptr_Input_v4float Input
)";

  const std::string before =
      R"(%main = OpFunction %void None %11
%25 = OpLabel
%f = OpVariable %_ptr_Function_float Function
%26 = OpLoad %float %fi
OpStore %f %26
%27 = OpLoad %float %f
%28 = OpFOrdLessThan %bool %27 %float_0
OpSelectionMerge %29 None
OpBranchConditional %28 %30 %29
%30 = OpLabel
%31 = OpLoad %float %f
%32 = OpFNegate %float %31
OpStore %f %32
OpBranch %29
%29 = OpLabel
%33 = OpLoad %float %fi2
%34 = OpFOrdGreaterThan %bool %33 %float_0
OpSelectionMerge %35 None
OpBranchConditional %34 %36 %37
%36 = OpLabel
%38 = OpLoad %float %f
%39 = OpAccessChain %_ptr_Uniform_float %_ %int_0
%40 = OpLoad %float %39
%41 = OpFMul %float %38 %40
OpStore %f %41
OpBranch %35
%37 = OpLabel
%42 = OpAccessChain %_ptr_Uniform_float %_ %int_1
%43 = OpLoad %float %42
%44 = OpAccessChain %_ptr_Uniform_float %_ %int_0
%45 = OpLoad %float %44
%46 = OpFSub %float %43 %45
OpStore %f %46
OpBranch %35
%35 = OpLabel
%47 = OpLoad %v4float %BaseColor
%48 = OpLoad %float %f
%49 = OpVectorTimesScalar %v4float %47 %48
OpStore %gl_FragColor %49
OpReturn
OpFunctionEnd
)";

  const std::string after =
      R"(%main = OpFunction %void None %11
%25 = OpLabel
%f = OpVariable %_ptr_Function_float Function
%26 = OpLoad %float %fi
OpStore %f %26
%27 = OpLoad %float %f
%28 = OpFOrdLessThan %bool %27 %float_0
OpSelectionMerge %29 None
OpBranchConditional %28 %30 %29
%30 = OpLabel
%31 = OpLoad %float %f
%32 = OpFNegate %float %31
OpStore %f %32
OpBranch %29
%29 = OpLabel
%56 = OpLoad %U_t %_
%57 = OpCompositeExtract %float %56 0
%33 = OpLoad %float %fi2
%34 = OpFOrdGreaterThan %bool %33 %float_0
OpSelectionMerge %35 None
OpBranchConditional %34 %36 %37
%36 = OpLabel
%38 = OpLoad %float %f
%41 = OpFMul %float %38 %57
OpStore %f %41
OpBranch %35
%37 = OpLabel
%53 = OpCompositeExtract %float %56 1
%46 = OpFSub %float %53 %57
OpStore %f %46
OpBranch %35
%35 = OpLabel
%47 = OpLoad %v4float %BaseColor
%48 = OpLoad %float %f
%49 = OpVectorTimesScalar %v4float %47 %48
OpStore %gl_FragColor %49
OpReturn
OpFunctionEnd
)";

<<<<<<< HEAD
  SinglePassRunAndCheck<opt::CommonUniformElimPassToken>(
      predefs + before, predefs + after, true, true);
=======
  SinglePassRunAndCheck<CommonUniformElimPass>(predefs + before,
                                               predefs + after, true, true);
>>>>>>> 2cce2c5b
}

TEST_F(CommonUniformElimTest, Basic3) {
  // Note: This test exemplifies the following:
  // - Existing common uniform (%_) load kept in place and shared
  //
  // #version 140
  // in vec4 BaseColor;
  // in float fi;
  //
  // layout(std140) uniform U_t
  // {
  //     bool g_B;
  //     float g_F;
  // } ;
  //
  // void main()
  // {
  //     vec4 v = BaseColor;
  //     if (g_B)
  //       v = v * g_F;
  //     gl_FragColor = v;
  // }

  const std::string predefs =
      R"(OpCapability Shader
%1 = OpExtInstImport "GLSL.std.450"
OpMemoryModel Logical GLSL450
OpEntryPoint Fragment %main "main" %BaseColor %gl_FragColor %fi
OpExecutionMode %main OriginUpperLeft
OpSource GLSL 140
OpName %main "main"
OpName %v "v"
OpName %BaseColor "BaseColor"
OpName %U_t "U_t"
OpMemberName %U_t 0 "g_B"
OpMemberName %U_t 1 "g_F"
OpName %_ ""
OpName %gl_FragColor "gl_FragColor"
OpName %fi "fi"
OpMemberDecorate %U_t 0 Offset 0
OpMemberDecorate %U_t 1 Offset 4
OpDecorate %U_t Block
OpDecorate %_ DescriptorSet 0
%void = OpTypeVoid
%10 = OpTypeFunction %void
%float = OpTypeFloat 32
%v4float = OpTypeVector %float 4
%_ptr_Function_v4float = OpTypePointer Function %v4float
%_ptr_Input_v4float = OpTypePointer Input %v4float
%BaseColor = OpVariable %_ptr_Input_v4float Input
%uint = OpTypeInt 32 0
%U_t = OpTypeStruct %uint %float
%_ptr_Uniform_U_t = OpTypePointer Uniform %U_t
%_ = OpVariable %_ptr_Uniform_U_t Uniform
%int = OpTypeInt 32 1
%int_0 = OpConstant %int 0
%_ptr_Uniform_uint = OpTypePointer Uniform %uint
%bool = OpTypeBool
%uint_0 = OpConstant %uint 0
%int_1 = OpConstant %int 1
%_ptr_Uniform_float = OpTypePointer Uniform %float
%_ptr_Output_v4float = OpTypePointer Output %v4float
%gl_FragColor = OpVariable %_ptr_Output_v4float Output
%_ptr_Input_float = OpTypePointer Input %float
%fi = OpVariable %_ptr_Input_float Input
)";

  const std::string before =
      R"(%main = OpFunction %void None %10
%26 = OpLabel
%v = OpVariable %_ptr_Function_v4float Function
%27 = OpLoad %v4float %BaseColor
OpStore %v %27
%28 = OpAccessChain %_ptr_Uniform_uint %_ %int_0
%29 = OpLoad %uint %28
%30 = OpINotEqual %bool %29 %uint_0
OpSelectionMerge %31 None
OpBranchConditional %30 %32 %31
%32 = OpLabel
%33 = OpLoad %v4float %v
%34 = OpAccessChain %_ptr_Uniform_float %_ %int_1
%35 = OpLoad %float %34
%36 = OpVectorTimesScalar %v4float %33 %35
OpStore %v %36
OpBranch %31
%31 = OpLabel
%37 = OpLoad %v4float %v
OpStore %gl_FragColor %37
OpReturn
OpFunctionEnd
)";

  const std::string after =
      R"(%main = OpFunction %void None %10
%26 = OpLabel
%v = OpVariable %_ptr_Function_v4float Function
%27 = OpLoad %v4float %BaseColor
OpStore %v %27
%38 = OpLoad %U_t %_
%39 = OpCompositeExtract %uint %38 0
%30 = OpINotEqual %bool %39 %uint_0
OpSelectionMerge %31 None
OpBranchConditional %30 %32 %31
%32 = OpLabel
%33 = OpLoad %v4float %v
%41 = OpCompositeExtract %float %38 1
%36 = OpVectorTimesScalar %v4float %33 %41
OpStore %v %36
OpBranch %31
%31 = OpLabel
%37 = OpLoad %v4float %v
OpStore %gl_FragColor %37
OpReturn
OpFunctionEnd
)";

<<<<<<< HEAD
  SinglePassRunAndCheck<opt::CommonUniformElimPassToken>(
      predefs + before, predefs + after, true, true);
=======
  SinglePassRunAndCheck<CommonUniformElimPass>(predefs + before,
                                               predefs + after, true, true);
>>>>>>> 2cce2c5b
}

TEST_F(CommonUniformElimTest, Loop) {
  // Note: This test exemplifies the following:
  // - Common extract (g_F) shared between two loops
  // #version 140
  // in vec4 BC;
  // in vec4 BC2;
  //
  // layout(std140) uniform U_t
  // {
  //     float g_F;
  // } ;
  //
  // void main()
  // {
  //     vec4 v = BC;
  //     for (int i = 0; i < 4; i++)
  //       v[i] = v[i] / g_F;
  //     vec4 v2 = BC2;
  //     for (int i = 0; i < 4; i++)
  //       v2[i] = v2[i] * g_F;
  //     gl_FragColor = v + v2;
  // }

  const std::string predefs =
      R"(OpCapability Shader
%1 = OpExtInstImport "GLSL.std.450"
OpMemoryModel Logical GLSL450
OpEntryPoint Fragment %main "main" %BC %BC2 %gl_FragColor
OpExecutionMode %main OriginUpperLeft
OpSource GLSL 140
OpName %main "main"
OpName %v "v"
OpName %BC "BC"
OpName %i "i"
OpName %U_t "U_t"
OpMemberName %U_t 0 "g_F"
OpName %_ ""
OpName %v2 "v2"
OpName %BC2 "BC2"
OpName %i_0 "i"
OpName %gl_FragColor "gl_FragColor"
OpMemberDecorate %U_t 0 Offset 0
OpDecorate %U_t Block
OpDecorate %_ DescriptorSet 0
%void = OpTypeVoid
%13 = OpTypeFunction %void
%float = OpTypeFloat 32
%v4float = OpTypeVector %float 4
%_ptr_Function_v4float = OpTypePointer Function %v4float
%_ptr_Input_v4float = OpTypePointer Input %v4float
%BC = OpVariable %_ptr_Input_v4float Input
%int = OpTypeInt 32 1
%_ptr_Function_int = OpTypePointer Function %int
%int_0 = OpConstant %int 0
%int_4 = OpConstant %int 4
%bool = OpTypeBool
%_ptr_Function_float = OpTypePointer Function %float
%U_t = OpTypeStruct %float
%_ptr_Uniform_U_t = OpTypePointer Uniform %U_t
%_ = OpVariable %_ptr_Uniform_U_t Uniform
%_ptr_Uniform_float = OpTypePointer Uniform %float
%int_1 = OpConstant %int 1
%BC2 = OpVariable %_ptr_Input_v4float Input
%_ptr_Output_v4float = OpTypePointer Output %v4float
%gl_FragColor = OpVariable %_ptr_Output_v4float Output
)";

  const std::string before =
      R"(%main = OpFunction %void None %13
%28 = OpLabel
%v = OpVariable %_ptr_Function_v4float Function
%i = OpVariable %_ptr_Function_int Function
%v2 = OpVariable %_ptr_Function_v4float Function
%i_0 = OpVariable %_ptr_Function_int Function
%29 = OpLoad %v4float %BC
OpStore %v %29
OpStore %i %int_0
OpBranch %30
%30 = OpLabel
OpLoopMerge %31 %32 None
OpBranch %33
%33 = OpLabel
%34 = OpLoad %int %i
%35 = OpSLessThan %bool %34 %int_4
OpBranchConditional %35 %36 %31
%36 = OpLabel
%37 = OpLoad %int %i
%38 = OpLoad %int %i
%39 = OpAccessChain %_ptr_Function_float %v %38
%40 = OpLoad %float %39
%41 = OpAccessChain %_ptr_Uniform_float %_ %int_0
%42 = OpLoad %float %41
%43 = OpFDiv %float %40 %42
%44 = OpAccessChain %_ptr_Function_float %v %37
OpStore %44 %43
OpBranch %32
%32 = OpLabel
%45 = OpLoad %int %i
%46 = OpIAdd %int %45 %int_1
OpStore %i %46
OpBranch %30
%31 = OpLabel
%47 = OpLoad %v4float %BC2
OpStore %v2 %47
OpStore %i_0 %int_0
OpBranch %48
%48 = OpLabel
OpLoopMerge %49 %50 None
OpBranch %51
%51 = OpLabel
%52 = OpLoad %int %i_0
%53 = OpSLessThan %bool %52 %int_4
OpBranchConditional %53 %54 %49
%54 = OpLabel
%55 = OpLoad %int %i_0
%56 = OpLoad %int %i_0
%57 = OpAccessChain %_ptr_Function_float %v2 %56
%58 = OpLoad %float %57
%59 = OpAccessChain %_ptr_Uniform_float %_ %int_0
%60 = OpLoad %float %59
%61 = OpFMul %float %58 %60
%62 = OpAccessChain %_ptr_Function_float %v2 %55
OpStore %62 %61
OpBranch %50
%50 = OpLabel
%63 = OpLoad %int %i_0
%64 = OpIAdd %int %63 %int_1
OpStore %i_0 %64
OpBranch %48
%49 = OpLabel
%65 = OpLoad %v4float %v
%66 = OpLoad %v4float %v2
%67 = OpFAdd %v4float %65 %66
OpStore %gl_FragColor %67
OpReturn
OpFunctionEnd
)";

  const std::string after =
      R"(%main = OpFunction %void None %13
%28 = OpLabel
%v = OpVariable %_ptr_Function_v4float Function
%i = OpVariable %_ptr_Function_int Function
%v2 = OpVariable %_ptr_Function_v4float Function
%i_0 = OpVariable %_ptr_Function_int Function
%72 = OpLoad %U_t %_
%73 = OpCompositeExtract %float %72 0
%29 = OpLoad %v4float %BC
OpStore %v %29
OpStore %i %int_0
OpBranch %30
%30 = OpLabel
OpLoopMerge %31 %32 None
OpBranch %33
%33 = OpLabel
%34 = OpLoad %int %i
%35 = OpSLessThan %bool %34 %int_4
OpBranchConditional %35 %36 %31
%36 = OpLabel
%37 = OpLoad %int %i
%38 = OpLoad %int %i
%39 = OpAccessChain %_ptr_Function_float %v %38
%40 = OpLoad %float %39
%43 = OpFDiv %float %40 %73
%44 = OpAccessChain %_ptr_Function_float %v %37
OpStore %44 %43
OpBranch %32
%32 = OpLabel
%45 = OpLoad %int %i
%46 = OpIAdd %int %45 %int_1
OpStore %i %46
OpBranch %30
%31 = OpLabel
%47 = OpLoad %v4float %BC2
OpStore %v2 %47
OpStore %i_0 %int_0
OpBranch %48
%48 = OpLabel
OpLoopMerge %49 %50 None
OpBranch %51
%51 = OpLabel
%52 = OpLoad %int %i_0
%53 = OpSLessThan %bool %52 %int_4
OpBranchConditional %53 %54 %49
%54 = OpLabel
%55 = OpLoad %int %i_0
%56 = OpLoad %int %i_0
%57 = OpAccessChain %_ptr_Function_float %v2 %56
%58 = OpLoad %float %57
%61 = OpFMul %float %58 %73
%62 = OpAccessChain %_ptr_Function_float %v2 %55
OpStore %62 %61
OpBranch %50
%50 = OpLabel
%63 = OpLoad %int %i_0
%64 = OpIAdd %int %63 %int_1
OpStore %i_0 %64
OpBranch %48
%49 = OpLabel
%65 = OpLoad %v4float %v
%66 = OpLoad %v4float %v2
%67 = OpFAdd %v4float %65 %66
OpStore %gl_FragColor %67
OpReturn
OpFunctionEnd
)";

<<<<<<< HEAD
  SinglePassRunAndCheck<opt::CommonUniformElimPassToken>(
      predefs + before, predefs + after, true, true);
=======
  SinglePassRunAndCheck<CommonUniformElimPass>(predefs + before,
                                               predefs + after, true, true);
>>>>>>> 2cce2c5b
}

TEST_F(CommonUniformElimTest, Volatile1) {
  // Note: This test exemplifies the following:
  // - Same test as Basic1 with the exception that
  //   the Load of g_F in else-branch is volatile
  // - Common uniform (%_) load floated to nearest non-controlled block
  //
  // #version 140
  // in vec4 BaseColor;
  // in float fi;
  //
  // layout(std140) uniform U_t
  // {
  //     float g_F;
  //     float g_F2;
  // } ;
  //
  // void main()
  // {
  //     vec4 v = BaseColor;
  //     if (fi > 0) {
  //       v = v * g_F;
  //     }
  //     else {
  //       float f2 = g_F2 - g_F;
  //       v = v * f2;
  //     }
  //     gl_FragColor = v;
  // }

  const std::string predefs =
      R"(OpCapability Shader
%1 = OpExtInstImport "GLSL.std.450"
OpMemoryModel Logical GLSL450
OpEntryPoint Fragment %main "main" %BaseColor %fi %gl_FragColor
OpExecutionMode %main OriginUpperLeft
OpSource GLSL 140
OpName %main "main"
OpName %v "v"
OpName %BaseColor "BaseColor"
OpName %fi "fi"
OpName %U_t "U_t"
OpMemberName %U_t 0 "g_F"
OpMemberName %U_t 1 "g_F2"
OpName %_ ""
OpName %f2 "f2"
OpName %gl_FragColor "gl_FragColor"
OpMemberDecorate %U_t 0 Offset 0
OpMemberDecorate %U_t 1 Offset 4
OpDecorate %U_t Block
OpDecorate %_ DescriptorSet 0
%void = OpTypeVoid
%11 = OpTypeFunction %void
%float = OpTypeFloat 32
%v4float = OpTypeVector %float 4
%_ptr_Function_v4float = OpTypePointer Function %v4float
%_ptr_Input_v4float = OpTypePointer Input %v4float
%BaseColor = OpVariable %_ptr_Input_v4float Input
%_ptr_Input_float = OpTypePointer Input %float
%fi = OpVariable %_ptr_Input_float Input
%float_0 = OpConstant %float 0
%bool = OpTypeBool
%U_t = OpTypeStruct %float %float
%_ptr_Uniform_U_t = OpTypePointer Uniform %U_t
%_ = OpVariable %_ptr_Uniform_U_t Uniform
%int = OpTypeInt 32 1
%int_0 = OpConstant %int 0
%_ptr_Uniform_float = OpTypePointer Uniform %float
%_ptr_Function_float = OpTypePointer Function %float
%int_1 = OpConstant %int 1
%_ptr_Output_v4float = OpTypePointer Output %v4float
%gl_FragColor = OpVariable %_ptr_Output_v4float Output
)";

  const std::string before =
      R"(%main = OpFunction %void None %11
%26 = OpLabel
%v = OpVariable %_ptr_Function_v4float Function
%f2 = OpVariable %_ptr_Function_float Function
%27 = OpLoad %v4float %BaseColor
OpStore %v %27
%28 = OpLoad %float %fi
%29 = OpFOrdGreaterThan %bool %28 %float_0
OpSelectionMerge %30 None
OpBranchConditional %29 %31 %32
%31 = OpLabel
%33 = OpLoad %v4float %v
%34 = OpAccessChain %_ptr_Uniform_float %_ %int_0
%35 = OpLoad %float %34
%36 = OpVectorTimesScalar %v4float %33 %35
OpStore %v %36
OpBranch %30
%32 = OpLabel
%37 = OpAccessChain %_ptr_Uniform_float %_ %int_1
%38 = OpLoad %float %37
%39 = OpAccessChain %_ptr_Uniform_float %_ %int_0
%40 = OpLoad %float %39 Volatile
%41 = OpFSub %float %38 %40
OpStore %f2 %41
%42 = OpLoad %v4float %v
%43 = OpLoad %float %f2
%44 = OpVectorTimesScalar %v4float %42 %43
OpStore %v %44
OpBranch %30
%30 = OpLabel
%45 = OpLoad %v4float %v
OpStore %gl_FragColor %45
OpReturn
OpFunctionEnd
)";

  const std::string after =
      R"(%main = OpFunction %void None %11
%26 = OpLabel
%v = OpVariable %_ptr_Function_v4float Function
%f2 = OpVariable %_ptr_Function_float Function
%50 = OpLoad %U_t %_
%27 = OpLoad %v4float %BaseColor
OpStore %v %27
%28 = OpLoad %float %fi
%29 = OpFOrdGreaterThan %bool %28 %float_0
OpSelectionMerge %30 None
OpBranchConditional %29 %31 %32
%31 = OpLabel
%33 = OpLoad %v4float %v
%47 = OpCompositeExtract %float %50 0
%36 = OpVectorTimesScalar %v4float %33 %47
OpStore %v %36
OpBranch %30
%32 = OpLabel
%49 = OpCompositeExtract %float %50 1
%39 = OpAccessChain %_ptr_Uniform_float %_ %int_0
%40 = OpLoad %float %39 Volatile
%41 = OpFSub %float %49 %40
OpStore %f2 %41
%42 = OpLoad %v4float %v
%43 = OpLoad %float %f2
%44 = OpVectorTimesScalar %v4float %42 %43
OpStore %v %44
OpBranch %30
%30 = OpLabel
%45 = OpLoad %v4float %v
OpStore %gl_FragColor %45
OpReturn
OpFunctionEnd
)";

<<<<<<< HEAD
  SinglePassRunAndCheck<opt::CommonUniformElimPassToken>(
      predefs + before, predefs + after, true, true);
=======
  SinglePassRunAndCheck<CommonUniformElimPass>(predefs + before,
                                               predefs + after, true, true);
>>>>>>> 2cce2c5b
}

TEST_F(CommonUniformElimTest, Volatile2) {
  // Note: This test exemplifies the following:
  // - Same test as Basic1 with the exception that
  //   U_t is Volatile.
  // - No optimizations are applied
  //
  // #version 430
  // in vec4 BaseColor;
  // in float fi;
  //
  // layout(std430) volatile buffer U_t
  // {
  //   float g_F;
  //   float g_F2;
  // };
  //
  //
  // void main(void)
  // {
  //   vec4 v = BaseColor;
  //   if (fi > 0) {
  //     v = v * g_F;
  //   } else {
  //     float f2 = g_F2 - g_F;
  //     v = v * f2;
  //   }
  // }

  const std::string text =
      R"(OpCapability Shader
%1 = OpExtInstImport "GLSL.std.450"
OpMemoryModel Logical GLSL450
OpEntryPoint Fragment %main "main" %BaseColor %fi
OpExecutionMode %main OriginUpperLeft
OpSource GLSL 430
OpName %main "main"
OpName %v "v"
OpName %BaseColor "BaseColor"
OpName %fi "fi"
OpName %U_t "U_t"
OpMemberName %U_t 0 "g_F"
OpMemberName %U_t 1 "g_F2"
OpName %_ ""
OpName %f2 "f2"
OpDecorate %BaseColor Location 0
OpDecorate %fi Location 0
OpMemberDecorate %U_t 0 Volatile
OpMemberDecorate %U_t 0 Offset 0
OpMemberDecorate %U_t 1 Volatile
OpMemberDecorate %U_t 1 Offset 4
OpDecorate %U_t BufferBlock
OpDecorate %_ DescriptorSet 0
%void = OpTypeVoid
%3 = OpTypeFunction %void
%float = OpTypeFloat 32
%v4float = OpTypeVector %float 4
%_ptr_Function_v4float = OpTypePointer Function %v4float
%_ptr_Input_v4float = OpTypePointer Input %v4float
%BaseColor = OpVariable %_ptr_Input_v4float Input
%_ptr_Input_float = OpTypePointer Input %float
%fi = OpVariable %_ptr_Input_float Input
%float_0 = OpConstant %float 0
%bool = OpTypeBool
%U_t = OpTypeStruct %float %float
%_ptr_Uniform_U_t = OpTypePointer Uniform %U_t
%_ = OpVariable %_ptr_Uniform_U_t Uniform
%int = OpTypeInt 32 1
%int_0 = OpConstant %int 0
%_ptr_Uniform_float = OpTypePointer Uniform %float
%_ptr_Function_float = OpTypePointer Function %float
%int_1 = OpConstant %int 1
%main = OpFunction %void None %3
%5 = OpLabel
%v = OpVariable %_ptr_Function_v4float Function
%f2 = OpVariable %_ptr_Function_float Function
%12 = OpLoad %v4float %BaseColor
OpStore %v %12
%15 = OpLoad %float %fi
%18 = OpFOrdGreaterThan %bool %15 %float_0
OpSelectionMerge %20 None
OpBranchConditional %18 %19 %31
%19 = OpLabel
%21 = OpLoad %v4float %v
%28 = OpAccessChain %_ptr_Uniform_float %_ %int_0
%29 = OpLoad %float %28
%30 = OpVectorTimesScalar %v4float %21 %29
OpStore %v %30
OpBranch %20
%31 = OpLabel
%35 = OpAccessChain %_ptr_Uniform_float %_ %int_1
%36 = OpLoad %float %35
%37 = OpAccessChain %_ptr_Uniform_float %_ %int_0
%38 = OpLoad %float %37
%39 = OpFSub %float %36 %38
OpStore %f2 %39
%40 = OpLoad %v4float %v
%41 = OpLoad %float %f2
%42 = OpVectorTimesScalar %v4float %40 %41
OpStore %v %42
OpBranch %20
%20 = OpLabel
OpReturn
OpFunctionEnd
)";

<<<<<<< HEAD
  opt::Pass::Status res =
      std::get<1>(SinglePassRunAndDisassemble<opt::CommonUniformElimPassToken>(
          text, true, false));
  EXPECT_EQ(res, opt::Pass::Status::SuccessWithoutChange);
=======
  Pass::Status res = std::get<1>(
      SinglePassRunAndDisassemble<CommonUniformElimPass>(text, true, false));
  EXPECT_EQ(res, Pass::Status::SuccessWithoutChange);
>>>>>>> 2cce2c5b
}

TEST_F(CommonUniformElimTest, Volatile3) {
  // Note: This test exemplifies the following:
  // - Same test as Volatile2 with the exception that
  //   the nested struct S is volatile
  // - No optimizations are applied
  //
  // #version 430
  // in vec4 BaseColor;
  // in float fi;
  //
  // struct S {
  //   volatile float a;
  // };
  //
  // layout(std430) buffer U_t
  // {
  //   S g_F;
  //   S g_F2;
  // };
  //
  //
  // void main(void)
  // {
  //   vec4 v = BaseColor;
  //   if (fi > 0) {
  //     v = v * g_F.a;
  //   } else {
  //     float f2 = g_F2.a - g_F.a;
  //     v = v * f2;
  //   }
  // }

  const std::string text =
      R"(OpCapability Shader
%1 = OpExtInstImport "GLSL.std.450"
OpMemoryModel Logical GLSL450
OpEntryPoint Fragment %main "main" %BaseColor %fi
OpExecutionMode %main OriginUpperLeft
OpSource GLSL 430
OpName %main "main"
OpName %v "v"
OpName %BaseColor "BaseColor"
OpName %fi "fi"
OpName %S "S"
OpMemberName %S 0 "a"
OpName %U_t "U_t"
OpMemberName %U_t 0 "g_F"
OpMemberName %U_t 1 "g_F2"
OpName %_ ""
OpName %f2 "f2"
OpDecorate %BaseColor Location 0
OpDecorate %fi Location 0
OpMemberDecorate %S 0 Offset 0
OpMemberDecorate %S 0 Volatile
OpMemberDecorate %U_t 0 Offset 0
OpMemberDecorate %U_t 1 Offset 4
OpDecorate %U_t BufferBlock
OpDecorate %_ DescriptorSet 0
%void = OpTypeVoid
%3 = OpTypeFunction %void
%float = OpTypeFloat 32
%v4float = OpTypeVector %float 4
%_ptr_Function_v4float = OpTypePointer Function %v4float
%_ptr_Input_v4float = OpTypePointer Input %v4float
%BaseColor = OpVariable %_ptr_Input_v4float Input
%_ptr_Input_float = OpTypePointer Input %float
%fi = OpVariable %_ptr_Input_float Input
%float_0 = OpConstant %float 0
%bool = OpTypeBool
%S = OpTypeStruct %float
%U_t = OpTypeStruct %S %S
%_ptr_Uniform_U_t = OpTypePointer Uniform %U_t
%_ = OpVariable %_ptr_Uniform_U_t Uniform
%int = OpTypeInt 32 1
%int_0 = OpConstant %int 0
%_ptr_Uniform_float = OpTypePointer Uniform %float
%_ptr_Function_float = OpTypePointer Function %float
%int_1 = OpConstant %int 1
%main = OpFunction %void None %3
%5 = OpLabel
%v = OpVariable %_ptr_Function_v4float Function
%f2 = OpVariable %_ptr_Function_float Function
%12 = OpLoad %v4float %BaseColor
OpStore %v %12
%15 = OpLoad %float %fi
%18 = OpFOrdGreaterThan %bool %15 %float_0
OpSelectionMerge %20 None
OpBranchConditional %18 %19 %32
%19 = OpLabel
%21 = OpLoad %v4float %v
%29 = OpAccessChain %_ptr_Uniform_float %_ %int_0 %int_0
%30 = OpLoad %float %29
%31 = OpVectorTimesScalar %v4float %21 %30
OpStore %v %31
OpBranch %20
%32 = OpLabel
%36 = OpAccessChain %_ptr_Uniform_float %_ %int_1 %int_0
%37 = OpLoad %float %36
%38 = OpAccessChain %_ptr_Uniform_float %_ %int_0 %int_0
%39 = OpLoad %float %38
%40 = OpFSub %float %37 %39
OpStore %f2 %40
%41 = OpLoad %v4float %v
%42 = OpLoad %float %f2
%43 = OpVectorTimesScalar %v4float %41 %42
OpStore %v %43
OpBranch %20
%20 = OpLabel
OpReturn
OpFunctionEnd
)";

<<<<<<< HEAD
  opt::Pass::Status res =
      std::get<1>(SinglePassRunAndDisassemble<opt::CommonUniformElimPassToken>(
          text, true, false));
  EXPECT_EQ(res, opt::Pass::Status::SuccessWithoutChange);
=======
  Pass::Status res = std::get<1>(
      SinglePassRunAndDisassemble<CommonUniformElimPass>(text, true, false));
  EXPECT_EQ(res, Pass::Status::SuccessWithoutChange);
>>>>>>> 2cce2c5b
}

TEST_F(CommonUniformElimTest, IteratorDanglingPointer) {
  // Note: This test exemplifies the following:
  // - Existing common uniform (%_) load kept in place and shared
  //
  // #version 140
  // in vec4 BaseColor;
  // in float fi;
  //
  // layout(std140) uniform U_t
  // {
  //     bool g_B;
  //     float g_F;
  // } ;
  //
  // uniform float alpha;
  // uniform bool alpha_B;
  //
  // void main()
  // {
  //     vec4 v = BaseColor;
  //     if (g_B) {
  //       v = v * g_F;
  //       if (alpha_B)
  //         v = v * alpha;
  //       else
  //         v = v * fi;
  //     }
  //     gl_FragColor = v;
  // }

  const std::string predefs =
      R"(OpCapability Shader
%1 = OpExtInstImport "GLSL.std.450"
OpMemoryModel Logical GLSL450
OpEntryPoint Fragment %main "main" %BaseColor %gl_FragColor %fi
OpExecutionMode %main OriginUpperLeft
OpSource GLSL 140
OpName %main "main"
OpName %v "v"
OpName %BaseColor "BaseColor"
OpName %U_t "U_t"
OpMemberName %U_t 0 "g_B"
OpMemberName %U_t 1 "g_F"
OpName %alpha "alpha"
OpName %alpha_B "alpha_B"
OpName %_ ""
OpName %gl_FragColor "gl_FragColor"
OpName %fi "fi"
OpMemberDecorate %U_t 0 Offset 0
OpMemberDecorate %U_t 1 Offset 4
OpDecorate %U_t Block
OpDecorate %_ DescriptorSet 0
%void = OpTypeVoid
%12 = OpTypeFunction %void
%float = OpTypeFloat 32
%v4float = OpTypeVector %float 4
%_ptr_Function_v4float = OpTypePointer Function %v4float
%_ptr_Input_v4float = OpTypePointer Input %v4float
%BaseColor = OpVariable %_ptr_Input_v4float Input
%uint = OpTypeInt 32 0
%U_t = OpTypeStruct %uint %float
%_ptr_Uniform_U_t = OpTypePointer Uniform %U_t
%_ = OpVariable %_ptr_Uniform_U_t Uniform
%int = OpTypeInt 32 1
%int_0 = OpConstant %int 0
%_ptr_Uniform_uint = OpTypePointer Uniform %uint
%bool = OpTypeBool
%uint_0 = OpConstant %uint 0
%int_1 = OpConstant %int 1
%_ptr_Uniform_float = OpTypePointer Uniform %float
%_ptr_Output_v4float = OpTypePointer Output %v4float
%gl_FragColor = OpVariable %_ptr_Output_v4float Output
%_ptr_Input_float = OpTypePointer Input %float
%fi = OpVariable %_ptr_Input_float Input
%alpha = OpVariable %_ptr_Uniform_float Uniform
%alpha_B = OpVariable %_ptr_Uniform_uint Uniform
)";

  const std::string before =
      R"(%main = OpFunction %void None %12
%26 = OpLabel
%v = OpVariable %_ptr_Function_v4float Function
%27 = OpLoad %v4float %BaseColor
OpStore %v %27
%28 = OpAccessChain %_ptr_Uniform_uint %_ %int_0
%29 = OpLoad %uint %28
%30 = OpINotEqual %bool %29 %uint_0
OpSelectionMerge %31 None
OpBranchConditional %30 %31 %32
%32 = OpLabel
%47 = OpLoad %v4float %v
OpStore %gl_FragColor %47
OpReturn
%31 = OpLabel
%33 = OpAccessChain %_ptr_Uniform_float %_ %int_1
%34 = OpLoad %float %33
%35 = OpLoad %v4float %v
%36 = OpVectorTimesScalar %v4float %35 %34
OpStore %v %36
%37 = OpLoad %uint %alpha_B
%38 = OpIEqual %bool %37 %uint_0
OpSelectionMerge %43 None
OpBranchConditional %38 %43 %39
%39 = OpLabel
%40 = OpLoad %float %alpha
%41 = OpLoad %v4float %v
%42 = OpVectorTimesScalar %v4float %41 %40
OpStore %v %42
OpBranch %50
%50 = OpLabel
%51 = OpLoad %v4float %v
OpStore %gl_FragColor %51
OpReturn
%43 = OpLabel
%44 = OpLoad %float %fi
%45 = OpLoad %v4float %v
%46 = OpVectorTimesScalar %v4float %45 %44
OpStore %v %46
OpBranch %60
%60 = OpLabel
%61 = OpLoad %v4float %v
OpStore %gl_FragColor %61
OpReturn
OpFunctionEnd
)";

  const std::string after =
      R"(%main = OpFunction %void None %12
%28 = OpLabel
%v = OpVariable %_ptr_Function_v4float Function
%29 = OpLoad %v4float %BaseColor
OpStore %v %29
%54 = OpLoad %U_t %_
%55 = OpCompositeExtract %uint %54 0
%32 = OpINotEqual %bool %55 %uint_0
OpSelectionMerge %33 None
OpBranchConditional %32 %33 %34
%34 = OpLabel
%35 = OpLoad %v4float %v
OpStore %gl_FragColor %35
OpReturn
%33 = OpLabel
%58 = OpLoad %float %alpha
%57 = OpCompositeExtract %float %54 1
%38 = OpLoad %v4float %v
%39 = OpVectorTimesScalar %v4float %38 %57
OpStore %v %39
%40 = OpLoad %uint %alpha_B
%41 = OpIEqual %bool %40 %uint_0
OpSelectionMerge %42 None
OpBranchConditional %41 %42 %43
%43 = OpLabel
%45 = OpLoad %v4float %v
%46 = OpVectorTimesScalar %v4float %45 %58
OpStore %v %46
OpBranch %47
%47 = OpLabel
%48 = OpLoad %v4float %v
OpStore %gl_FragColor %48
OpReturn
%42 = OpLabel
%49 = OpLoad %float %fi
%50 = OpLoad %v4float %v
%51 = OpVectorTimesScalar %v4float %50 %49
OpStore %v %51
OpBranch %52
%52 = OpLabel
%53 = OpLoad %v4float %v
OpStore %gl_FragColor %53
OpReturn
OpFunctionEnd
)";

<<<<<<< HEAD
  SinglePassRunAndCheck<opt::CommonUniformElimPassToken>(
      predefs + before, predefs + after, true, true);
=======
  SinglePassRunAndCheck<CommonUniformElimPass>(predefs + before,
                                               predefs + after, true, true);
>>>>>>> 2cce2c5b
}

#ifdef SPIRV_EFFCEE
TEST_F(CommonUniformElimTest, MixedConstantAndNonConstantIndexes) {
  const std::string text = R"(
; CHECK: [[var:%\w+]] = OpVariable {{%\w+}} Uniform
; CHECK: %501 = OpLabel
; CHECK: [[ld:%\w+]] = OpLoad
; CHECK-NOT: OpCompositeExtract {{%\w+}} {{%\w+}} 0 2 484
; CHECK: OpAccessChain {{%\w+}} [[var]] %int_0 %int_2 [[ld]]
               OpCapability Shader
          %1 = OpExtInstImport "GLSL.std.450"
               OpMemoryModel Logical GLSL450
               OpEntryPoint Fragment %4 "ringeffectLayer_px" %gl_FragCoord %178 %182
               OpExecutionMode %4 OriginUpperLeft
               OpSource HLSL 500
               OpDecorate %_arr_v4float_uint_10 ArrayStride 16
               OpMemberDecorate %_struct_20 0 Offset 0
               OpMemberDecorate %_struct_20 1 Offset 16
               OpMemberDecorate %_struct_20 2 Offset 32
               OpMemberDecorate %_struct_21 0 Offset 0
               OpDecorate %_struct_21 Block
               OpDecorate %23 DescriptorSet 0
               OpDecorate %gl_FragCoord BuiltIn FragCoord
               OpDecorate %178 Location 0
               OpDecorate %182 Location 0
       %void = OpTypeVoid
          %3 = OpTypeFunction %void
      %float = OpTypeFloat 32
    %v4float = OpTypeVector %float 4
    %v2float = OpTypeVector %float 2
%_ptr_Function_v2float = OpTypePointer Function %v2float
       %uint = OpTypeInt 32 0
    %uint_10 = OpConstant %uint 10
%_arr_v4float_uint_10 = OpTypeArray %v4float %uint_10
 %_struct_20 = OpTypeStruct %v4float %v4float %_arr_v4float_uint_10
 %_struct_21 = OpTypeStruct %_struct_20
%_ptr_Uniform__struct_21 = OpTypePointer Uniform %_struct_21
         %23 = OpVariable %_ptr_Uniform__struct_21 Uniform
        %int = OpTypeInt 32 1
      %int_0 = OpConstant %int 0
%_ptr_Uniform_v4float = OpTypePointer Uniform %v4float
%_ptr_Uniform_float = OpTypePointer Uniform %float
     %uint_3 = OpConstant %uint 3
%_ptr_Function_v4float = OpTypePointer Function %v4float
    %float_0 = OpConstant %float 0
         %43 = OpConstantComposite %v4float %float_0 %float_0 %float_0 %float_0
%_ptr_Function_int = OpTypePointer Function %int
      %int_5 = OpConstant %int 5
       %bool = OpTypeBool
      %int_1 = OpConstant %int 1
      %int_2 = OpConstant %int 2
     %uint_5 = OpConstant %uint 5
%_arr_v2float_uint_5 = OpTypeArray %v2float %uint_5
%_ptr_Function__arr_v2float_uint_5 = OpTypePointer Function %_arr_v2float_uint_5
         %82 = OpTypeImage %float 2D 0 0 0 1 Unknown
%_ptr_UniformConstant_82 = OpTypePointer UniformConstant %82
         %86 = OpTypeSampler
%_ptr_UniformConstant_86 = OpTypePointer UniformConstant %86
         %90 = OpTypeSampledImage %82
    %v3float = OpTypeVector %float 3
%_ptr_Input_v4float = OpTypePointer Input %v4float
%gl_FragCoord = OpVariable %_ptr_Input_v4float Input
        %178 = OpVariable %_ptr_Input_v4float Input
%_ptr_Output_v4float = OpTypePointer Output %v4float
        %182 = OpVariable %_ptr_Output_v4float Output
          %4 = OpFunction %void None %3
          %5 = OpLabel
        %483 = OpVariable %_ptr_Function_v4float Function
        %484 = OpVariable %_ptr_Function_int Function
        %486 = OpVariable %_ptr_Function__arr_v2float_uint_5 Function
        %179 = OpLoad %v4float %178
        %493 = OpAccessChain %_ptr_Uniform_float %23 %int_0 %int_0 %uint_3
        %494 = OpLoad %float %493
               OpStore %483 %43
               OpStore %484 %int_0
               OpBranch %495
        %495 = OpLabel
               OpLoopMerge %496 %497 None
               OpBranch %498
        %498 = OpLabel
        %499 = OpLoad %int %484
        %500 = OpSLessThan %bool %499 %int_5
               OpBranchConditional %500 %501 %496
        %501 = OpLabel
        %504 = OpVectorShuffle %v2float %179 %179 0 1
        %505 = OpLoad %int %484
        %506 = OpAccessChain %_ptr_Uniform_v4float %23 %int_0 %int_2 %505
        %507 = OpLoad %v4float %506
        %508 = OpVectorShuffle %v2float %507 %507 0 1
        %509 = OpFAdd %v2float %504 %508
        %512 = OpAccessChain %_ptr_Uniform_v4float %23 %int_0 %int_1
        %513 = OpLoad %v4float %512
        %514 = OpVectorShuffle %v2float %513 %513 0 1
        %517 = OpVectorShuffle %v2float %513 %513 2 3
        %518 = OpExtInst %v2float %1 FClamp %509 %514 %517
        %519 = OpAccessChain %_ptr_Function_v2float %486 %505
               OpStore %519 %518
               OpBranch %497
        %497 = OpLabel
        %520 = OpLoad %int %484
        %521 = OpIAdd %int %520 %int_1
               OpStore %484 %521
               OpBranch %495
        %496 = OpLabel
               OpReturn
               OpFunctionEnd
)";

  SetAssembleOptions(SPV_TEXT_TO_BINARY_OPTION_PRESERVE_NUMERIC_IDS);
<<<<<<< HEAD
  SinglePassRunAndMatch<opt::CommonUniformElimPassToken>(text, true);
=======
  SinglePassRunAndMatch<CommonUniformElimPass>(text, true);
>>>>>>> 2cce2c5b
}
#endif  //  SPIRV_EFFCEE
// TODO(greg-lunarg): Add tests to verify handling of these cases:
//
//    Disqualifying cases: extensions, decorations, non-logical addressing,
//      non-structured control flow
//    Others?

}  // namespace
}  // namespace opt
}  // namespace spvtools<|MERGE_RESOLUTION|>--- conflicted
+++ resolved
@@ -165,13 +165,8 @@
 OpFunctionEnd
 )";
 
-<<<<<<< HEAD
-  SinglePassRunAndCheck<opt::CommonUniformElimPassToken>(
+  SinglePassRunAndCheck<CommonUniformElimPassToken>(
       predefs + before, predefs + after, true, true);
-=======
-  SinglePassRunAndCheck<CommonUniformElimPass>(predefs + before,
-                                               predefs + after, true, true);
->>>>>>> 2cce2c5b
 }
 
 TEST_F(CommonUniformElimTest, Basic2) {
@@ -334,13 +329,8 @@
 OpFunctionEnd
 )";
 
-<<<<<<< HEAD
-  SinglePassRunAndCheck<opt::CommonUniformElimPassToken>(
+  SinglePassRunAndCheck<CommonUniformElimPassToken>(
       predefs + before, predefs + after, true, true);
-=======
-  SinglePassRunAndCheck<CommonUniformElimPass>(predefs + before,
-                                               predefs + after, true, true);
->>>>>>> 2cce2c5b
 }
 
 TEST_F(CommonUniformElimTest, Basic3) {
@@ -458,13 +448,8 @@
 OpFunctionEnd
 )";
 
-<<<<<<< HEAD
-  SinglePassRunAndCheck<opt::CommonUniformElimPassToken>(
+  SinglePassRunAndCheck<CommonUniformElimPassToken>(
       predefs + before, predefs + after, true, true);
-=======
-  SinglePassRunAndCheck<CommonUniformElimPass>(predefs + before,
-                                               predefs + after, true, true);
->>>>>>> 2cce2c5b
 }
 
 TEST_F(CommonUniformElimTest, Loop) {
@@ -674,13 +659,8 @@
 OpFunctionEnd
 )";
 
-<<<<<<< HEAD
-  SinglePassRunAndCheck<opt::CommonUniformElimPassToken>(
+  SinglePassRunAndCheck<CommonUniformElimPassToken>(
       predefs + before, predefs + after, true, true);
-=======
-  SinglePassRunAndCheck<CommonUniformElimPass>(predefs + before,
-                                               predefs + after, true, true);
->>>>>>> 2cce2c5b
 }
 
 TEST_F(CommonUniformElimTest, Volatile1) {
@@ -829,13 +809,8 @@
 OpFunctionEnd
 )";
 
-<<<<<<< HEAD
-  SinglePassRunAndCheck<opt::CommonUniformElimPassToken>(
+  SinglePassRunAndCheck<CommonUniformElimPassToken>(
       predefs + before, predefs + after, true, true);
-=======
-  SinglePassRunAndCheck<CommonUniformElimPass>(predefs + before,
-                                               predefs + after, true, true);
->>>>>>> 2cce2c5b
 }
 
 TEST_F(CommonUniformElimTest, Volatile2) {
@@ -943,16 +918,10 @@
 OpFunctionEnd
 )";
 
-<<<<<<< HEAD
-  opt::Pass::Status res =
-      std::get<1>(SinglePassRunAndDisassemble<opt::CommonUniformElimPassToken>(
+  Pass::Status res =
+      std::get<1>(SinglePassRunAndDisassemble<CommonUniformElimPassToken>(
           text, true, false));
-  EXPECT_EQ(res, opt::Pass::Status::SuccessWithoutChange);
-=======
-  Pass::Status res = std::get<1>(
-      SinglePassRunAndDisassemble<CommonUniformElimPass>(text, true, false));
   EXPECT_EQ(res, Pass::Status::SuccessWithoutChange);
->>>>>>> 2cce2c5b
 }
 
 TEST_F(CommonUniformElimTest, Volatile3) {
@@ -1067,16 +1036,10 @@
 OpFunctionEnd
 )";
 
-<<<<<<< HEAD
-  opt::Pass::Status res =
-      std::get<1>(SinglePassRunAndDisassemble<opt::CommonUniformElimPassToken>(
+  Pass::Status res =
+      std::get<1>(SinglePassRunAndDisassemble<CommonUniformElimPassToken>(
           text, true, false));
-  EXPECT_EQ(res, opt::Pass::Status::SuccessWithoutChange);
-=======
-  Pass::Status res = std::get<1>(
-      SinglePassRunAndDisassemble<CommonUniformElimPass>(text, true, false));
   EXPECT_EQ(res, Pass::Status::SuccessWithoutChange);
->>>>>>> 2cce2c5b
 }
 
 TEST_F(CommonUniformElimTest, IteratorDanglingPointer) {
@@ -1252,13 +1215,8 @@
 OpFunctionEnd
 )";
 
-<<<<<<< HEAD
-  SinglePassRunAndCheck<opt::CommonUniformElimPassToken>(
+  SinglePassRunAndCheck<CommonUniformElimPassToken>(
       predefs + before, predefs + after, true, true);
-=======
-  SinglePassRunAndCheck<CommonUniformElimPass>(predefs + before,
-                                               predefs + after, true, true);
->>>>>>> 2cce2c5b
 }
 
 #ifdef SPIRV_EFFCEE
@@ -1369,11 +1327,7 @@
 )";
 
   SetAssembleOptions(SPV_TEXT_TO_BINARY_OPTION_PRESERVE_NUMERIC_IDS);
-<<<<<<< HEAD
-  SinglePassRunAndMatch<opt::CommonUniformElimPassToken>(text, true);
-=======
-  SinglePassRunAndMatch<CommonUniformElimPass>(text, true);
->>>>>>> 2cce2c5b
+  SinglePassRunAndMatch<CommonUniformElimPassToken>(text, true);
 }
 #endif  //  SPIRV_EFFCEE
 // TODO(greg-lunarg): Add tests to verify handling of these cases:
