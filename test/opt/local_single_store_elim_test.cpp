--- conflicted
+++ resolved
@@ -120,13 +120,8 @@
 OpFunctionEnd
 )";
 
-<<<<<<< HEAD
-  SinglePassRunAndCheck<opt::LocalSingleStoreElimPassToken>(
+  SinglePassRunAndCheck<LocalSingleStoreElimPassToken>(
       predefs + before, predefs + after, true, true);
-=======
-  SinglePassRunAndCheck<LocalSingleStoreElimPass>(predefs + before,
-                                                  predefs + after, true, true);
->>>>>>> 2cce2c5b
 }
 
 TEST_F(LocalSingleStoreElimTest, ThreeStores) {
@@ -191,13 +186,8 @@
 OpFunctionEnd
 )";
 
-<<<<<<< HEAD
-  SinglePassRunAndCheck<opt::LocalSingleStoreElimPassToken>(
+  SinglePassRunAndCheck<LocalSingleStoreElimPassToken>(
       predefs + before, predefs + before, true, true);
-=======
-  SinglePassRunAndCheck<LocalSingleStoreElimPass>(predefs + before,
-                                                  predefs + before, true, true);
->>>>>>> 2cce2c5b
 }
 
 TEST_F(LocalSingleStoreElimTest, MultipleLoads) {
@@ -300,13 +290,8 @@
 OpFunctionEnd
 )";
 
-<<<<<<< HEAD
-  SinglePassRunAndCheck<opt::LocalSingleStoreElimPassToken>(
+  SinglePassRunAndCheck<LocalSingleStoreElimPassToken>(
       predefs + before, predefs + after, true, true);
-=======
-  SinglePassRunAndCheck<LocalSingleStoreElimPass>(predefs + before,
-                                                  predefs + after, true, true);
->>>>>>> 2cce2c5b
 }
 
 TEST_F(LocalSingleStoreElimTest, NoStoreElimWithInterveningAccessChainLoad) {
@@ -383,13 +368,8 @@
 OpFunctionEnd
 )";
 
-<<<<<<< HEAD
-  SinglePassRunAndCheck<opt::LocalSingleStoreElimPassToken>(
+  SinglePassRunAndCheck<LocalSingleStoreElimPassToken>(
       predefs + before, predefs + after, true, true);
-=======
-  SinglePassRunAndCheck<LocalSingleStoreElimPass>(predefs + before,
-                                                  predefs + after, true, true);
->>>>>>> 2cce2c5b
 }
 
 TEST_F(LocalSingleStoreElimTest, NoReplaceOfDominatingPartialStore) {
@@ -443,13 +423,8 @@
 OpFunctionEnd
 )";
 
-<<<<<<< HEAD
-  SinglePassRunAndCheck<opt::LocalSingleStoreElimPassToken>(assembly, assembly,
-                                                            true, true);
-=======
-  SinglePassRunAndCheck<LocalSingleStoreElimPass>(assembly, assembly, true,
-                                                  true);
->>>>>>> 2cce2c5b
+  SinglePassRunAndCheck<LocalSingleStoreElimPassToken>(assembly, assembly, true,
+                                                       true);
 }
 
 TEST_F(LocalSingleStoreElimTest, ElimIfCopyObjectInFunction) {
@@ -551,13 +526,8 @@
 OpFunctionEnd
 )";
 
-<<<<<<< HEAD
-  SinglePassRunAndCheck<opt::LocalSingleStoreElimPassToken>(
+  SinglePassRunAndCheck<LocalSingleStoreElimPassToken>(
       predefs + before, predefs + after, true, true);
-=======
-  SinglePassRunAndCheck<LocalSingleStoreElimPass>(predefs + before,
-                                                  predefs + after, true, true);
->>>>>>> 2cce2c5b
 }
 
 TEST_F(LocalSingleStoreElimTest, NoOptIfStoreNotDominating) {
@@ -636,13 +606,8 @@
 OpFunctionEnd
 )";
 
-<<<<<<< HEAD
-  SinglePassRunAndCheck<opt::LocalSingleStoreElimPassToken>(assembly, assembly,
-                                                            true, true);
-=======
-  SinglePassRunAndCheck<LocalSingleStoreElimPass>(assembly, assembly, true,
-                                                  true);
->>>>>>> 2cce2c5b
+  SinglePassRunAndCheck<LocalSingleStoreElimPassToken>(assembly, assembly, true,
+                                                       true);
 }
 
 TEST_F(LocalSingleStoreElimTest, OptInitializedVariableLikeStore) {
@@ -700,13 +665,8 @@
 OpFunctionEnd
 )";
 
-<<<<<<< HEAD
-  SinglePassRunAndCheck<opt::LocalSingleStoreElimPassToken>(
+  SinglePassRunAndCheck<LocalSingleStoreElimPassToken>(
       predefs + before, predefs + after, true, true);
-=======
-  SinglePassRunAndCheck<LocalSingleStoreElimPass>(predefs + before,
-                                                  predefs + after, true, true);
->>>>>>> 2cce2c5b
 }
 
 TEST_F(LocalSingleStoreElimTest, PointerVariable) {
@@ -806,12 +766,8 @@
 )";
 
   SetAssembleOptions(SPV_TEXT_TO_BINARY_OPTION_PRESERVE_NUMERIC_IDS);
-<<<<<<< HEAD
-  SinglePassRunAndCheck<opt::LocalSingleStoreElimPassToken>(before, after, true,
-                                                            true);
-=======
-  SinglePassRunAndCheck<LocalSingleStoreElimPass>(before, after, true, true);
->>>>>>> 2cce2c5b
+  SinglePassRunAndCheck<LocalSingleStoreElimPassToken>(before, after, true,
+                                                       true);
 }
 
 // TODO(greg-lunarg): Add tests to verify handling of these cases:
