--- conflicted
+++ resolved
@@ -84,13 +84,8 @@
 OpFunctionEnd
 )";
 
-<<<<<<< HEAD
-  SinglePassRunAndCheck<opt::BlockMergePassToken>(predefs + before,
-                                                  predefs + after, true, true);
-=======
-  SinglePassRunAndCheck<BlockMergePass>(predefs + before, predefs + after, true,
-                                        true);
->>>>>>> 2cce2c5b
+  SinglePassRunAndCheck<BlockMergePassToken>(predefs + before, predefs + after,
+                                             true, true);
 }
 
 TEST_F(BlockMergeTest, EmptyBlock) {
@@ -159,13 +154,8 @@
 OpFunctionEnd
 )";
 
-<<<<<<< HEAD
-  SinglePassRunAndCheck<opt::BlockMergePassToken>(predefs + before,
-                                                  predefs + after, true, true);
-=======
-  SinglePassRunAndCheck<BlockMergePass>(predefs + before, predefs + after, true,
-                                        true);
->>>>>>> 2cce2c5b
+  SinglePassRunAndCheck<BlockMergePassToken>(predefs + before, predefs + after,
+                                             true, true);
 }
 
 TEST_F(BlockMergeTest, NestedInControlFlow) {
@@ -277,13 +267,8 @@
 OpFunctionEnd
 )";
 
-<<<<<<< HEAD
-  SinglePassRunAndCheck<opt::BlockMergePassToken>(predefs + before,
-                                                  predefs + after, true, true);
-=======
-  SinglePassRunAndCheck<BlockMergePass>(predefs + before, predefs + after, true,
-                                        true);
->>>>>>> 2cce2c5b
+  SinglePassRunAndCheck<BlockMergePassToken>(predefs + before, predefs + after,
+                                             true, true);
 }
 
 #ifdef SPIRV_EFFCEE
@@ -321,11 +306,7 @@
 OpFunctionEnd
 )";
 
-<<<<<<< HEAD
-  SinglePassRunAndMatch<opt::BlockMergePassToken>(text, true);
-=======
-  SinglePassRunAndMatch<BlockMergePass>(text, true);
->>>>>>> 2cce2c5b
+  SinglePassRunAndMatch<BlockMergePassToken>(text, true);
 }
 
 TEST_F(BlockMergeTest, UpdateMergeInstruction) {
@@ -361,11 +342,7 @@
 OpFunctionEnd
 )";
 
-<<<<<<< HEAD
-  SinglePassRunAndMatch<opt::BlockMergePassToken>(text, true);
-=======
-  SinglePassRunAndMatch<BlockMergePass>(text, true);
->>>>>>> 2cce2c5b
+  SinglePassRunAndMatch<BlockMergePassToken>(text, true);
 }
 
 TEST_F(BlockMergeTest, TwoMergeBlocksCannotBeMerged) {
@@ -406,11 +383,7 @@
 OpFunctionEnd
 )";
 
-<<<<<<< HEAD
-  SinglePassRunAndMatch<opt::BlockMergePassToken>(text, true);
-=======
-  SinglePassRunAndMatch<BlockMergePass>(text, true);
->>>>>>> 2cce2c5b
+  SinglePassRunAndMatch<BlockMergePassToken>(text, true);
 }
 
 TEST_F(BlockMergeTest, MergeContinue) {
@@ -442,11 +415,7 @@
 OpFunctionEnd
 )";
 
-<<<<<<< HEAD
-  SinglePassRunAndMatch<opt::BlockMergePassToken>(text, true);
-=======
-  SinglePassRunAndMatch<BlockMergePass>(text, true);
->>>>>>> 2cce2c5b
+  SinglePassRunAndMatch<BlockMergePassToken>(text, true);
 }
 
 TEST_F(BlockMergeTest, TwoHeadersCannotBeMerged) {
@@ -483,11 +452,7 @@
 OpFunctionEnd
 )";
 
-<<<<<<< HEAD
-  SinglePassRunAndMatch<opt::BlockMergePassToken>(text, true);
-=======
-  SinglePassRunAndMatch<BlockMergePass>(text, true);
->>>>>>> 2cce2c5b
+  SinglePassRunAndMatch<BlockMergePassToken>(text, true);
 }
 
 TEST_F(BlockMergeTest, RemoveStructuredDeclaration) {
@@ -551,11 +516,7 @@
 OpFunctionEnd
 )";
 
-<<<<<<< HEAD
-  SinglePassRunAndMatch<opt::BlockMergePassToken>(assembly, true);
-=======
-  SinglePassRunAndMatch<BlockMergePass>(assembly, true);
->>>>>>> 2cce2c5b
+  SinglePassRunAndMatch<BlockMergePassToken>(assembly, true);
 }
 
 TEST_F(BlockMergeTest, DontMergeKill) {
@@ -587,11 +548,7 @@
 OpFunctionEnd
 )";
 
-<<<<<<< HEAD
-  SinglePassRunAndMatch<opt::BlockMergePassToken>(text, true);
-=======
-  SinglePassRunAndMatch<BlockMergePass>(text, true);
->>>>>>> 2cce2c5b
+  SinglePassRunAndMatch<BlockMergePassToken>(text, true);
 }
 
 TEST_F(BlockMergeTest, DontMergeUnreachable) {
@@ -623,11 +580,7 @@
 OpFunctionEnd
 )";
 
-<<<<<<< HEAD
-  SinglePassRunAndMatch<opt::BlockMergePassToken>(text, true);
-=======
-  SinglePassRunAndMatch<BlockMergePass>(text, true);
->>>>>>> 2cce2c5b
+  SinglePassRunAndMatch<BlockMergePassToken>(text, true);
 }
 
 TEST_F(BlockMergeTest, DontMergeReturn) {
@@ -659,11 +612,7 @@
 OpFunctionEnd
 )";
 
-<<<<<<< HEAD
-  SinglePassRunAndMatch<opt::BlockMergePassToken>(text, true);
-=======
-  SinglePassRunAndMatch<BlockMergePass>(text, true);
->>>>>>> 2cce2c5b
+  SinglePassRunAndMatch<BlockMergePassToken>(text, true);
 }
 
 TEST_F(BlockMergeTest, DontMergeSwitch) {
@@ -699,11 +648,7 @@
 OpFunctionEnd
 )";
 
-<<<<<<< HEAD
-  SinglePassRunAndMatch<opt::BlockMergePassToken>(text, true);
-=======
-  SinglePassRunAndMatch<BlockMergePass>(text, true);
->>>>>>> 2cce2c5b
+  SinglePassRunAndMatch<BlockMergePassToken>(text, true);
 }
 
 TEST_F(BlockMergeTest, DontMergeReturnValue) {
@@ -742,11 +687,7 @@
 OpFunctionEnd
 )";
 
-<<<<<<< HEAD
-  SinglePassRunAndMatch<opt::BlockMergePassToken>(text, true);
-=======
-  SinglePassRunAndMatch<BlockMergePass>(text, true);
->>>>>>> 2cce2c5b
+  SinglePassRunAndMatch<BlockMergePassToken>(text, true);
 }
 #endif  // SPIRV_EFFCEE
 
