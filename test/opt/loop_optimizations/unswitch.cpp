--- conflicted
+++ resolved
@@ -151,11 +151,7 @@
                OpFunctionEnd
   )";
 
-<<<<<<< HEAD
-  SinglePassRunAndMatch<opt::LoopUnswitchPassToken>(text, true);
-=======
-  SinglePassRunAndMatch<LoopUnswitchPass>(text, true);
->>>>>>> 2cce2c5b
+  SinglePassRunAndMatch<LoopUnswitchPassToken>(text, true);
 }
 
 /*
@@ -261,11 +257,7 @@
                OpFunctionEnd
   )";
 
-<<<<<<< HEAD
-  SinglePassRunAndMatch<opt::LoopUnswitchPassToken>(text, true);
-=======
-  SinglePassRunAndMatch<LoopUnswitchPass>(text, true);
->>>>>>> 2cce2c5b
+  SinglePassRunAndMatch<LoopUnswitchPassToken>(text, true);
 }
 
 /*
@@ -381,11 +373,7 @@
                OpFunctionEnd
   )";
 
-<<<<<<< HEAD
-  SinglePassRunAndMatch<opt::LoopUnswitchPassToken>(text, true);
-=======
-  SinglePassRunAndMatch<LoopUnswitchPass>(text, true);
->>>>>>> 2cce2c5b
+  SinglePassRunAndMatch<LoopUnswitchPassToken>(text, true);
 }
 
 /*
@@ -491,11 +479,7 @@
                OpFunctionEnd
   )";
 
-<<<<<<< HEAD
-  SinglePassRunAndMatch<opt::LoopUnswitchPassToken>(text, true);
-=======
-  SinglePassRunAndMatch<LoopUnswitchPass>(text, true);
->>>>>>> 2cce2c5b
+  SinglePassRunAndMatch<LoopUnswitchPassToken>(text, true);
 }
 
 /*
@@ -621,11 +605,7 @@
                OpFunctionEnd
   )";
 
-<<<<<<< HEAD
-  SinglePassRunAndMatch<opt::LoopUnswitchPassToken>(text, true);
-=======
-  SinglePassRunAndMatch<LoopUnswitchPass>(text, true);
->>>>>>> 2cce2c5b
+  SinglePassRunAndMatch<LoopUnswitchPassToken>(text, true);
 }
 
 /*
@@ -826,11 +806,7 @@
                OpFunctionEnd
 )";
 
-<<<<<<< HEAD
-  SinglePassRunAndMatch<opt::LoopUnswitchPassToken>(text, true);
-=======
-  SinglePassRunAndMatch<LoopUnswitchPass>(text, true);
->>>>>>> 2cce2c5b
+  SinglePassRunAndMatch<LoopUnswitchPassToken>(text, true);
 }
 #endif  // SPIRV_EFFCEE
 
@@ -929,13 +905,8 @@
                OpFunctionEnd
   )";
 
-<<<<<<< HEAD
-  auto result = SinglePassRunAndDisassemble<opt::LoopUnswitchPassToken>(
-      text, true, false);
-=======
   auto result =
-      SinglePassRunAndDisassemble<LoopUnswitchPass>(text, true, false);
->>>>>>> 2cce2c5b
+      SinglePassRunAndDisassemble<LoopUnswitchPassToken>(text, true, false);
 
   EXPECT_EQ(Pass::Status::SuccessWithoutChange, std::get<1>(result));
 }
