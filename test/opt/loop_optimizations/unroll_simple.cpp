--- conflicted
+++ resolved
@@ -97,8 +97,7 @@
             OpFunctionEnd
   )";
 
-const std::string output =
-R"(OpCapability Shader
+  const std::string output = R"(OpCapability Shader
 %1 = OpExtInstImport "GLSL.std.450"
 OpMemoryModel Logical GLSL450
 OpEntryPoint Fragment %2 "main" %3
@@ -182,20 +181,7 @@
 OpReturn
 OpFunctionEnd
 )";
-<<<<<<< HEAD
-
-  std::unique_ptr<ir::IRContext> context =
-      BuildModule(SPV_ENV_UNIVERSAL_1_1, nullptr, text,
-                  SPV_TEXT_TO_BINARY_OPTION_PRESERVE_NUMERIC_IDS);
-  ir::Module* module = context->module();
-  EXPECT_NE(nullptr, module) << "Assembling failed for ushader:\n"
-                             << text << std::endl;
-
-  opt::LoopUnroller loop_unroller;
-  SetDisassembleOptions(SPV_BINARY_TO_TEXT_OPTION_NO_HEADER);
-  SinglePassRunAndCheck<opt::LoopUnroller>(text, output, false);
-=======
-  // clang-format on
+
 std::unique_ptr<opt::IRContext> context =
     BuildModule(SPV_ENV_UNIVERSAL_1_1, nullptr, text,
                 SPV_TEXT_TO_BINARY_OPTION_PRESERVE_NUMERIC_IDS);
@@ -206,7 +192,6 @@
 opt::LoopUnroller loop_unroller;
 SetDisassembleOptions(SPV_BINARY_TO_TEXT_OPTION_NO_HEADER);
 SinglePassRunAndCheck<opt::LoopUnroller>(text, output, false);
->>>>>>> e6b95336
 }
 
 template <int factor>
@@ -356,13 +341,8 @@
 OpReturn
 OpFunctionEnd
 )";
-<<<<<<< HEAD
-
-  std::unique_ptr<ir::IRContext> context =
-=======
-  // clang-format on
+
   std::unique_ptr<opt::IRContext> context =
->>>>>>> e6b95336
       BuildModule(SPV_ENV_UNIVERSAL_1_1, nullptr, text,
                   SPV_TEXT_TO_BINARY_OPTION_PRESERVE_NUMERIC_IDS);
   opt::Module* module = context->module();
@@ -533,23 +513,7 @@
 OpReturn
 OpFunctionEnd
 )";
-<<<<<<< HEAD
-
-  std::unique_ptr<ir::IRContext> context =
-      BuildModule(SPV_ENV_UNIVERSAL_1_1, nullptr, text,
-                  SPV_TEXT_TO_BINARY_OPTION_PRESERVE_NUMERIC_IDS);
-  ir::Module* module = context->module();
-  EXPECT_NE(nullptr, module) << "Assembling failed for ushader:\n"
-                             << text << std::endl;
-
-  opt::LoopUnroller loop_unroller;
-  SetDisassembleOptions(SPV_BINARY_TO_TEXT_OPTION_NO_HEADER);
-  // By unrolling by a factor that doesn't divide evenly into the number of loop
-  // iterations we perfom an additional transform when partially unrolling to
-  // account for the remainder.
-  SinglePassRunAndCheck<PartialUnrollerTestPass<3>>(text, output, false);
-=======
-  // clang-format on
+
 std::unique_ptr<opt::IRContext> context =
     BuildModule(SPV_ENV_UNIVERSAL_1_1, nullptr, text,
                 SPV_TEXT_TO_BINARY_OPTION_PRESERVE_NUMERIC_IDS);
@@ -563,7 +527,6 @@
 // iterations we perfom an additional transform when partially unrolling to
 // account for the remainder.
 SinglePassRunAndCheck<PartialUnrollerTestPass<3>>(text, output, false);
->>>>>>> e6b95336
 }
 
 /* Generated from
@@ -992,19 +955,7 @@
 OpReturn
 OpFunctionEnd
 )";
-<<<<<<< HEAD
-
-  std::unique_ptr<ir::IRContext> context =
-      BuildModule(SPV_ENV_UNIVERSAL_1_1, nullptr, text,
-                  SPV_TEXT_TO_BINARY_OPTION_PRESERVE_NUMERIC_IDS);
-  ir::Module* module = context->module();
-  EXPECT_NE(nullptr, module) << "Assembling failed for ushader:\n"
-                             << text << std::endl;
-  opt::LoopUnroller loop_unroller;
-  SetDisassembleOptions(SPV_BINARY_TO_TEXT_OPTION_NO_HEADER);
-  SinglePassRunAndCheck<opt::LoopUnroller>(text, output, false);
-=======
-  // clang-format on
+
 std::unique_ptr<opt::IRContext> context =
     BuildModule(SPV_ENV_UNIVERSAL_1_1, nullptr, text,
                 SPV_TEXT_TO_BINARY_OPTION_PRESERVE_NUMERIC_IDS);
@@ -1014,7 +965,6 @@
 opt::LoopUnroller loop_unroller;
 SetDisassembleOptions(SPV_BINARY_TO_TEXT_OPTION_NO_HEADER);
 SinglePassRunAndCheck<opt::LoopUnroller>(text, output, false);
->>>>>>> e6b95336
 }
 
 /*
@@ -1303,39 +1253,39 @@
 OpFunctionEnd
 )";
 
-  std::unique_ptr<opt::IRContext> context =
-      BuildModule(SPV_ENV_UNIVERSAL_1_1, nullptr, text,
-                  SPV_TEXT_TO_BINARY_OPTION_PRESERVE_NUMERIC_IDS);
-  opt::Module* module = context->module();
-  EXPECT_NE(nullptr, module) << "Assembling failed for ushader:\n"
-                             << text << std::endl;
-
-  opt::LoopUnroller loop_unroller;
-  SetDisassembleOptions(SPV_BINARY_TO_TEXT_OPTION_NO_HEADER);
-
-  opt::Function* f = spvtest::GetFunction(module, 4);
-
-  opt::LoopDescriptor& loop_descriptor = *context->GetLoopDescriptor(f);
-  EXPECT_EQ(loop_descriptor.NumLoops(), 1u);
-
-  opt::Loop& loop = loop_descriptor.GetLoopByIndex(0);
-
-  EXPECT_TRUE(loop.HasUnrollLoopControl());
-
-  opt::BasicBlock* condition = loop.FindConditionBlock();
-  EXPECT_EQ(condition->id(), 14u);
-
-  opt::Instruction* induction = loop.FindConditionVariable(condition);
-  EXPECT_EQ(induction->result_id(), 32u);
-
-  opt::LoopUtils loop_utils{context.get(), &loop};
-  EXPECT_TRUE(loop_utils.CanPerformUnroll());
-
-  size_t iterations = 0;
-  EXPECT_TRUE(loop.FindNumberOfIterations(induction, &*condition->ctail(),
-                                          &iterations));
-  EXPECT_EQ(iterations, 9u);
-  SinglePassRunAndCheck<PartialUnrollerTestPass<2>>(text, expected, false);
+std::unique_ptr<opt::IRContext> context =
+    BuildModule(SPV_ENV_UNIVERSAL_1_1, nullptr, text,
+                SPV_TEXT_TO_BINARY_OPTION_PRESERVE_NUMERIC_IDS);
+opt::Module* module = context->module();
+EXPECT_NE(nullptr, module) << "Assembling failed for ushader:\n"
+                           << text << std::endl;
+
+opt::LoopUnroller loop_unroller;
+SetDisassembleOptions(SPV_BINARY_TO_TEXT_OPTION_NO_HEADER);
+
+opt::Function* f = spvtest::GetFunction(module, 4);
+
+opt::LoopDescriptor& loop_descriptor = *context->GetLoopDescriptor(f);
+EXPECT_EQ(loop_descriptor.NumLoops(), 1u);
+
+opt::Loop& loop = loop_descriptor.GetLoopByIndex(0);
+
+EXPECT_TRUE(loop.HasUnrollLoopControl());
+
+opt::BasicBlock* condition = loop.FindConditionBlock();
+EXPECT_EQ(condition->id(), 14u);
+
+opt::Instruction* induction = loop.FindConditionVariable(condition);
+EXPECT_EQ(induction->result_id(), 32u);
+
+opt::LoopUtils loop_utils{context.get(), &loop};
+EXPECT_TRUE(loop_utils.CanPerformUnroll());
+
+size_t iterations = 0;
+EXPECT_TRUE(
+    loop.FindNumberOfIterations(induction, &*condition->ctail(), &iterations));
+EXPECT_EQ(iterations, 9u);
+SinglePassRunAndCheck<PartialUnrollerTestPass<2>>(text, expected, false);
 }
 
 /*
@@ -1632,20 +1582,7 @@
 OpReturn
 OpFunctionEnd
 )";
-<<<<<<< HEAD
-
-  std::unique_ptr<ir::IRContext> context =
-      BuildModule(SPV_ENV_UNIVERSAL_1_1, nullptr, text,
-                  SPV_TEXT_TO_BINARY_OPTION_PRESERVE_NUMERIC_IDS);
-  ir::Module* module = context->module();
-  EXPECT_NE(nullptr, module) << "Assembling failed for ushader:\n"
-                             << text << std::endl;
-
-  opt::LoopUnroller loop_unroller;
-  SetDisassembleOptions(SPV_BINARY_TO_TEXT_OPTION_NO_HEADER);
-  SinglePassRunAndCheck<opt::LoopUnroller>(text, output, false);
-=======
-  // clang-format on
+
 std::unique_ptr<opt::IRContext> context =
     BuildModule(SPV_ENV_UNIVERSAL_1_1, nullptr, text,
                 SPV_TEXT_TO_BINARY_OPTION_PRESERVE_NUMERIC_IDS);
@@ -1656,7 +1593,6 @@
 opt::LoopUnroller loop_unroller;
 SetDisassembleOptions(SPV_BINARY_TO_TEXT_OPTION_NO_HEADER);
 SinglePassRunAndCheck<opt::LoopUnroller>(text, output, false);
->>>>>>> e6b95336
 }
 
 /*
@@ -1788,20 +1724,7 @@
 OpReturn
 OpFunctionEnd
 )";
-<<<<<<< HEAD
-
-  std::unique_ptr<ir::IRContext> context =
-      BuildModule(SPV_ENV_UNIVERSAL_1_1, nullptr, text,
-                  SPV_TEXT_TO_BINARY_OPTION_PRESERVE_NUMERIC_IDS);
-  ir::Module* module = context->module();
-  EXPECT_NE(nullptr, module) << "Assembling failed for ushader:\n"
-                             << text << std::endl;
-
-  opt::LoopUnroller loop_unroller;
-  SetDisassembleOptions(SPV_BINARY_TO_TEXT_OPTION_NO_HEADER);
-  SinglePassRunAndCheck<opt::LoopUnroller>(text, output, false);
-=======
-  // clang-format on
+
 std::unique_ptr<opt::IRContext> context =
     BuildModule(SPV_ENV_UNIVERSAL_1_1, nullptr, text,
                 SPV_TEXT_TO_BINARY_OPTION_PRESERVE_NUMERIC_IDS);
@@ -1812,7 +1735,6 @@
 opt::LoopUnroller loop_unroller;
 SetDisassembleOptions(SPV_BINARY_TO_TEXT_OPTION_NO_HEADER);
 SinglePassRunAndCheck<opt::LoopUnroller>(text, output, false);
->>>>>>> e6b95336
 }
 
 /*
@@ -1943,20 +1865,7 @@
 OpReturn
 OpFunctionEnd
 )";
-<<<<<<< HEAD
-
-  std::unique_ptr<ir::IRContext> context =
-      BuildModule(SPV_ENV_UNIVERSAL_1_1, nullptr, text,
-                  SPV_TEXT_TO_BINARY_OPTION_PRESERVE_NUMERIC_IDS);
-  ir::Module* module = context->module();
-  EXPECT_NE(nullptr, module) << "Assembling failed for ushader:\n"
-                             << text << std::endl;
-
-  opt::LoopUnroller loop_unroller;
-  SetDisassembleOptions(SPV_BINARY_TO_TEXT_OPTION_NO_HEADER);
-  SinglePassRunAndCheck<opt::LoopUnroller>(text, output, false);
-=======
-  // clang-format on
+
 std::unique_ptr<opt::IRContext> context =
     BuildModule(SPV_ENV_UNIVERSAL_1_1, nullptr, text,
                 SPV_TEXT_TO_BINARY_OPTION_PRESERVE_NUMERIC_IDS);
@@ -1967,7 +1876,6 @@
 opt::LoopUnroller loop_unroller;
 SetDisassembleOptions(SPV_BINARY_TO_TEXT_OPTION_NO_HEADER);
 SinglePassRunAndCheck<opt::LoopUnroller>(text, output, false);
->>>>>>> e6b95336
 }
 
 /*
@@ -2111,20 +2019,7 @@
 OpReturn
 OpFunctionEnd
 )";
-<<<<<<< HEAD
-
-  std::unique_ptr<ir::IRContext> context =
-      BuildModule(SPV_ENV_UNIVERSAL_1_1, nullptr, text,
-                  SPV_TEXT_TO_BINARY_OPTION_PRESERVE_NUMERIC_IDS);
-  ir::Module* module = context->module();
-  EXPECT_NE(nullptr, module) << "Assembling failed for ushader:\n"
-                             << text << std::endl;
-
-  opt::LoopUnroller loop_unroller;
-  SetDisassembleOptions(SPV_BINARY_TO_TEXT_OPTION_NO_HEADER);
-  SinglePassRunAndCheck<opt::LoopUnroller>(text, output, false);
-=======
-  // clang-format on
+
 std::unique_ptr<opt::IRContext> context =
     BuildModule(SPV_ENV_UNIVERSAL_1_1, nullptr, text,
                 SPV_TEXT_TO_BINARY_OPTION_PRESERVE_NUMERIC_IDS);
@@ -2135,7 +2030,6 @@
 opt::LoopUnroller loop_unroller;
 SetDisassembleOptions(SPV_BINARY_TO_TEXT_OPTION_NO_HEADER);
 SinglePassRunAndCheck<opt::LoopUnroller>(text, output, false);
->>>>>>> e6b95336
 }
 
 // With opt::LocalMultiStoreElimPass
@@ -2301,12 +2195,11 @@
 OpReturnValue %30
 OpFunctionEnd
 )";
-<<<<<<< HEAD
-
-  std::unique_ptr<ir::IRContext> context =
+
+  std::unique_ptr<opt::IRContext> context =
       BuildModule(SPV_ENV_UNIVERSAL_1_1, nullptr, multiple_phi_shader,
                   SPV_TEXT_TO_BINARY_OPTION_PRESERVE_NUMERIC_IDS);
-  ir::Module* module = context->module();
+  opt::Module* module = context->module();
   EXPECT_NE(nullptr, module) << "Assembling failed for ushader:\n"
                              << multiple_phi_shader << std::endl;
 
@@ -2314,20 +2207,6 @@
   SetDisassembleOptions(SPV_BINARY_TO_TEXT_OPTION_NO_HEADER);
   SinglePassRunAndCheck<PartialUnrollerTestPass<4>>(multiple_phi_shader, output,
                                                     false);
-=======
-  // clang-format on
-std::unique_ptr<opt::IRContext> context =
-    BuildModule(SPV_ENV_UNIVERSAL_1_1, nullptr, multiple_phi_shader,
-                SPV_TEXT_TO_BINARY_OPTION_PRESERVE_NUMERIC_IDS);
-opt::Module* module = context->module();
-EXPECT_NE(nullptr, module) << "Assembling failed for ushader:\n"
-                           << multiple_phi_shader << std::endl;
-
-opt::LoopUnroller loop_unroller;
-SetDisassembleOptions(SPV_BINARY_TO_TEXT_OPTION_NO_HEADER);
-SinglePassRunAndCheck<PartialUnrollerTestPass<4>>(multiple_phi_shader, output,
-                                                  false);
->>>>>>> e6b95336
 }
 
 TEST_F(PassClassTest, PartiallyUnrollMultipleInductionVariables) {
@@ -2392,12 +2271,11 @@
 OpReturnValue %30
 OpFunctionEnd
 )";
-<<<<<<< HEAD
-
-  std::unique_ptr<ir::IRContext> context =
+
+  std::unique_ptr<opt::IRContext> context =
       BuildModule(SPV_ENV_UNIVERSAL_1_1, nullptr, multiple_phi_shader,
                   SPV_TEXT_TO_BINARY_OPTION_PRESERVE_NUMERIC_IDS);
-  ir::Module* module = context->module();
+  opt::Module* module = context->module();
   EXPECT_NE(nullptr, module) << "Assembling failed for ushader:\n"
                              << multiple_phi_shader << std::endl;
 
@@ -2405,20 +2283,6 @@
   SetDisassembleOptions(SPV_BINARY_TO_TEXT_OPTION_NO_HEADER);
   SinglePassRunAndCheck<PartialUnrollerTestPass<2>>(multiple_phi_shader, output,
                                                     false);
-=======
-  // clang-format on
-std::unique_ptr<opt::IRContext> context =
-    BuildModule(SPV_ENV_UNIVERSAL_1_1, nullptr, multiple_phi_shader,
-                SPV_TEXT_TO_BINARY_OPTION_PRESERVE_NUMERIC_IDS);
-opt::Module* module = context->module();
-EXPECT_NE(nullptr, module) << "Assembling failed for ushader:\n"
-                           << multiple_phi_shader << std::endl;
-
-opt::LoopUnroller loop_unroller;
-SetDisassembleOptions(SPV_BINARY_TO_TEXT_OPTION_NO_HEADER);
-SinglePassRunAndCheck<PartialUnrollerTestPass<2>>(multiple_phi_shader, output,
-                                                  false);
->>>>>>> e6b95336
 }
 
 TEST_F(PassClassTest, FullyUnrollMultipleInductionVariables) {
@@ -2531,31 +2395,17 @@
 OpReturnValue %30
 OpFunctionEnd
 )";
-<<<<<<< HEAD
-
-  std::unique_ptr<ir::IRContext> context =
+
+  std::unique_ptr<opt::IRContext> context =
       BuildModule(SPV_ENV_UNIVERSAL_1_1, nullptr, multiple_phi_shader,
                   SPV_TEXT_TO_BINARY_OPTION_PRESERVE_NUMERIC_IDS);
-  ir::Module* module = context->module();
+  opt::Module* module = context->module();
   EXPECT_NE(nullptr, module) << "Assembling failed for ushader:\n"
                              << multiple_phi_shader << std::endl;
 
   opt::LoopUnroller loop_unroller;
   SetDisassembleOptions(SPV_BINARY_TO_TEXT_OPTION_NO_HEADER);
   SinglePassRunAndCheck<opt::LoopUnroller>(multiple_phi_shader, output, false);
-=======
-  // clang-format on
-std::unique_ptr<opt::IRContext> context =
-    BuildModule(SPV_ENV_UNIVERSAL_1_1, nullptr, multiple_phi_shader,
-                SPV_TEXT_TO_BINARY_OPTION_PRESERVE_NUMERIC_IDS);
-opt::Module* module = context->module();
-EXPECT_NE(nullptr, module) << "Assembling failed for ushader:\n"
-                           << multiple_phi_shader << std::endl;
-
-opt::LoopUnroller loop_unroller;
-SetDisassembleOptions(SPV_BINARY_TO_TEXT_OPTION_NO_HEADER);
-SinglePassRunAndCheck<opt::LoopUnroller>(multiple_phi_shader, output, false);
->>>>>>> e6b95336
 }
 
 /*
@@ -2707,20 +2557,7 @@
 OpReturn
 OpFunctionEnd
 )";
-<<<<<<< HEAD
-
-  std::unique_ptr<ir::IRContext> context =
-      BuildModule(SPV_ENV_UNIVERSAL_1_1, nullptr, text,
-                  SPV_TEXT_TO_BINARY_OPTION_PRESERVE_NUMERIC_IDS);
-  ir::Module* module = context->module();
-  EXPECT_NE(nullptr, module) << "Assembling failed for ushader:\n"
-                             << text << std::endl;
-
-  opt::LoopUnroller loop_unroller;
-  SetDisassembleOptions(SPV_BINARY_TO_TEXT_OPTION_NO_HEADER);
-  SinglePassRunAndCheck<opt::LoopUnroller>(text, output, false);
-=======
-  // clang-format on
+
 std::unique_ptr<opt::IRContext> context =
     BuildModule(SPV_ENV_UNIVERSAL_1_1, nullptr, text,
                 SPV_TEXT_TO_BINARY_OPTION_PRESERVE_NUMERIC_IDS);
@@ -2731,7 +2568,6 @@
 opt::LoopUnroller loop_unroller;
 SetDisassembleOptions(SPV_BINARY_TO_TEXT_OPTION_NO_HEADER);
 SinglePassRunAndCheck<opt::LoopUnroller>(text, output, false);
->>>>>>> e6b95336
 }
 
 // With opt::LocalMultiStoreElimPass
@@ -2830,31 +2666,17 @@
 OpReturn
 OpFunctionEnd
 )";
-<<<<<<< HEAD
-
-  std::unique_ptr<ir::IRContext> context =
+
+  std::unique_ptr<opt::IRContext> context =
       BuildModule(SPV_ENV_UNIVERSAL_1_1, nullptr, condition_in_header,
                   SPV_TEXT_TO_BINARY_OPTION_PRESERVE_NUMERIC_IDS);
-  ir::Module* module = context->module();
+  opt::Module* module = context->module();
   EXPECT_NE(nullptr, module) << "Assembling failed for ushader:\n"
                              << condition_in_header << std::endl;
 
   opt::LoopUnroller loop_unroller;
   SetDisassembleOptions(SPV_BINARY_TO_TEXT_OPTION_NO_HEADER);
   SinglePassRunAndCheck<opt::LoopUnroller>(condition_in_header, output, false);
-=======
-  // clang-format on
-std::unique_ptr<opt::IRContext> context =
-    BuildModule(SPV_ENV_UNIVERSAL_1_1, nullptr, condition_in_header,
-                SPV_TEXT_TO_BINARY_OPTION_PRESERVE_NUMERIC_IDS);
-opt::Module* module = context->module();
-EXPECT_NE(nullptr, module) << "Assembling failed for ushader:\n"
-                           << condition_in_header << std::endl;
-
-opt::LoopUnroller loop_unroller;
-SetDisassembleOptions(SPV_BINARY_TO_TEXT_OPTION_NO_HEADER);
-SinglePassRunAndCheck<opt::LoopUnroller>(condition_in_header, output, false);
->>>>>>> e6b95336
 }
 
 TEST_F(PassClassTest, PartiallyUnrollResidualConditionIsInHeaderBlock) {
@@ -2924,12 +2746,11 @@
 OpReturn
 OpFunctionEnd
 )";
-<<<<<<< HEAD
-
-  std::unique_ptr<ir::IRContext> context =
+
+  std::unique_ptr<opt::IRContext> context =
       BuildModule(SPV_ENV_UNIVERSAL_1_1, nullptr, condition_in_header,
                   SPV_TEXT_TO_BINARY_OPTION_PRESERVE_NUMERIC_IDS);
-  ir::Module* module = context->module();
+  opt::Module* module = context->module();
   EXPECT_NE(nullptr, module) << "Assembling failed for ushader:\n"
                              << condition_in_header << std::endl;
 
@@ -2937,20 +2758,6 @@
   SetDisassembleOptions(SPV_BINARY_TO_TEXT_OPTION_NO_HEADER);
   SinglePassRunAndCheck<PartialUnrollerTestPass<2>>(condition_in_header, output,
                                                     false);
-=======
-  // clang-format on
-std::unique_ptr<opt::IRContext> context =
-    BuildModule(SPV_ENV_UNIVERSAL_1_1, nullptr, condition_in_header,
-                SPV_TEXT_TO_BINARY_OPTION_PRESERVE_NUMERIC_IDS);
-opt::Module* module = context->module();
-EXPECT_NE(nullptr, module) << "Assembling failed for ushader:\n"
-                           << condition_in_header << std::endl;
-
-opt::LoopUnroller loop_unroller;
-SetDisassembleOptions(SPV_BINARY_TO_TEXT_OPTION_NO_HEADER);
-SinglePassRunAndCheck<PartialUnrollerTestPass<2>>(condition_in_header, output,
-                                                  false);
->>>>>>> e6b95336
 }
 
 /*
