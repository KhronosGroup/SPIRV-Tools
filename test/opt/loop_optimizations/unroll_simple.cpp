// Copyright (c) 2018 Google LLC.
//
// Licensed under the Apache License, Version 2.0 (the "License");
// you may not use this file except in compliance with the License.
// You may obtain a copy of the License at
//
//     http://www.apache.org/licenses/LICENSE-2.0
//
// Unless required by applicable law or agreed to in writing, software
// distributed under the License is distributed on an "AS IS" BASIS,
// WITHOUT WARRANTIES OR CONDITIONS OF ANY KIND, either express or implied.
// See the License for the specific language governing permissions and
// limitations under the License.

#include <string>
#include <vector>

#include <gmock/gmock.h>

#include "../assembly_builder.h"
#include "../function_utils.h"
#include "../pass_fixture.h"
#include "../pass_utils.h"
#include "opt/loop_unroller.h"
#include "opt/loop_utils.h"
#include "opt/pass.h"

namespace {

using namespace spvtools;
using ::testing::UnorderedElementsAre;

using PassClassTest = PassTest<::testing::Test>;

/*
Generated from the following GLSL
#version 330 core
layout(location = 0) out vec4 c;
void main() {
  float x[4];
  for (int i = 0; i < 4; ++i) {
    x[i] = 1.0f;
  }
}
*/
TEST_F(PassClassTest, SimpleFullyUnrollTest) {
  // With opt::LocalMultiStoreElimPass
  const std::string text = R"(
            OpCapability Shader
            %1 = OpExtInstImport "GLSL.std.450"
            OpMemoryModel Logical GLSL450
            OpEntryPoint Fragment %2 "main" %3
            OpExecutionMode %2 OriginUpperLeft
            OpSource GLSL 330
            OpName %2 "main"
            OpName %5 "x"
            OpName %3 "c"
            OpDecorate %3 Location 0
            %6 = OpTypeVoid
            %7 = OpTypeFunction %6
            %8 = OpTypeInt 32 1
            %9 = OpTypePointer Function %8
            %10 = OpConstant %8 0
            %11 = OpConstant %8 4
            %12 = OpTypeBool
            %13 = OpTypeFloat 32
            %14 = OpTypeInt 32 0
            %15 = OpConstant %14 4
            %16 = OpTypeArray %13 %15
            %17 = OpTypePointer Function %16
            %18 = OpConstant %13 1
            %19 = OpTypePointer Function %13
            %20 = OpConstant %8 1
            %21 = OpTypeVector %13 4
            %22 = OpTypePointer Output %21
            %3 = OpVariable %22 Output
            %2 = OpFunction %6 None %7
            %23 = OpLabel
            %5 = OpVariable %17 Function
            OpBranch %24
            %24 = OpLabel
            %35 = OpPhi %8 %10 %23 %34 %26
            OpLoopMerge %25 %26 Unroll
            OpBranch %27
            %27 = OpLabel
            %29 = OpSLessThan %12 %35 %11
            OpBranchConditional %29 %30 %25
            %30 = OpLabel
            %32 = OpAccessChain %19 %5 %35
            OpStore %32 %18
            OpBranch %26
            %26 = OpLabel
            %34 = OpIAdd %8 %35 %20
            OpBranch %24
            %25 = OpLabel
            OpReturn
            OpFunctionEnd
  )";

  const std::string output = R"(OpCapability Shader
%1 = OpExtInstImport "GLSL.std.450"
OpMemoryModel Logical GLSL450
OpEntryPoint Fragment %2 "main" %3
OpExecutionMode %2 OriginUpperLeft
OpSource GLSL 330
OpName %2 "main"
OpName %4 "x"
OpName %3 "c"
OpDecorate %3 Location 0
%5 = OpTypeVoid
%6 = OpTypeFunction %5
%7 = OpTypeInt 32 1
%8 = OpTypePointer Function %7
%9 = OpConstant %7 0
%10 = OpConstant %7 4
%11 = OpTypeBool
%12 = OpTypeFloat 32
%13 = OpTypeInt 32 0
%14 = OpConstant %13 4
%15 = OpTypeArray %12 %14
%16 = OpTypePointer Function %15
%17 = OpConstant %12 1
%18 = OpTypePointer Function %12
%19 = OpConstant %7 1
%20 = OpTypeVector %12 4
%21 = OpTypePointer Output %20
%3 = OpVariable %21 Output
%2 = OpFunction %5 None %6
%22 = OpLabel
%4 = OpVariable %16 Function
OpBranch %23
%23 = OpLabel
OpBranch %28
%28 = OpLabel
%29 = OpSLessThan %11 %9 %10
OpBranch %30
%30 = OpLabel
%31 = OpAccessChain %18 %4 %9
OpStore %31 %17
OpBranch %26
%26 = OpLabel
%25 = OpIAdd %7 %9 %19
OpBranch %32
%32 = OpLabel
OpBranch %34
%34 = OpLabel
%35 = OpSLessThan %11 %25 %10
OpBranch %36
%36 = OpLabel
%37 = OpAccessChain %18 %4 %25
OpStore %37 %17
OpBranch %38
%38 = OpLabel
%39 = OpIAdd %7 %25 %19
OpBranch %40
%40 = OpLabel
OpBranch %42
%42 = OpLabel
%43 = OpSLessThan %11 %39 %10
OpBranch %44
%44 = OpLabel
%45 = OpAccessChain %18 %4 %39
OpStore %45 %17
OpBranch %46
%46 = OpLabel
%47 = OpIAdd %7 %39 %19
OpBranch %48
%48 = OpLabel
OpBranch %50
%50 = OpLabel
%51 = OpSLessThan %11 %47 %10
OpBranch %52
%52 = OpLabel
%53 = OpAccessChain %18 %4 %47
OpStore %53 %17
OpBranch %54
%54 = OpLabel
%55 = OpIAdd %7 %47 %19
OpBranch %27
%27 = OpLabel
OpReturn
OpFunctionEnd
)";

  std::unique_ptr<opt::IRContext> context =
      BuildModule(SPV_ENV_UNIVERSAL_1_1, nullptr, text,
                  SPV_TEXT_TO_BINARY_OPTION_PRESERVE_NUMERIC_IDS);
  opt::Module* module = context->module();
  EXPECT_NE(nullptr, module) << "Assembling failed for ushader:\n"
                             << text << std::endl;

  opt::LoopUnroller loop_unroller;
  SetDisassembleOptions(SPV_BINARY_TO_TEXT_OPTION_NO_HEADER);
  SinglePassRunAndCheck<opt::LoopUnroller>(text, output, false);
}

template <int factor>
class PartialUnrollerTestPass : public opt::Pass {
 public:
  PartialUnrollerTestPass() : Pass() {}

  const char* name() const override { return "Loop unroller"; }

  Status Process(opt::IRContext* context) override {
    for (opt::Function& f : *context->module()) {
      opt::LoopDescriptor& loop_descriptor = *context->GetLoopDescriptor(&f);
      for (auto& loop : loop_descriptor) {
        opt::LoopUtils loop_utils{context, &loop};
        loop_utils.PartiallyUnroll(factor);
      }
    }

    return Pass::Status::SuccessWithChange;
  }
};

/*
Generated from the following GLSL
#version 330 core
layout(location = 0) out vec4 c;
void main() {
  float x[10];
  for (int i = 0; i < 10; ++i) {
    x[i] = 1.0f;
  }
}
*/
TEST_F(PassClassTest, SimplePartialUnroll) {
  // With opt::LocalMultiStoreElimPass
  const std::string text = R"(
            OpCapability Shader
            %1 = OpExtInstImport "GLSL.std.450"
            OpMemoryModel Logical GLSL450
            OpEntryPoint Fragment %2 "main" %3
            OpExecutionMode %2 OriginUpperLeft
            OpSource GLSL 330
            OpName %2 "main"
            OpName %5 "x"
            OpName %3 "c"
            OpDecorate %3 Location 0
            %6 = OpTypeVoid
            %7 = OpTypeFunction %6
            %8 = OpTypeInt 32 1
            %9 = OpTypePointer Function %8
            %10 = OpConstant %8 0
            %11 = OpConstant %8 10
            %12 = OpTypeBool
            %13 = OpTypeFloat 32
            %14 = OpTypeInt 32 0
            %15 = OpConstant %14 10
            %16 = OpTypeArray %13 %15
            %17 = OpTypePointer Function %16
            %18 = OpConstant %13 1
            %19 = OpTypePointer Function %13
            %20 = OpConstant %8 1
            %21 = OpTypeVector %13 4
            %22 = OpTypePointer Output %21
            %3 = OpVariable %22 Output
            %2 = OpFunction %6 None %7
            %23 = OpLabel
            %5 = OpVariable %17 Function
            OpBranch %24
            %24 = OpLabel
            %35 = OpPhi %8 %10 %23 %34 %26
            OpLoopMerge %25 %26 Unroll
            OpBranch %27
            %27 = OpLabel
            %29 = OpSLessThan %12 %35 %11
            OpBranchConditional %29 %30 %25
            %30 = OpLabel
            %32 = OpAccessChain %19 %5 %35
            OpStore %32 %18
            OpBranch %26
            %26 = OpLabel
            %34 = OpIAdd %8 %35 %20
            OpBranch %24
            %25 = OpLabel
            OpReturn
            OpFunctionEnd
  )";

  const std::string output = R"(OpCapability Shader
%1 = OpExtInstImport "GLSL.std.450"
OpMemoryModel Logical GLSL450
OpEntryPoint Fragment %2 "main" %3
OpExecutionMode %2 OriginUpperLeft
OpSource GLSL 330
OpName %2 "main"
OpName %4 "x"
OpName %3 "c"
OpDecorate %3 Location 0
%5 = OpTypeVoid
%6 = OpTypeFunction %5
%7 = OpTypeInt 32 1
%8 = OpTypePointer Function %7
%9 = OpConstant %7 0
%10 = OpConstant %7 10
%11 = OpTypeBool
%12 = OpTypeFloat 32
%13 = OpTypeInt 32 0
%14 = OpConstant %13 10
%15 = OpTypeArray %12 %14
%16 = OpTypePointer Function %15
%17 = OpConstant %12 1
%18 = OpTypePointer Function %12
%19 = OpConstant %7 1
%20 = OpTypeVector %12 4
%21 = OpTypePointer Output %20
%3 = OpVariable %21 Output
%2 = OpFunction %5 None %6
%22 = OpLabel
%4 = OpVariable %16 Function
OpBranch %23
%23 = OpLabel
%24 = OpPhi %7 %9 %22 %39 %38
OpLoopMerge %27 %38 DontUnroll
OpBranch %28
%28 = OpLabel
%29 = OpSLessThan %11 %24 %10
OpBranchConditional %29 %30 %27
%30 = OpLabel
%31 = OpAccessChain %18 %4 %24
OpStore %31 %17
OpBranch %26
%26 = OpLabel
%25 = OpIAdd %7 %24 %19
OpBranch %32
%32 = OpLabel
OpBranch %34
%34 = OpLabel
%35 = OpSLessThan %11 %25 %10
OpBranch %36
%36 = OpLabel
%37 = OpAccessChain %18 %4 %25
OpStore %37 %17
OpBranch %38
%38 = OpLabel
%39 = OpIAdd %7 %25 %19
OpBranch %23
%27 = OpLabel
OpReturn
OpFunctionEnd
)";

  std::unique_ptr<opt::IRContext> context =
      BuildModule(SPV_ENV_UNIVERSAL_1_1, nullptr, text,
                  SPV_TEXT_TO_BINARY_OPTION_PRESERVE_NUMERIC_IDS);
  opt::Module* module = context->module();
  EXPECT_NE(nullptr, module) << "Assembling failed for ushader:\n"
                             << text << std::endl;

  opt::LoopUnroller loop_unroller;
  SetDisassembleOptions(SPV_BINARY_TO_TEXT_OPTION_NO_HEADER);
  SinglePassRunAndCheck<PartialUnrollerTestPass<2>>(text, output, false);
}

/*
Generated from the following GLSL
#version 330 core
layout(location = 0) out vec4 c;
void main() {
  float x[10];
  for (int i = 0; i < 10; ++i) {
    x[i] = 1.0f;
  }
}
*/
TEST_F(PassClassTest, SimpleUnevenPartialUnroll) {
  // With opt::LocalMultiStoreElimPass
  const std::string text = R"(
            OpCapability Shader
            %1 = OpExtInstImport "GLSL.std.450"
            OpMemoryModel Logical GLSL450
            OpEntryPoint Fragment %2 "main" %3
            OpExecutionMode %2 OriginUpperLeft
            OpSource GLSL 330
            OpName %2 "main"
            OpName %5 "x"
            OpName %3 "c"
            OpDecorate %3 Location 0
            %6 = OpTypeVoid
            %7 = OpTypeFunction %6
            %8 = OpTypeInt 32 1
            %9 = OpTypePointer Function %8
            %10 = OpConstant %8 0
            %11 = OpConstant %8 10
            %12 = OpTypeBool
            %13 = OpTypeFloat 32
            %14 = OpTypeInt 32 0
            %15 = OpConstant %14 10
            %16 = OpTypeArray %13 %15
            %17 = OpTypePointer Function %16
            %18 = OpConstant %13 1
            %19 = OpTypePointer Function %13
            %20 = OpConstant %8 1
            %21 = OpTypeVector %13 4
            %22 = OpTypePointer Output %21
            %3 = OpVariable %22 Output
            %2 = OpFunction %6 None %7
            %23 = OpLabel
            %5 = OpVariable %17 Function
            OpBranch %24
            %24 = OpLabel
            %35 = OpPhi %8 %10 %23 %34 %26
            OpLoopMerge %25 %26 Unroll
            OpBranch %27
            %27 = OpLabel
            %29 = OpSLessThan %12 %35 %11
            OpBranchConditional %29 %30 %25
            %30 = OpLabel
            %32 = OpAccessChain %19 %5 %35
            OpStore %32 %18
            OpBranch %26
            %26 = OpLabel
            %34 = OpIAdd %8 %35 %20
            OpBranch %24
            %25 = OpLabel
            OpReturn
            OpFunctionEnd
  )";

  const std::string output = R"(OpCapability Shader
%1 = OpExtInstImport "GLSL.std.450"
OpMemoryModel Logical GLSL450
OpEntryPoint Fragment %2 "main" %3
OpExecutionMode %2 OriginUpperLeft
OpSource GLSL 330
OpName %2 "main"
OpName %4 "x"
OpName %3 "c"
OpDecorate %3 Location 0
%5 = OpTypeVoid
%6 = OpTypeFunction %5
%7 = OpTypeInt 32 1
%8 = OpTypePointer Function %7
%9 = OpConstant %7 0
%10 = OpConstant %7 10
%11 = OpTypeBool
%12 = OpTypeFloat 32
%13 = OpTypeInt 32 0
%14 = OpConstant %13 10
%15 = OpTypeArray %12 %14
%16 = OpTypePointer Function %15
%17 = OpConstant %12 1
%18 = OpTypePointer Function %12
%19 = OpConstant %7 1
%20 = OpTypeVector %12 4
%21 = OpTypePointer Output %20
%3 = OpVariable %21 Output
%58 = OpConstant %13 1
%2 = OpFunction %5 None %6
%22 = OpLabel
%4 = OpVariable %16 Function
OpBranch %23
%23 = OpLabel
%24 = OpPhi %7 %9 %22 %25 %26
OpLoopMerge %32 %26 Unroll
OpBranch %28
%28 = OpLabel
%29 = OpSLessThan %11 %24 %58
OpBranchConditional %29 %30 %32
%30 = OpLabel
%31 = OpAccessChain %18 %4 %24
OpStore %31 %17
OpBranch %26
%26 = OpLabel
%25 = OpIAdd %7 %24 %19
OpBranch %23
%32 = OpLabel
OpBranch %33
%33 = OpLabel
%34 = OpPhi %7 %24 %32 %57 %56
OpLoopMerge %41 %56 DontUnroll
OpBranch %35
%35 = OpLabel
%36 = OpSLessThan %11 %34 %10
OpBranchConditional %36 %37 %41
%37 = OpLabel
%38 = OpAccessChain %18 %4 %34
OpStore %38 %17
OpBranch %39
%39 = OpLabel
%40 = OpIAdd %7 %34 %19
OpBranch %42
%42 = OpLabel
OpBranch %44
%44 = OpLabel
%45 = OpSLessThan %11 %40 %10
OpBranch %46
%46 = OpLabel
%47 = OpAccessChain %18 %4 %40
OpStore %47 %17
OpBranch %48
%48 = OpLabel
%49 = OpIAdd %7 %40 %19
OpBranch %50
%50 = OpLabel
OpBranch %52
%52 = OpLabel
%53 = OpSLessThan %11 %49 %10
OpBranch %54
%54 = OpLabel
%55 = OpAccessChain %18 %4 %49
OpStore %55 %17
OpBranch %56
%56 = OpLabel
%57 = OpIAdd %7 %49 %19
OpBranch %33
%41 = OpLabel
OpReturn
%27 = OpLabel
OpReturn
OpFunctionEnd
)";

  std::unique_ptr<opt::IRContext> context =
      BuildModule(SPV_ENV_UNIVERSAL_1_1, nullptr, text,
                  SPV_TEXT_TO_BINARY_OPTION_PRESERVE_NUMERIC_IDS);
  opt::Module* module = context->module();
  EXPECT_NE(nullptr, module) << "Assembling failed for ushader:\n"
                             << text << std::endl;

  opt::LoopUnroller loop_unroller;
  SetDisassembleOptions(SPV_BINARY_TO_TEXT_OPTION_NO_HEADER);
  // By unrolling by a factor that doesn't divide evenly into the number of loop
  // iterations we perfom an additional transform when partially unrolling to
  // account for the remainder.
  SinglePassRunAndCheck<PartialUnrollerTestPass<3>>(text, output, false);
}

/* Generated from
#version 410 core
layout(location=0) flat in int upper_bound;
void main() {
    float x[10];
    for (int i = 2; i < 8; i+=2) {
        x[i] = i;
    }
}
*/
TEST_F(PassClassTest, SimpleLoopIterationsCheck) {
  // With opt::LocalMultiStoreElimPass
  const std::string text = R"(
OpCapability Shader
%1 = OpExtInstImport "GLSL.std.450"
OpMemoryModel Logical GLSL450
OpEntryPoint Fragment %2 "main" %3
OpExecutionMode %2 OriginUpperLeft
OpSource GLSL 410
OpName %2 "main"
OpName %5 "x"
OpName %3 "upper_bound"
OpDecorate %3 Flat
OpDecorate %3 Location 0
%6 = OpTypeVoid
%7 = OpTypeFunction %6
%8 = OpTypeInt 32 1
%9 = OpTypePointer Function %8
%10 = OpConstant %8 2
%11 = OpConstant %8 8
%12 = OpTypeBool
%13 = OpTypeFloat 32
%14 = OpTypeInt 32 0
%15 = OpConstant %14 10
%16 = OpTypeArray %13 %15
%17 = OpTypePointer Function %16
%18 = OpTypePointer Function %13
%19 = OpTypePointer Input %8
%3 = OpVariable %19 Input
%2 = OpFunction %6 None %7
%20 = OpLabel
%5 = OpVariable %17 Function
OpBranch %21
%21 = OpLabel
%34 = OpPhi %8 %10 %20 %33 %23
OpLoopMerge %22 %23 Unroll
OpBranch %24
%24 = OpLabel
%26 = OpSLessThan %12 %34 %11
OpBranchConditional %26 %27 %22
%27 = OpLabel
%30 = OpConvertSToF %13 %34
%31 = OpAccessChain %18 %5 %34
OpStore %31 %30
OpBranch %23
%23 = OpLabel
%33 = OpIAdd %8 %34 %10
OpBranch %21
%22 = OpLabel
OpReturn
OpFunctionEnd
)";

  std::unique_ptr<opt::IRContext> context =
      BuildModule(SPV_ENV_UNIVERSAL_1_1, nullptr, text,
                  SPV_TEXT_TO_BINARY_OPTION_PRESERVE_NUMERIC_IDS);
  opt::Module* module = context->module();
  EXPECT_NE(nullptr, module) << "Assembling failed for ushader:\n"
                             << text << std::endl;

  opt::Function* f = spvtest::GetFunction(module, 2);

  opt::LoopDescriptor& loop_descriptor = *context->GetLoopDescriptor(f);
  EXPECT_EQ(loop_descriptor.NumLoops(), 1u);

  opt::Loop& loop = loop_descriptor.GetLoopByIndex(0);

  EXPECT_TRUE(loop.HasUnrollLoopControl());

  opt::BasicBlock* condition = loop.FindConditionBlock();
  EXPECT_EQ(condition->id(), 24u);

  opt::Instruction* induction = loop.FindConditionVariable(condition);
  EXPECT_EQ(induction->result_id(), 34u);

  opt::LoopUtils loop_utils{context.get(), &loop};
  EXPECT_TRUE(loop_utils.CanPerformUnroll());

  size_t iterations = 0;
  EXPECT_TRUE(loop.FindNumberOfIterations(induction, &*condition->ctail(),
                                          &iterations));
  EXPECT_EQ(iterations, 3u);
}

/* Generated from
#version 410 core
void main() {
    float x[10];
    for (int i = -1; i < 6; i+=3) {
        x[i] = i;
    }
}
*/
TEST_F(PassClassTest, SimpleLoopIterationsCheckSignedInit) {
  // With opt::LocalMultiStoreElimPass
  const std::string text = R"(
OpCapability Shader
%1 = OpExtInstImport "GLSL.std.450"
OpMemoryModel Logical GLSL450
OpEntryPoint Fragment %2 "main" %3
OpExecutionMode %2 OriginUpperLeft
OpSource GLSL 410
OpName %2 "main"
OpName %5 "x"
OpName %3 "upper_bound"
OpDecorate %3 Flat
OpDecorate %3 Location 0
%6 = OpTypeVoid
%7 = OpTypeFunction %6
%8 = OpTypeInt 32 1
%9 = OpTypePointer Function %8
%10 = OpConstant %8 -1
%11 = OpConstant %8 6
%12 = OpTypeBool
%13 = OpTypeFloat 32
%14 = OpTypeInt 32 0
%15 = OpConstant %14 10
%16 = OpTypeArray %13 %15
%17 = OpTypePointer Function %16
%18 = OpTypePointer Function %13
%19 = OpConstant %8 3
%20 = OpTypePointer Input %8
%3 = OpVariable %20 Input
%2 = OpFunction %6 None %7
%21 = OpLabel
%5 = OpVariable %17 Function
OpBranch %22
%22 = OpLabel
%35 = OpPhi %8 %10 %21 %34 %24
OpLoopMerge %23 %24 None
OpBranch %25
%25 = OpLabel
%27 = OpSLessThan %12 %35 %11
OpBranchConditional %27 %28 %23
%28 = OpLabel
%31 = OpConvertSToF %13 %35
%32 = OpAccessChain %18 %5 %35
OpStore %32 %31
OpBranch %24
%24 = OpLabel
%34 = OpIAdd %8 %35 %19
OpBranch %22
%23 = OpLabel
OpReturn
OpFunctionEnd
)";

  std::unique_ptr<opt::IRContext> context =
      BuildModule(SPV_ENV_UNIVERSAL_1_1, nullptr, text,
                  SPV_TEXT_TO_BINARY_OPTION_PRESERVE_NUMERIC_IDS);
  opt::Module* module = context->module();
  EXPECT_NE(nullptr, module) << "Assembling failed for ushader:\n"
                             << text << std::endl;

  opt::Function* f = spvtest::GetFunction(module, 2);

  opt::LoopDescriptor& loop_descriptor = *context->GetLoopDescriptor(f);

  EXPECT_EQ(loop_descriptor.NumLoops(), 1u);

  opt::Loop& loop = loop_descriptor.GetLoopByIndex(0);

  EXPECT_FALSE(loop.HasUnrollLoopControl());

  opt::BasicBlock* condition = loop.FindConditionBlock();
  EXPECT_EQ(condition->id(), 25u);

  opt::Instruction* induction = loop.FindConditionVariable(condition);
  EXPECT_EQ(induction->result_id(), 35u);

  opt::LoopUtils loop_utils{context.get(), &loop};
  EXPECT_TRUE(loop_utils.CanPerformUnroll());

  size_t iterations = 0;
  EXPECT_TRUE(loop.FindNumberOfIterations(induction, &*condition->ctail(),
                                          &iterations));
  EXPECT_EQ(iterations, 3u);
}

/*
Generated from the following GLSL
#version 410 core
void main() {
    float out_array[6];
    for (uint i = 0; i < 2; i++) {
      for (int x = 0; x < 3; ++x) {
        out_array[x + i*3] = i;
      }
    }
}
*/
TEST_F(PassClassTest, UnrollNestedLoops) {
  // With opt::LocalMultiStoreElimPass
  const std::string text = R"(
               OpCapability Shader
          %1 = OpExtInstImport "GLSL.std.450"
               OpMemoryModel Logical GLSL450
               OpEntryPoint Fragment %4 "main"
               OpExecutionMode %4 OriginUpperLeft
               OpSource GLSL 410
               OpName %4 "main"
               OpName %35 "out_array"
          %2 = OpTypeVoid
          %3 = OpTypeFunction %2
          %6 = OpTypeInt 32 0
          %7 = OpTypePointer Function %6
          %9 = OpConstant %6 0
         %16 = OpConstant %6 2
         %17 = OpTypeBool
         %19 = OpTypeInt 32 1
         %20 = OpTypePointer Function %19
         %22 = OpConstant %19 0
         %29 = OpConstant %19 3
         %31 = OpTypeFloat 32
         %32 = OpConstant %6 6
         %33 = OpTypeArray %31 %32
         %34 = OpTypePointer Function %33
         %39 = OpConstant %6 3
         %44 = OpTypePointer Function %31
         %47 = OpConstant %19 1
          %4 = OpFunction %2 None %3
          %5 = OpLabel
         %35 = OpVariable %34 Function
               OpBranch %10
         %10 = OpLabel
         %51 = OpPhi %6 %9 %5 %50 %13
               OpLoopMerge %12 %13 Unroll
               OpBranch %14
         %14 = OpLabel
         %18 = OpULessThan %17 %51 %16
               OpBranchConditional %18 %11 %12
         %11 = OpLabel
               OpBranch %23
         %23 = OpLabel
         %54 = OpPhi %19 %22 %11 %48 %26
               OpLoopMerge %25 %26 Unroll
               OpBranch %27
         %27 = OpLabel
         %30 = OpSLessThan %17 %54 %29
               OpBranchConditional %30 %24 %25
         %24 = OpLabel
         %37 = OpBitcast %6 %54
         %40 = OpIMul %6 %51 %39
         %41 = OpIAdd %6 %37 %40
         %43 = OpConvertUToF %31 %51
         %45 = OpAccessChain %44 %35 %41
               OpStore %45 %43
               OpBranch %26
         %26 = OpLabel
         %48 = OpIAdd %19 %54 %47
               OpBranch %23
         %25 = OpLabel
               OpBranch %13
         %13 = OpLabel
         %50 = OpIAdd %6 %51 %47
               OpBranch %10
         %12 = OpLabel
               OpReturn
               OpFunctionEnd
    )";

  const std::string output = R"(OpCapability Shader
%1 = OpExtInstImport "GLSL.std.450"
OpMemoryModel Logical GLSL450
OpEntryPoint Fragment %2 "main"
OpExecutionMode %2 OriginUpperLeft
OpSource GLSL 410
OpName %2 "main"
OpName %3 "out_array"
%4 = OpTypeVoid
%5 = OpTypeFunction %4
%6 = OpTypeInt 32 0
%7 = OpTypePointer Function %6
%8 = OpConstant %6 0
%9 = OpConstant %6 2
%10 = OpTypeBool
%11 = OpTypeInt 32 1
%12 = OpTypePointer Function %11
%13 = OpConstant %11 0
%14 = OpConstant %11 3
%15 = OpTypeFloat 32
%16 = OpConstant %6 6
%17 = OpTypeArray %15 %16
%18 = OpTypePointer Function %17
%19 = OpConstant %6 3
%20 = OpTypePointer Function %15
%21 = OpConstant %11 1
%2 = OpFunction %4 None %5
%22 = OpLabel
%3 = OpVariable %18 Function
OpBranch %23
%23 = OpLabel
OpBranch %28
%28 = OpLabel
%29 = OpULessThan %10 %8 %9
OpBranch %30
%30 = OpLabel
OpBranch %31
%31 = OpLabel
OpBranch %36
%36 = OpLabel
%37 = OpSLessThan %10 %13 %14
OpBranch %38
%38 = OpLabel
%39 = OpBitcast %6 %13
%40 = OpIMul %6 %8 %19
%41 = OpIAdd %6 %39 %40
%42 = OpConvertUToF %15 %8
%43 = OpAccessChain %20 %3 %41
OpStore %43 %42
OpBranch %34
%34 = OpLabel
%33 = OpIAdd %11 %13 %21
OpBranch %44
%44 = OpLabel
OpBranch %46
%46 = OpLabel
%47 = OpSLessThan %10 %33 %14
OpBranch %48
%48 = OpLabel
%49 = OpBitcast %6 %33
%50 = OpIMul %6 %8 %19
%51 = OpIAdd %6 %49 %50
%52 = OpConvertUToF %15 %8
%53 = OpAccessChain %20 %3 %51
OpStore %53 %52
OpBranch %54
%54 = OpLabel
%55 = OpIAdd %11 %33 %21
OpBranch %56
%56 = OpLabel
OpBranch %58
%58 = OpLabel
%59 = OpSLessThan %10 %55 %14
OpBranch %60
%60 = OpLabel
%61 = OpBitcast %6 %55
%62 = OpIMul %6 %8 %19
%63 = OpIAdd %6 %61 %62
%64 = OpConvertUToF %15 %8
%65 = OpAccessChain %20 %3 %63
OpStore %65 %64
OpBranch %66
%66 = OpLabel
%67 = OpIAdd %11 %55 %21
OpBranch %35
%35 = OpLabel
OpBranch %26
%26 = OpLabel
%25 = OpIAdd %6 %8 %21
OpBranch %68
%68 = OpLabel
OpBranch %70
%70 = OpLabel
%71 = OpULessThan %10 %25 %9
OpBranch %72
%72 = OpLabel
OpBranch %73
%73 = OpLabel
OpBranch %74
%74 = OpLabel
%75 = OpSLessThan %10 %13 %14
OpBranch %76
%76 = OpLabel
%77 = OpBitcast %6 %13
%78 = OpIMul %6 %25 %19
%79 = OpIAdd %6 %77 %78
%80 = OpConvertUToF %15 %25
%81 = OpAccessChain %20 %3 %79
OpStore %81 %80
OpBranch %82
%82 = OpLabel
%83 = OpIAdd %11 %13 %21
OpBranch %84
%84 = OpLabel
OpBranch %85
%85 = OpLabel
%86 = OpSLessThan %10 %83 %14
OpBranch %87
%87 = OpLabel
%88 = OpBitcast %6 %83
%89 = OpIMul %6 %25 %19
%90 = OpIAdd %6 %88 %89
%91 = OpConvertUToF %15 %25
%92 = OpAccessChain %20 %3 %90
OpStore %92 %91
OpBranch %93
%93 = OpLabel
%94 = OpIAdd %11 %83 %21
OpBranch %95
%95 = OpLabel
OpBranch %96
%96 = OpLabel
%97 = OpSLessThan %10 %94 %14
OpBranch %98
%98 = OpLabel
%99 = OpBitcast %6 %94
%100 = OpIMul %6 %25 %19
%101 = OpIAdd %6 %99 %100
%102 = OpConvertUToF %15 %25
%103 = OpAccessChain %20 %3 %101
OpStore %103 %102
OpBranch %104
%104 = OpLabel
%105 = OpIAdd %11 %94 %21
OpBranch %106
%106 = OpLabel
OpBranch %107
%107 = OpLabel
%108 = OpIAdd %6 %25 %21
OpBranch %27
%27 = OpLabel
OpReturn
OpFunctionEnd
)";

  std::unique_ptr<opt::IRContext> context =
      BuildModule(SPV_ENV_UNIVERSAL_1_1, nullptr, text,
                  SPV_TEXT_TO_BINARY_OPTION_PRESERVE_NUMERIC_IDS);
  opt::Module* module = context->module();
  EXPECT_NE(nullptr, module) << "Assembling failed for ushader:\n"
                             << text << std::endl;
  opt::LoopUnroller loop_unroller;
  SetDisassembleOptions(SPV_BINARY_TO_TEXT_OPTION_NO_HEADER);
  SinglePassRunAndCheck<opt::LoopUnroller>(text, output, false);
}

/*
Generated from the following GLSL
#version 410 core
void main() {
    float out_array[2];
    for (int i = -3; i < -1; i++) {
      out_array[3 + i] = i;
    }
}
*/
TEST_F(PassClassTest, NegativeConditionAndInit) {
  // With opt::LocalMultiStoreElimPass
  const std::string text = R"(
               OpCapability Shader
          %1 = OpExtInstImport "GLSL.std.450"
               OpMemoryModel Logical GLSL450
               OpEntryPoint Fragment %4 "main"
               OpExecutionMode %4 OriginUpperLeft
               OpSource GLSL 410
               OpName %4 "main"
               OpName %23 "out_array"
          %2 = OpTypeVoid
          %3 = OpTypeFunction %2
          %6 = OpTypeInt 32 1
          %7 = OpTypePointer Function %6
          %9 = OpConstant %6 -3
         %16 = OpConstant %6 -1
         %17 = OpTypeBool
         %19 = OpTypeInt 32 0
         %20 = OpConstant %19 2
         %21 = OpTypeArray %6 %20
         %22 = OpTypePointer Function %21
         %25 = OpConstant %6 3
         %30 = OpConstant %6 1
          %4 = OpFunction %2 None %3
          %5 = OpLabel
         %23 = OpVariable %22 Function
               OpBranch %10
         %10 = OpLabel
         %32 = OpPhi %6 %9 %5 %31 %13
               OpLoopMerge %12 %13 Unroll
               OpBranch %14
         %14 = OpLabel
         %18 = OpSLessThan %17 %32 %16
               OpBranchConditional %18 %11 %12
         %11 = OpLabel
         %26 = OpIAdd %6 %32 %25
         %28 = OpAccessChain %7 %23 %26
               OpStore %28 %32
               OpBranch %13
         %13 = OpLabel
         %31 = OpIAdd %6 %32 %30
               OpBranch %10
         %12 = OpLabel
               OpReturn
               OpFunctionEnd
)";

  const std::string expected = R"(OpCapability Shader
%1 = OpExtInstImport "GLSL.std.450"
OpMemoryModel Logical GLSL450
OpEntryPoint Fragment %2 "main"
OpExecutionMode %2 OriginUpperLeft
OpSource GLSL 410
OpName %2 "main"
OpName %3 "out_array"
%4 = OpTypeVoid
%5 = OpTypeFunction %4
%6 = OpTypeInt 32 1
%7 = OpTypePointer Function %6
%8 = OpConstant %6 -3
%9 = OpConstant %6 -1
%10 = OpTypeBool
%11 = OpTypeInt 32 0
%12 = OpConstant %11 2
%13 = OpTypeArray %6 %12
%14 = OpTypePointer Function %13
%15 = OpConstant %6 3
%16 = OpConstant %6 1
%2 = OpFunction %4 None %5
%17 = OpLabel
%3 = OpVariable %14 Function
OpBranch %18
%18 = OpLabel
OpBranch %23
%23 = OpLabel
%24 = OpSLessThan %10 %8 %9
OpBranch %25
%25 = OpLabel
%26 = OpIAdd %6 %8 %15
%27 = OpAccessChain %7 %3 %26
OpStore %27 %8
OpBranch %21
%21 = OpLabel
%20 = OpIAdd %6 %8 %16
OpBranch %28
%28 = OpLabel
OpBranch %30
%30 = OpLabel
%31 = OpSLessThan %10 %20 %9
OpBranch %32
%32 = OpLabel
%33 = OpIAdd %6 %20 %15
%34 = OpAccessChain %7 %3 %33
OpStore %34 %20
OpBranch %35
%35 = OpLabel
%36 = OpIAdd %6 %20 %16
OpBranch %22
%22 = OpLabel
OpReturn
OpFunctionEnd
)";

  std::unique_ptr<opt::IRContext> context =
      BuildModule(SPV_ENV_UNIVERSAL_1_1, nullptr, text,
                  SPV_TEXT_TO_BINARY_OPTION_PRESERVE_NUMERIC_IDS);
  opt::Module* module = context->module();
  EXPECT_NE(nullptr, module) << "Assembling failed for ushader:\n"
                             << text << std::endl;

  opt::LoopUnroller loop_unroller;
  SetDisassembleOptions(SPV_BINARY_TO_TEXT_OPTION_NO_HEADER);
  // SinglePassRunAndCheck<opt::LoopUnroller>(text, expected, false);

  opt::Function* f = spvtest::GetFunction(module, 4);

  opt::LoopDescriptor& loop_descriptor = *context->GetLoopDescriptor(f);
  EXPECT_EQ(loop_descriptor.NumLoops(), 1u);

  opt::Loop& loop = loop_descriptor.GetLoopByIndex(0);

  EXPECT_TRUE(loop.HasUnrollLoopControl());

  opt::BasicBlock* condition = loop.FindConditionBlock();
  EXPECT_EQ(condition->id(), 14u);

  opt::Instruction* induction = loop.FindConditionVariable(condition);
  EXPECT_EQ(induction->result_id(), 32u);

  opt::LoopUtils loop_utils{context.get(), &loop};
  EXPECT_TRUE(loop_utils.CanPerformUnroll());

  size_t iterations = 0;
  EXPECT_TRUE(loop.FindNumberOfIterations(induction, &*condition->ctail(),
                                          &iterations));
  EXPECT_EQ(iterations, 2u);
  SinglePassRunAndCheck<opt::LoopUnroller>(text, expected, false);
}

/*
Generated from the following GLSL
#version 410 core
void main() {
    float out_array[9];
    for (int i = -10; i < -1; i++) {
      out_array[i] = i;
    }
}
*/
TEST_F(PassClassTest, NegativeConditionAndInitResidualUnroll) {
  // With opt::LocalMultiStoreElimPass
  const std::string text = R"(
               OpCapability Shader
          %1 = OpExtInstImport "GLSL.std.450"
               OpMemoryModel Logical GLSL450
               OpEntryPoint Fragment %4 "main"
               OpExecutionMode %4 OriginUpperLeft
               OpSource GLSL 410
               OpName %4 "main"
               OpName %23 "out_array"
          %2 = OpTypeVoid
          %3 = OpTypeFunction %2
          %6 = OpTypeInt 32 1
          %7 = OpTypePointer Function %6
          %9 = OpConstant %6 -10
         %16 = OpConstant %6 -1
         %17 = OpTypeBool
         %19 = OpTypeInt 32 0
         %20 = OpConstant %19 9
         %21 = OpTypeArray %6 %20
         %22 = OpTypePointer Function %21
         %25 = OpConstant %6 10
         %30 = OpConstant %6 1
          %4 = OpFunction %2 None %3
          %5 = OpLabel
         %23 = OpVariable %22 Function
               OpBranch %10
         %10 = OpLabel
         %32 = OpPhi %6 %9 %5 %31 %13
               OpLoopMerge %12 %13 Unroll
               OpBranch %14
         %14 = OpLabel
         %18 = OpSLessThan %17 %32 %16
               OpBranchConditional %18 %11 %12
         %11 = OpLabel
         %26 = OpIAdd %6 %32 %25
         %28 = OpAccessChain %7 %23 %26
               OpStore %28 %32
               OpBranch %13
         %13 = OpLabel
         %31 = OpIAdd %6 %32 %30
               OpBranch %10
         %12 = OpLabel
               OpReturn
               OpFunctionEnd
)";

  const std::string expected = R"(OpCapability Shader
%1 = OpExtInstImport "GLSL.std.450"
OpMemoryModel Logical GLSL450
OpEntryPoint Fragment %2 "main"
OpExecutionMode %2 OriginUpperLeft
OpSource GLSL 410
OpName %2 "main"
OpName %3 "out_array"
%4 = OpTypeVoid
%5 = OpTypeFunction %4
%6 = OpTypeInt 32 1
%7 = OpTypePointer Function %6
%8 = OpConstant %6 -10
%9 = OpConstant %6 -1
%10 = OpTypeBool
%11 = OpTypeInt 32 0
%12 = OpConstant %11 9
%13 = OpTypeArray %6 %12
%14 = OpTypePointer Function %13
%15 = OpConstant %6 10
%16 = OpConstant %6 1
%48 = OpConstant %6 -9
%2 = OpFunction %4 None %5
%17 = OpLabel
%3 = OpVariable %14 Function
OpBranch %18
%18 = OpLabel
%19 = OpPhi %6 %8 %17 %20 %21
OpLoopMerge %28 %21 Unroll
OpBranch %23
%23 = OpLabel
%24 = OpSLessThan %10 %19 %48
OpBranchConditional %24 %25 %28
%25 = OpLabel
%26 = OpIAdd %6 %19 %15
%27 = OpAccessChain %7 %3 %26
OpStore %27 %19
OpBranch %21
%21 = OpLabel
%20 = OpIAdd %6 %19 %16
OpBranch %18
%28 = OpLabel
OpBranch %29
%29 = OpLabel
%30 = OpPhi %6 %19 %28 %47 %46
OpLoopMerge %38 %46 DontUnroll
OpBranch %31
%31 = OpLabel
%32 = OpSLessThan %10 %30 %9
OpBranchConditional %32 %33 %38
%33 = OpLabel
%34 = OpIAdd %6 %30 %15
%35 = OpAccessChain %7 %3 %34
OpStore %35 %30
OpBranch %36
%36 = OpLabel
%37 = OpIAdd %6 %30 %16
OpBranch %39
%39 = OpLabel
OpBranch %41
%41 = OpLabel
%42 = OpSLessThan %10 %37 %9
OpBranch %43
%43 = OpLabel
%44 = OpIAdd %6 %37 %15
%45 = OpAccessChain %7 %3 %44
OpStore %45 %37
OpBranch %46
%46 = OpLabel
%47 = OpIAdd %6 %37 %16
OpBranch %29
%38 = OpLabel
OpReturn
%22 = OpLabel
OpReturn
OpFunctionEnd
)";

  std::unique_ptr<opt::IRContext> context =
      BuildModule(SPV_ENV_UNIVERSAL_1_1, nullptr, text,
                  SPV_TEXT_TO_BINARY_OPTION_PRESERVE_NUMERIC_IDS);
  opt::Module* module = context->module();
  EXPECT_NE(nullptr, module) << "Assembling failed for ushader:\n"
                             << text << std::endl;

  opt::LoopUnroller loop_unroller;
  SetDisassembleOptions(SPV_BINARY_TO_TEXT_OPTION_NO_HEADER);

  opt::Function* f = spvtest::GetFunction(module, 4);

  opt::LoopDescriptor& loop_descriptor = *context->GetLoopDescriptor(f);
  EXPECT_EQ(loop_descriptor.NumLoops(), 1u);

  opt::Loop& loop = loop_descriptor.GetLoopByIndex(0);

  EXPECT_TRUE(loop.HasUnrollLoopControl());

  opt::BasicBlock* condition = loop.FindConditionBlock();
  EXPECT_EQ(condition->id(), 14u);

  opt::Instruction* induction = loop.FindConditionVariable(condition);
  EXPECT_EQ(induction->result_id(), 32u);

  opt::LoopUtils loop_utils{context.get(), &loop};
  EXPECT_TRUE(loop_utils.CanPerformUnroll());

  size_t iterations = 0;
  EXPECT_TRUE(loop.FindNumberOfIterations(induction, &*condition->ctail(),
                                          &iterations));
  EXPECT_EQ(iterations, 9u);
  SinglePassRunAndCheck<PartialUnrollerTestPass<2>>(text, expected, false);
}

/*
Generated from the following GLSL
#version 410 core
void main() {
    float out_array[10];
    for (uint i = 0; i < 2; i++) {
      for (int x = 0; x < 5; ++x) {
        out_array[x + i*5] = i;
      }
    }
}
*/
TEST_F(PassClassTest, UnrollNestedLoopsValidateDescriptor) {
  // With opt::LocalMultiStoreElimPass
  const std::string text = R"(
               OpCapability Shader
          %1 = OpExtInstImport "GLSL.std.450"
               OpMemoryModel Logical GLSL450
               OpEntryPoint Fragment %4 "main"
               OpExecutionMode %4 OriginUpperLeft
               OpSource GLSL 410
               OpName %4 "main"
               OpName %35 "out_array"
          %2 = OpTypeVoid
          %3 = OpTypeFunction %2
          %6 = OpTypeInt 32 0
          %7 = OpTypePointer Function %6
          %9 = OpConstant %6 0
         %16 = OpConstant %6 2
         %17 = OpTypeBool
         %19 = OpTypeInt 32 1
         %20 = OpTypePointer Function %19
         %22 = OpConstant %19 0
         %29 = OpConstant %19 5
         %31 = OpTypeFloat 32
         %32 = OpConstant %6 10
         %33 = OpTypeArray %31 %32
         %34 = OpTypePointer Function %33
         %39 = OpConstant %6 5
         %44 = OpTypePointer Function %31
         %47 = OpConstant %19 1
          %4 = OpFunction %2 None %3
          %5 = OpLabel
         %35 = OpVariable %34 Function
               OpBranch %10
         %10 = OpLabel
         %51 = OpPhi %6 %9 %5 %50 %13
               OpLoopMerge %12 %13 Unroll
               OpBranch %14
         %14 = OpLabel
         %18 = OpULessThan %17 %51 %16
               OpBranchConditional %18 %11 %12
         %11 = OpLabel
               OpBranch %23
         %23 = OpLabel
         %54 = OpPhi %19 %22 %11 %48 %26
               OpLoopMerge %25 %26 Unroll
               OpBranch %27
         %27 = OpLabel
         %30 = OpSLessThan %17 %54 %29
               OpBranchConditional %30 %24 %25
         %24 = OpLabel
         %37 = OpBitcast %6 %54
         %40 = OpIMul %6 %51 %39
         %41 = OpIAdd %6 %37 %40
         %43 = OpConvertUToF %31 %51
         %45 = OpAccessChain %44 %35 %41
               OpStore %45 %43
               OpBranch %26
         %26 = OpLabel
         %48 = OpIAdd %19 %54 %47
               OpBranch %23
         %25 = OpLabel
               OpBranch %13
         %13 = OpLabel
         %50 = OpIAdd %6 %51 %47
               OpBranch %10
         %12 = OpLabel
               OpReturn
               OpFunctionEnd
    )";

  {  // Test fully unroll
    std::unique_ptr<opt::IRContext> context =
        BuildModule(SPV_ENV_UNIVERSAL_1_1, nullptr, text,
                    SPV_TEXT_TO_BINARY_OPTION_PRESERVE_NUMERIC_IDS);
    opt::Module* module = context->module();
    EXPECT_NE(nullptr, module) << "Assembling failed for ushader:\n"
                               << text << std::endl;
    SetDisassembleOptions(SPV_BINARY_TO_TEXT_OPTION_NO_HEADER);

    opt::Function* f = spvtest::GetFunction(module, 4);
    opt::LoopDescriptor& loop_descriptor = *context->GetLoopDescriptor(f);
    EXPECT_EQ(loop_descriptor.NumLoops(), 2u);

    opt::Loop& outer_loop = loop_descriptor.GetLoopByIndex(1);

    EXPECT_TRUE(outer_loop.HasUnrollLoopControl());

    opt::Loop& inner_loop = loop_descriptor.GetLoopByIndex(0);

    EXPECT_TRUE(inner_loop.HasUnrollLoopControl());

    EXPECT_EQ(outer_loop.GetBlocks().size(), 9u);

    EXPECT_EQ(inner_loop.GetBlocks().size(), 4u);
    EXPECT_EQ(outer_loop.NumImmediateChildren(), 1u);
    EXPECT_EQ(inner_loop.NumImmediateChildren(), 0u);

    {
      opt::LoopUtils loop_utils{context.get(), &inner_loop};
      loop_utils.FullyUnroll();
      loop_utils.Finalize();
    }

    EXPECT_EQ(loop_descriptor.NumLoops(), 1u);
    EXPECT_EQ(outer_loop.GetBlocks().size(), 25u);
    EXPECT_EQ(outer_loop.NumImmediateChildren(), 0u);
    {
      opt::LoopUtils loop_utils{context.get(), &outer_loop};
      loop_utils.FullyUnroll();
      loop_utils.Finalize();
    }
    EXPECT_EQ(loop_descriptor.NumLoops(), 0u);
  }

  {  // Test partially unroll
    std::unique_ptr<opt::IRContext> context =
        BuildModule(SPV_ENV_UNIVERSAL_1_1, nullptr, text,
                    SPV_TEXT_TO_BINARY_OPTION_PRESERVE_NUMERIC_IDS);
    opt::Module* module = context->module();
    EXPECT_NE(nullptr, module) << "Assembling failed for ushader:\n"
                               << text << std::endl;
    SetDisassembleOptions(SPV_BINARY_TO_TEXT_OPTION_NO_HEADER);

    opt::Function* f = spvtest::GetFunction(module, 4);
    opt::LoopDescriptor& loop_descriptor = *context->GetLoopDescriptor(f);
    EXPECT_EQ(loop_descriptor.NumLoops(), 2u);

    opt::Loop& outer_loop = loop_descriptor.GetLoopByIndex(1);

    EXPECT_TRUE(outer_loop.HasUnrollLoopControl());

    opt::Loop& inner_loop = loop_descriptor.GetLoopByIndex(0);

    EXPECT_TRUE(inner_loop.HasUnrollLoopControl());

    EXPECT_EQ(outer_loop.GetBlocks().size(), 9u);

    EXPECT_EQ(inner_loop.GetBlocks().size(), 4u);

    EXPECT_EQ(outer_loop.NumImmediateChildren(), 1u);
    EXPECT_EQ(inner_loop.NumImmediateChildren(), 0u);

    opt::LoopUtils loop_utils{context.get(), &inner_loop};
    loop_utils.PartiallyUnroll(2);
    loop_utils.Finalize();

    // The number of loops should actually grow.
    EXPECT_EQ(loop_descriptor.NumLoops(), 3u);
    EXPECT_EQ(outer_loop.GetBlocks().size(), 18u);
    EXPECT_EQ(outer_loop.NumImmediateChildren(), 2u);
  }
}

/*
Generated from the following GLSL
#version 410 core
void main() {
  float out_array[3];
  for (int i = 3; i > 0; --i) {
    out_array[i] = i;
  }
}
*/
TEST_F(PassClassTest, FullyUnrollNegativeStepLoopTest) {
  // With opt::LocalMultiStoreElimPass
  const std::string text = R"(
               OpCapability Shader
          %1 = OpExtInstImport "GLSL.std.450"
               OpMemoryModel Logical GLSL450
               OpEntryPoint Fragment %4 "main"
               OpExecutionMode %4 OriginUpperLeft
               OpSource GLSL 410
               OpName %4 "main"
               OpName %24 "out_array"
          %2 = OpTypeVoid
          %3 = OpTypeFunction %2
          %6 = OpTypeInt 32 1
          %7 = OpTypePointer Function %6
          %9 = OpConstant %6 3
         %16 = OpConstant %6 0
         %17 = OpTypeBool
         %19 = OpTypeFloat 32
         %20 = OpTypeInt 32 0
         %21 = OpConstant %20 3
         %22 = OpTypeArray %19 %21
         %23 = OpTypePointer Function %22
         %28 = OpTypePointer Function %19
         %31 = OpConstant %6 1
          %4 = OpFunction %2 None %3
          %5 = OpLabel
         %24 = OpVariable %23 Function
               OpBranch %10
         %10 = OpLabel
         %33 = OpPhi %6 %9 %5 %32 %13
               OpLoopMerge %12 %13 Unroll
               OpBranch %14
         %14 = OpLabel
         %18 = OpSGreaterThan %17 %33 %16
               OpBranchConditional %18 %11 %12
         %11 = OpLabel
         %27 = OpConvertSToF %19 %33
         %29 = OpAccessChain %28 %24 %33
               OpStore %29 %27
               OpBranch %13
         %13 = OpLabel
         %32 = OpISub %6 %33 %31
               OpBranch %10
         %12 = OpLabel
               OpReturn
               OpFunctionEnd
    )";

  const std::string output = R"(OpCapability Shader
%1 = OpExtInstImport "GLSL.std.450"
OpMemoryModel Logical GLSL450
OpEntryPoint Fragment %2 "main"
OpExecutionMode %2 OriginUpperLeft
OpSource GLSL 410
OpName %2 "main"
OpName %3 "out_array"
%4 = OpTypeVoid
%5 = OpTypeFunction %4
%6 = OpTypeInt 32 1
%7 = OpTypePointer Function %6
%8 = OpConstant %6 3
%9 = OpConstant %6 0
%10 = OpTypeBool
%11 = OpTypeFloat 32
%12 = OpTypeInt 32 0
%13 = OpConstant %12 3
%14 = OpTypeArray %11 %13
%15 = OpTypePointer Function %14
%16 = OpTypePointer Function %11
%17 = OpConstant %6 1
%2 = OpFunction %4 None %5
%18 = OpLabel
%3 = OpVariable %15 Function
OpBranch %19
%19 = OpLabel
OpBranch %24
%24 = OpLabel
%25 = OpSGreaterThan %10 %8 %9
OpBranch %26
%26 = OpLabel
%27 = OpConvertSToF %11 %8
%28 = OpAccessChain %16 %3 %8
OpStore %28 %27
OpBranch %22
%22 = OpLabel
%21 = OpISub %6 %8 %17
OpBranch %29
%29 = OpLabel
OpBranch %31
%31 = OpLabel
%32 = OpSGreaterThan %10 %21 %9
OpBranch %33
%33 = OpLabel
%34 = OpConvertSToF %11 %21
%35 = OpAccessChain %16 %3 %21
OpStore %35 %34
OpBranch %36
%36 = OpLabel
%37 = OpISub %6 %21 %17
OpBranch %38
%38 = OpLabel
OpBranch %40
%40 = OpLabel
%41 = OpSGreaterThan %10 %37 %9
OpBranch %42
%42 = OpLabel
%43 = OpConvertSToF %11 %37
%44 = OpAccessChain %16 %3 %37
OpStore %44 %43
OpBranch %45
%45 = OpLabel
%46 = OpISub %6 %37 %17
OpBranch %23
%23 = OpLabel
OpReturn
OpFunctionEnd
)";

  std::unique_ptr<opt::IRContext> context =
      BuildModule(SPV_ENV_UNIVERSAL_1_1, nullptr, text,
                  SPV_TEXT_TO_BINARY_OPTION_PRESERVE_NUMERIC_IDS);
  opt::Module* module = context->module();
  EXPECT_NE(nullptr, module) << "Assembling failed for ushader:\n"
                             << text << std::endl;

  opt::LoopUnroller loop_unroller;
  SetDisassembleOptions(SPV_BINARY_TO_TEXT_OPTION_NO_HEADER);
  SinglePassRunAndCheck<opt::LoopUnroller>(text, output, false);
}

/*
Generated from the following GLSL
#version 410 core
void main() {
  float out_array[3];
  for (int i = 9; i > 0; i-=3) {
    out_array[i] = i;
  }
}
*/
TEST_F(PassClassTest, FullyUnrollNegativeNonOneStepLoop) {
  // With opt::LocalMultiStoreElimPass
  const std::string text = R"(
               OpCapability Shader
          %1 = OpExtInstImport "GLSL.std.450"
               OpMemoryModel Logical GLSL450
               OpEntryPoint Fragment %4 "main"
               OpExecutionMode %4 OriginUpperLeft
               OpSource GLSL 410
               OpName %4 "main"
               OpName %24 "out_array"
          %2 = OpTypeVoid
          %3 = OpTypeFunction %2
          %6 = OpTypeInt 32 1
          %7 = OpTypePointer Function %6
          %9 = OpConstant %6 9
         %16 = OpConstant %6 0
         %17 = OpTypeBool
         %19 = OpTypeFloat 32
         %20 = OpTypeInt 32 0
         %21 = OpConstant %20 3
         %22 = OpTypeArray %19 %21
         %23 = OpTypePointer Function %22
         %28 = OpTypePointer Function %19
         %30 = OpConstant %6 3
          %4 = OpFunction %2 None %3
          %5 = OpLabel
         %24 = OpVariable %23 Function
               OpBranch %10
         %10 = OpLabel
         %33 = OpPhi %6 %9 %5 %32 %13
               OpLoopMerge %12 %13 Unroll
               OpBranch %14
         %14 = OpLabel
         %18 = OpSGreaterThan %17 %33 %16
               OpBranchConditional %18 %11 %12
         %11 = OpLabel
         %27 = OpConvertSToF %19 %33
         %29 = OpAccessChain %28 %24 %33
               OpStore %29 %27
               OpBranch %13
         %13 = OpLabel
         %32 = OpISub %6 %33 %30
               OpBranch %10
         %12 = OpLabel
               OpReturn
               OpFunctionEnd
    )";

  const std::string output = R"(OpCapability Shader
%1 = OpExtInstImport "GLSL.std.450"
OpMemoryModel Logical GLSL450
OpEntryPoint Fragment %2 "main"
OpExecutionMode %2 OriginUpperLeft
OpSource GLSL 410
OpName %2 "main"
OpName %3 "out_array"
%4 = OpTypeVoid
%5 = OpTypeFunction %4
%6 = OpTypeInt 32 1
%7 = OpTypePointer Function %6
%8 = OpConstant %6 9
%9 = OpConstant %6 0
%10 = OpTypeBool
%11 = OpTypeFloat 32
%12 = OpTypeInt 32 0
%13 = OpConstant %12 3
%14 = OpTypeArray %11 %13
%15 = OpTypePointer Function %14
%16 = OpTypePointer Function %11
%17 = OpConstant %6 3
%2 = OpFunction %4 None %5
%18 = OpLabel
%3 = OpVariable %15 Function
OpBranch %19
%19 = OpLabel
OpBranch %24
%24 = OpLabel
%25 = OpSGreaterThan %10 %8 %9
OpBranch %26
%26 = OpLabel
%27 = OpConvertSToF %11 %8
%28 = OpAccessChain %16 %3 %8
OpStore %28 %27
OpBranch %22
%22 = OpLabel
%21 = OpISub %6 %8 %17
OpBranch %29
%29 = OpLabel
OpBranch %31
%31 = OpLabel
%32 = OpSGreaterThan %10 %21 %9
OpBranch %33
%33 = OpLabel
%34 = OpConvertSToF %11 %21
%35 = OpAccessChain %16 %3 %21
OpStore %35 %34
OpBranch %36
%36 = OpLabel
%37 = OpISub %6 %21 %17
OpBranch %38
%38 = OpLabel
OpBranch %40
%40 = OpLabel
%41 = OpSGreaterThan %10 %37 %9
OpBranch %42
%42 = OpLabel
%43 = OpConvertSToF %11 %37
%44 = OpAccessChain %16 %3 %37
OpStore %44 %43
OpBranch %45
%45 = OpLabel
%46 = OpISub %6 %37 %17
OpBranch %23
%23 = OpLabel
OpReturn
OpFunctionEnd
)";

  std::unique_ptr<opt::IRContext> context =
      BuildModule(SPV_ENV_UNIVERSAL_1_1, nullptr, text,
                  SPV_TEXT_TO_BINARY_OPTION_PRESERVE_NUMERIC_IDS);
  opt::Module* module = context->module();
  EXPECT_NE(nullptr, module) << "Assembling failed for ushader:\n"
                             << text << std::endl;

  opt::LoopUnroller loop_unroller;
  SetDisassembleOptions(SPV_BINARY_TO_TEXT_OPTION_NO_HEADER);
  SinglePassRunAndCheck<opt::LoopUnroller>(text, output, false);
}

/*
Generated from the following GLSL
#version 410 core
void main() {
  float out_array[3];
  for (int i = 0; i < 7; i+=3) {
    out_array[i] = i;
  }
}
*/
TEST_F(PassClassTest, FullyUnrollNonDivisibleStepLoop) {
  // With opt::LocalMultiStoreElimPass
  const std::string text = R"(OpCapability Shader
%1 = OpExtInstImport "GLSL.std.450"
OpMemoryModel Logical GLSL450
OpEntryPoint Fragment %4 "main"
OpExecutionMode %4 OriginUpperLeft
OpSource GLSL 410
OpName %4 "main"
OpName %24 "out_array"
%2 = OpTypeVoid
%3 = OpTypeFunction %2
%6 = OpTypeInt 32 1
%7 = OpTypePointer Function %6
%9 = OpConstant %6 0
%16 = OpConstant %6 7
%17 = OpTypeBool
%19 = OpTypeFloat 32
%20 = OpTypeInt 32 0
%21 = OpConstant %20 3
%22 = OpTypeArray %19 %21
%23 = OpTypePointer Function %22
%28 = OpTypePointer Function %19
%30 = OpConstant %6 3
%4 = OpFunction %2 None %3
%5 = OpLabel
%24 = OpVariable %23 Function
OpBranch %10
%10 = OpLabel
%33 = OpPhi %6 %9 %5 %32 %13
OpLoopMerge %12 %13 Unroll
OpBranch %14
%14 = OpLabel
%18 = OpSLessThan %17 %33 %16
OpBranchConditional %18 %11 %12
%11 = OpLabel
%27 = OpConvertSToF %19 %33
%29 = OpAccessChain %28 %24 %33
OpStore %29 %27
OpBranch %13
%13 = OpLabel
%32 = OpIAdd %6 %33 %30
OpBranch %10
%12 = OpLabel
OpReturn
OpFunctionEnd
)";

  const std::string output = R"(OpCapability Shader
%1 = OpExtInstImport "GLSL.std.450"
OpMemoryModel Logical GLSL450
OpEntryPoint Fragment %2 "main"
OpExecutionMode %2 OriginUpperLeft
OpSource GLSL 410
OpName %2 "main"
OpName %3 "out_array"
%4 = OpTypeVoid
%5 = OpTypeFunction %4
%6 = OpTypeInt 32 1
%7 = OpTypePointer Function %6
%8 = OpConstant %6 0
%9 = OpConstant %6 7
%10 = OpTypeBool
%11 = OpTypeFloat 32
%12 = OpTypeInt 32 0
%13 = OpConstant %12 3
%14 = OpTypeArray %11 %13
%15 = OpTypePointer Function %14
%16 = OpTypePointer Function %11
%17 = OpConstant %6 3
%2 = OpFunction %4 None %5
%18 = OpLabel
%3 = OpVariable %15 Function
OpBranch %19
%19 = OpLabel
OpBranch %24
%24 = OpLabel
%25 = OpSLessThan %10 %8 %9
OpBranch %26
%26 = OpLabel
%27 = OpConvertSToF %11 %8
%28 = OpAccessChain %16 %3 %8
OpStore %28 %27
OpBranch %22
%22 = OpLabel
%21 = OpIAdd %6 %8 %17
OpBranch %29
%29 = OpLabel
OpBranch %31
%31 = OpLabel
%32 = OpSLessThan %10 %21 %9
OpBranch %33
%33 = OpLabel
%34 = OpConvertSToF %11 %21
%35 = OpAccessChain %16 %3 %21
OpStore %35 %34
OpBranch %36
%36 = OpLabel
%37 = OpIAdd %6 %21 %17
OpBranch %38
%38 = OpLabel
OpBranch %40
%40 = OpLabel
%41 = OpSLessThan %10 %37 %9
OpBranch %42
%42 = OpLabel
%43 = OpConvertSToF %11 %37
%44 = OpAccessChain %16 %3 %37
OpStore %44 %43
OpBranch %45
%45 = OpLabel
%46 = OpIAdd %6 %37 %17
OpBranch %23
%23 = OpLabel
OpReturn
OpFunctionEnd
)";

  std::unique_ptr<opt::IRContext> context =
      BuildModule(SPV_ENV_UNIVERSAL_1_1, nullptr, text,
                  SPV_TEXT_TO_BINARY_OPTION_PRESERVE_NUMERIC_IDS);
  opt::Module* module = context->module();
  EXPECT_NE(nullptr, module) << "Assembling failed for ushader:\n"
                             << text << std::endl;

  opt::LoopUnroller loop_unroller;
  SetDisassembleOptions(SPV_BINARY_TO_TEXT_OPTION_NO_HEADER);
  SinglePassRunAndCheck<opt::LoopUnroller>(text, output, false);
}

/*
Generated from the following GLSL
#version 410 core
void main() {
  float out_array[4];
  for (int i = 11; i > 0; i-=3) {
    out_array[i] = i;
  }
}
*/
TEST_F(PassClassTest, FullyUnrollNegativeNonDivisibleStepLoop) {
  // With opt::LocalMultiStoreElimPass
  const std::string text = R"(OpCapability Shader
%1 = OpExtInstImport "GLSL.std.450"
OpMemoryModel Logical GLSL450
OpEntryPoint Fragment %4 "main"
OpExecutionMode %4 OriginUpperLeft
OpSource GLSL 410
OpName %4 "main"
OpName %24 "out_array"
%2 = OpTypeVoid
%3 = OpTypeFunction %2
%6 = OpTypeInt 32 1
%7 = OpTypePointer Function %6
%9 = OpConstant %6 11
%16 = OpConstant %6 0
%17 = OpTypeBool
%19 = OpTypeFloat 32
%20 = OpTypeInt 32 0
%21 = OpConstant %20 4
%22 = OpTypeArray %19 %21
%23 = OpTypePointer Function %22
%28 = OpTypePointer Function %19
%30 = OpConstant %6 3
%4 = OpFunction %2 None %3
%5 = OpLabel
%24 = OpVariable %23 Function
OpBranch %10
%10 = OpLabel
%33 = OpPhi %6 %9 %5 %32 %13
OpLoopMerge %12 %13 Unroll
OpBranch %14
%14 = OpLabel
%18 = OpSGreaterThan %17 %33 %16
OpBranchConditional %18 %11 %12
%11 = OpLabel
%27 = OpConvertSToF %19 %33
%29 = OpAccessChain %28 %24 %33
OpStore %29 %27
OpBranch %13
%13 = OpLabel
%32 = OpISub %6 %33 %30
OpBranch %10
%12 = OpLabel
OpReturn
OpFunctionEnd
)";

  const std::string output = R"(OpCapability Shader
%1 = OpExtInstImport "GLSL.std.450"
OpMemoryModel Logical GLSL450
OpEntryPoint Fragment %2 "main"
OpExecutionMode %2 OriginUpperLeft
OpSource GLSL 410
OpName %2 "main"
OpName %3 "out_array"
%4 = OpTypeVoid
%5 = OpTypeFunction %4
%6 = OpTypeInt 32 1
%7 = OpTypePointer Function %6
%8 = OpConstant %6 11
%9 = OpConstant %6 0
%10 = OpTypeBool
%11 = OpTypeFloat 32
%12 = OpTypeInt 32 0
%13 = OpConstant %12 4
%14 = OpTypeArray %11 %13
%15 = OpTypePointer Function %14
%16 = OpTypePointer Function %11
%17 = OpConstant %6 3
%2 = OpFunction %4 None %5
%18 = OpLabel
%3 = OpVariable %15 Function
OpBranch %19
%19 = OpLabel
OpBranch %24
%24 = OpLabel
%25 = OpSGreaterThan %10 %8 %9
OpBranch %26
%26 = OpLabel
%27 = OpConvertSToF %11 %8
%28 = OpAccessChain %16 %3 %8
OpStore %28 %27
OpBranch %22
%22 = OpLabel
%21 = OpISub %6 %8 %17
OpBranch %29
%29 = OpLabel
OpBranch %31
%31 = OpLabel
%32 = OpSGreaterThan %10 %21 %9
OpBranch %33
%33 = OpLabel
%34 = OpConvertSToF %11 %21
%35 = OpAccessChain %16 %3 %21
OpStore %35 %34
OpBranch %36
%36 = OpLabel
%37 = OpISub %6 %21 %17
OpBranch %38
%38 = OpLabel
OpBranch %40
%40 = OpLabel
%41 = OpSGreaterThan %10 %37 %9
OpBranch %42
%42 = OpLabel
%43 = OpConvertSToF %11 %37
%44 = OpAccessChain %16 %3 %37
OpStore %44 %43
OpBranch %45
%45 = OpLabel
%46 = OpISub %6 %37 %17
OpBranch %47
%47 = OpLabel
OpBranch %49
%49 = OpLabel
%50 = OpSGreaterThan %10 %46 %9
OpBranch %51
%51 = OpLabel
%52 = OpConvertSToF %11 %46
%53 = OpAccessChain %16 %3 %46
OpStore %53 %52
OpBranch %54
%54 = OpLabel
%55 = OpISub %6 %46 %17
OpBranch %23
%23 = OpLabel
OpReturn
OpFunctionEnd
)";

  std::unique_ptr<opt::IRContext> context =
      BuildModule(SPV_ENV_UNIVERSAL_1_1, nullptr, text,
                  SPV_TEXT_TO_BINARY_OPTION_PRESERVE_NUMERIC_IDS);
  opt::Module* module = context->module();
  EXPECT_NE(nullptr, module) << "Assembling failed for ushader:\n"
                             << text << std::endl;

  opt::LoopUnroller loop_unroller;
  SetDisassembleOptions(SPV_BINARY_TO_TEXT_OPTION_NO_HEADER);
  SinglePassRunAndCheck<opt::LoopUnroller>(text, output, false);
}

// With opt::LocalMultiStoreElimPass
static const std::string multiple_phi_shader = R"(
               OpCapability Shader
          %1 = OpExtInstImport "GLSL.std.450"
               OpMemoryModel Logical GLSL450
               OpEntryPoint Fragment %4 "main"
               OpExecutionMode %4 OriginUpperLeft
               OpSource GLSL 410
               OpName %4 "main"
               OpName %8 "foo("
          %2 = OpTypeVoid
          %3 = OpTypeFunction %2
          %6 = OpTypeInt 32 1
          %7 = OpTypeFunction %6
         %10 = OpTypePointer Function %6
         %12 = OpConstant %6 0
         %14 = OpConstant %6 3
         %22 = OpConstant %6 6
         %23 = OpTypeBool
         %31 = OpConstant %6 1
          %4 = OpFunction %2 None %3
          %5 = OpLabel
         %40 = OpFunctionCall %6 %8
               OpReturn
               OpFunctionEnd
          %8 = OpFunction %6 None %7
          %9 = OpLabel
               OpBranch %16
         %16 = OpLabel
         %41 = OpPhi %6 %12 %9 %34 %19
         %42 = OpPhi %6 %14 %9 %29 %19
         %43 = OpPhi %6 %12 %9 %32 %19
               OpLoopMerge %18 %19 Unroll
               OpBranch %20
         %20 = OpLabel
         %24 = OpSLessThan %23 %43 %22
               OpBranchConditional %24 %17 %18
         %17 = OpLabel
         %27 = OpIMul %6 %43 %41
         %29 = OpIAdd %6 %42 %27
               OpBranch %19
         %19 = OpLabel
         %32 = OpIAdd %6 %43 %31
         %34 = OpISub %6 %41 %31
               OpBranch %16
         %18 = OpLabel
         %37 = OpIAdd %6 %42 %41
               OpReturnValue %37
               OpFunctionEnd
    )";

TEST_F(PassClassTest, PartiallyUnrollResidualMultipleInductionVariables) {
  const std::string output = R"(OpCapability Shader
%1 = OpExtInstImport "GLSL.std.450"
OpMemoryModel Logical GLSL450
OpEntryPoint Fragment %2 "main"
OpExecutionMode %2 OriginUpperLeft
OpSource GLSL 410
OpName %2 "main"
OpName %3 "foo("
%4 = OpTypeVoid
%5 = OpTypeFunction %4
%6 = OpTypeInt 32 1
%7 = OpTypeFunction %6
%8 = OpTypePointer Function %6
%9 = OpConstant %6 0
%10 = OpConstant %6 3
%11 = OpConstant %6 6
%12 = OpTypeBool
%13 = OpConstant %6 1
%82 = OpTypeInt 32 0
%83 = OpConstant %82 2
%2 = OpFunction %4 None %5
%14 = OpLabel
%15 = OpFunctionCall %6 %3
OpReturn
OpFunctionEnd
%3 = OpFunction %6 None %7
%16 = OpLabel
OpBranch %17
%17 = OpLabel
%18 = OpPhi %6 %9 %16 %19 %20
%21 = OpPhi %6 %10 %16 %22 %20
%23 = OpPhi %6 %9 %16 %24 %20
OpLoopMerge %31 %20 Unroll
OpBranch %26
%26 = OpLabel
%27 = OpSLessThan %12 %23 %83
OpBranchConditional %27 %28 %31
%28 = OpLabel
%29 = OpIMul %6 %23 %18
%22 = OpIAdd %6 %21 %29
OpBranch %20
%20 = OpLabel
%24 = OpIAdd %6 %23 %13
%19 = OpISub %6 %18 %13
OpBranch %17
%31 = OpLabel
OpBranch %32
%32 = OpLabel
%33 = OpPhi %6 %18 %31 %81 %79
%34 = OpPhi %6 %21 %31 %78 %79
%35 = OpPhi %6 %23 %31 %80 %79
OpLoopMerge %44 %79 DontUnroll
OpBranch %36
%36 = OpLabel
%37 = OpSLessThan %12 %35 %11
OpBranchConditional %37 %38 %44
%38 = OpLabel
%39 = OpIMul %6 %35 %33
%40 = OpIAdd %6 %34 %39
OpBranch %41
%41 = OpLabel
%42 = OpIAdd %6 %35 %13
%43 = OpISub %6 %33 %13
OpBranch %46
%46 = OpLabel
OpBranch %50
%50 = OpLabel
%51 = OpSLessThan %12 %42 %11
OpBranch %52
%52 = OpLabel
%53 = OpIMul %6 %42 %43
%54 = OpIAdd %6 %40 %53
OpBranch %55
%55 = OpLabel
%56 = OpIAdd %6 %42 %13
%57 = OpISub %6 %43 %13
OpBranch %58
%58 = OpLabel
OpBranch %62
%62 = OpLabel
%63 = OpSLessThan %12 %56 %11
OpBranch %64
%64 = OpLabel
%65 = OpIMul %6 %56 %57
%66 = OpIAdd %6 %54 %65
OpBranch %67
%67 = OpLabel
%68 = OpIAdd %6 %56 %13
%69 = OpISub %6 %57 %13
OpBranch %70
%70 = OpLabel
OpBranch %74
%74 = OpLabel
%75 = OpSLessThan %12 %68 %11
OpBranch %76
%76 = OpLabel
%77 = OpIMul %6 %68 %69
%78 = OpIAdd %6 %66 %77
OpBranch %79
%79 = OpLabel
%80 = OpIAdd %6 %68 %13
%81 = OpISub %6 %69 %13
OpBranch %32
%44 = OpLabel
%45 = OpIAdd %6 %34 %33
OpReturnValue %45
%25 = OpLabel
%30 = OpIAdd %6 %34 %33
OpReturnValue %30
OpFunctionEnd
)";

  std::unique_ptr<opt::IRContext> context =
      BuildModule(SPV_ENV_UNIVERSAL_1_1, nullptr, multiple_phi_shader,
                  SPV_TEXT_TO_BINARY_OPTION_PRESERVE_NUMERIC_IDS);
  opt::Module* module = context->module();
  EXPECT_NE(nullptr, module) << "Assembling failed for ushader:\n"
                             << multiple_phi_shader << std::endl;

  opt::LoopUnroller loop_unroller;
  SetDisassembleOptions(SPV_BINARY_TO_TEXT_OPTION_NO_HEADER);
  SinglePassRunAndCheck<PartialUnrollerTestPass<4>>(multiple_phi_shader, output,
                                                    false);
}

TEST_F(PassClassTest, PartiallyUnrollMultipleInductionVariables) {
  const std::string output = R"(OpCapability Shader
%1 = OpExtInstImport "GLSL.std.450"
OpMemoryModel Logical GLSL450
OpEntryPoint Fragment %2 "main"
OpExecutionMode %2 OriginUpperLeft
OpSource GLSL 410
OpName %2 "main"
OpName %3 "foo("
%4 = OpTypeVoid
%5 = OpTypeFunction %4
%6 = OpTypeInt 32 1
%7 = OpTypeFunction %6
%8 = OpTypePointer Function %6
%9 = OpConstant %6 0
%10 = OpConstant %6 3
%11 = OpConstant %6 6
%12 = OpTypeBool
%13 = OpConstant %6 1
%2 = OpFunction %4 None %5
%14 = OpLabel
%15 = OpFunctionCall %6 %3
OpReturn
OpFunctionEnd
%3 = OpFunction %6 None %7
%16 = OpLabel
OpBranch %17
%17 = OpLabel
%18 = OpPhi %6 %9 %16 %42 %40
%21 = OpPhi %6 %10 %16 %39 %40
%23 = OpPhi %6 %9 %16 %41 %40
OpLoopMerge %25 %40 DontUnroll
OpBranch %26
%26 = OpLabel
%27 = OpSLessThan %12 %23 %11
OpBranchConditional %27 %28 %25
%28 = OpLabel
%29 = OpIMul %6 %23 %18
%22 = OpIAdd %6 %21 %29
OpBranch %20
%20 = OpLabel
%24 = OpIAdd %6 %23 %13
%19 = OpISub %6 %18 %13
OpBranch %31
%31 = OpLabel
OpBranch %35
%35 = OpLabel
%36 = OpSLessThan %12 %24 %11
OpBranch %37
%37 = OpLabel
%38 = OpIMul %6 %24 %19
%39 = OpIAdd %6 %22 %38
OpBranch %40
%40 = OpLabel
%41 = OpIAdd %6 %24 %13
%42 = OpISub %6 %19 %13
OpBranch %17
%25 = OpLabel
%30 = OpIAdd %6 %21 %18
OpReturnValue %30
OpFunctionEnd
)";

  std::unique_ptr<opt::IRContext> context =
      BuildModule(SPV_ENV_UNIVERSAL_1_1, nullptr, multiple_phi_shader,
                  SPV_TEXT_TO_BINARY_OPTION_PRESERVE_NUMERIC_IDS);
  opt::Module* module = context->module();
  EXPECT_NE(nullptr, module) << "Assembling failed for ushader:\n"
                             << multiple_phi_shader << std::endl;

  opt::LoopUnroller loop_unroller;
  SetDisassembleOptions(SPV_BINARY_TO_TEXT_OPTION_NO_HEADER);
  SinglePassRunAndCheck<PartialUnrollerTestPass<2>>(multiple_phi_shader, output,
                                                    false);
}

TEST_F(PassClassTest, FullyUnrollMultipleInductionVariables) {
  const std::string output = R"(OpCapability Shader
%1 = OpExtInstImport "GLSL.std.450"
OpMemoryModel Logical GLSL450
OpEntryPoint Fragment %2 "main"
OpExecutionMode %2 OriginUpperLeft
OpSource GLSL 410
OpName %2 "main"
OpName %3 "foo("
%4 = OpTypeVoid
%5 = OpTypeFunction %4
%6 = OpTypeInt 32 1
%7 = OpTypeFunction %6
%8 = OpTypePointer Function %6
%9 = OpConstant %6 0
%10 = OpConstant %6 3
%11 = OpConstant %6 6
%12 = OpTypeBool
%13 = OpConstant %6 1
%2 = OpFunction %4 None %5
%14 = OpLabel
%15 = OpFunctionCall %6 %3
OpReturn
OpFunctionEnd
%3 = OpFunction %6 None %7
%16 = OpLabel
OpBranch %17
%17 = OpLabel
OpBranch %26
%26 = OpLabel
%27 = OpSLessThan %12 %9 %11
OpBranch %28
%28 = OpLabel
%29 = OpIMul %6 %9 %9
%22 = OpIAdd %6 %10 %29
OpBranch %20
%20 = OpLabel
%24 = OpIAdd %6 %9 %13
%19 = OpISub %6 %9 %13
OpBranch %31
%31 = OpLabel
OpBranch %35
%35 = OpLabel
%36 = OpSLessThan %12 %24 %11
OpBranch %37
%37 = OpLabel
%38 = OpIMul %6 %24 %19
%39 = OpIAdd %6 %22 %38
OpBranch %40
%40 = OpLabel
%41 = OpIAdd %6 %24 %13
%42 = OpISub %6 %19 %13
OpBranch %43
%43 = OpLabel
OpBranch %47
%47 = OpLabel
%48 = OpSLessThan %12 %41 %11
OpBranch %49
%49 = OpLabel
%50 = OpIMul %6 %41 %42
%51 = OpIAdd %6 %39 %50
OpBranch %52
%52 = OpLabel
%53 = OpIAdd %6 %41 %13
%54 = OpISub %6 %42 %13
OpBranch %55
%55 = OpLabel
OpBranch %59
%59 = OpLabel
%60 = OpSLessThan %12 %53 %11
OpBranch %61
%61 = OpLabel
%62 = OpIMul %6 %53 %54
%63 = OpIAdd %6 %51 %62
OpBranch %64
%64 = OpLabel
%65 = OpIAdd %6 %53 %13
%66 = OpISub %6 %54 %13
OpBranch %67
%67 = OpLabel
OpBranch %71
%71 = OpLabel
%72 = OpSLessThan %12 %65 %11
OpBranch %73
%73 = OpLabel
%74 = OpIMul %6 %65 %66
%75 = OpIAdd %6 %63 %74
OpBranch %76
%76 = OpLabel
%77 = OpIAdd %6 %65 %13
%78 = OpISub %6 %66 %13
OpBranch %79
%79 = OpLabel
OpBranch %83
%83 = OpLabel
%84 = OpSLessThan %12 %77 %11
OpBranch %85
%85 = OpLabel
%86 = OpIMul %6 %77 %78
%87 = OpIAdd %6 %75 %86
OpBranch %88
%88 = OpLabel
%89 = OpIAdd %6 %77 %13
%90 = OpISub %6 %78 %13
OpBranch %25
%25 = OpLabel
%30 = OpIAdd %6 %87 %90
OpReturnValue %30
OpFunctionEnd
)";

  std::unique_ptr<opt::IRContext> context =
      BuildModule(SPV_ENV_UNIVERSAL_1_1, nullptr, multiple_phi_shader,
                  SPV_TEXT_TO_BINARY_OPTION_PRESERVE_NUMERIC_IDS);
  opt::Module* module = context->module();
  EXPECT_NE(nullptr, module) << "Assembling failed for ushader:\n"
                             << multiple_phi_shader << std::endl;

  opt::LoopUnroller loop_unroller;
  SetDisassembleOptions(SPV_BINARY_TO_TEXT_OPTION_NO_HEADER);
  SinglePassRunAndCheck<opt::LoopUnroller>(multiple_phi_shader, output, false);
}

/*
Generated from the following GLSL
#version 440 core
void main()
{
    int j = 0;
    for (int i = 0; i <= 2; ++i)
        ++j;

    for (int i = 1; i >= 0; --i)
        ++j;
}
*/
TEST_F(PassClassTest, FullyUnrollEqualToOperations) {
  // With opt::LocalMultiStoreElimPass
  const std::string text = R"(
               OpCapability Shader
          %1 = OpExtInstImport "GLSL.std.450"
               OpMemoryModel Logical GLSL450
               OpEntryPoint Fragment %4 "main"
               OpExecutionMode %4 OriginUpperLeft
               OpSource GLSL 440
               OpName %4 "main"
          %2 = OpTypeVoid
          %3 = OpTypeFunction %2
          %6 = OpTypeInt 32 1
          %7 = OpTypePointer Function %6
          %9 = OpConstant %6 0
         %17 = OpConstant %6 2
         %18 = OpTypeBool
         %21 = OpConstant %6 1
          %4 = OpFunction %2 None %3
          %5 = OpLabel
               OpBranch %11
         %11 = OpLabel
         %37 = OpPhi %6 %9 %5 %22 %14
         %38 = OpPhi %6 %9 %5 %24 %14
               OpLoopMerge %13 %14 Unroll
               OpBranch %15
         %15 = OpLabel
         %19 = OpSLessThanEqual %18 %38 %17
               OpBranchConditional %19 %12 %13
         %12 = OpLabel
         %22 = OpIAdd %6 %37 %21
               OpBranch %14
         %14 = OpLabel
         %24 = OpIAdd %6 %38 %21
               OpBranch %11
         %13 = OpLabel
               OpBranch %26
         %26 = OpLabel
         %39 = OpPhi %6 %37 %13 %34 %29
         %40 = OpPhi %6 %21 %13 %36 %29
               OpLoopMerge %28 %29 Unroll
               OpBranch %30
         %30 = OpLabel
         %32 = OpSGreaterThanEqual %18 %40 %9
               OpBranchConditional %32 %27 %28
         %27 = OpLabel
         %34 = OpIAdd %6 %39 %21
               OpBranch %29
         %29 = OpLabel
         %36 = OpISub %6 %40 %21
               OpBranch %26
         %28 = OpLabel
               OpReturn
               OpFunctionEnd
    )";

  const std::string output = R"(OpCapability Shader
%1 = OpExtInstImport "GLSL.std.450"
OpMemoryModel Logical GLSL450
OpEntryPoint Fragment %2 "main"
OpExecutionMode %2 OriginUpperLeft
OpSource GLSL 440
OpName %2 "main"
%3 = OpTypeVoid
%4 = OpTypeFunction %3
%5 = OpTypeInt 32 1
%6 = OpTypePointer Function %5
%7 = OpConstant %5 0
%8 = OpConstant %5 2
%9 = OpTypeBool
%10 = OpConstant %5 1
%2 = OpFunction %3 None %4
%11 = OpLabel
OpBranch %12
%12 = OpLabel
OpBranch %19
%19 = OpLabel
%20 = OpSLessThanEqual %9 %7 %8
OpBranch %21
%21 = OpLabel
%14 = OpIAdd %5 %7 %10
OpBranch %15
%15 = OpLabel
%17 = OpIAdd %5 %7 %10
OpBranch %41
%41 = OpLabel
OpBranch %44
%44 = OpLabel
%45 = OpSLessThanEqual %9 %17 %8
OpBranch %46
%46 = OpLabel
%47 = OpIAdd %5 %14 %10
OpBranch %48
%48 = OpLabel
%49 = OpIAdd %5 %17 %10
OpBranch %50
%50 = OpLabel
OpBranch %53
%53 = OpLabel
%54 = OpSLessThanEqual %9 %49 %8
OpBranch %55
%55 = OpLabel
%56 = OpIAdd %5 %47 %10
OpBranch %57
%57 = OpLabel
%58 = OpIAdd %5 %49 %10
OpBranch %18
%18 = OpLabel
OpBranch %22
%22 = OpLabel
OpBranch %29
%29 = OpLabel
%30 = OpSGreaterThanEqual %9 %10 %7
OpBranch %31
%31 = OpLabel
%24 = OpIAdd %5 %56 %10
OpBranch %25
%25 = OpLabel
%27 = OpISub %5 %10 %10
OpBranch %32
%32 = OpLabel
OpBranch %35
%35 = OpLabel
%36 = OpSGreaterThanEqual %9 %27 %7
OpBranch %37
%37 = OpLabel
%38 = OpIAdd %5 %24 %10
OpBranch %39
%39 = OpLabel
%40 = OpISub %5 %27 %10
OpBranch %28
%28 = OpLabel
OpReturn
OpFunctionEnd
)";

  std::unique_ptr<opt::IRContext> context =
      BuildModule(SPV_ENV_UNIVERSAL_1_1, nullptr, text,
                  SPV_TEXT_TO_BINARY_OPTION_PRESERVE_NUMERIC_IDS);
  opt::Module* module = context->module();
  EXPECT_NE(nullptr, module) << "Assembling failed for ushader:\n"
                             << text << std::endl;

  opt::LoopUnroller loop_unroller;
  SetDisassembleOptions(SPV_BINARY_TO_TEXT_OPTION_NO_HEADER);
  SinglePassRunAndCheck<opt::LoopUnroller>(text, output, false);
}

// With opt::LocalMultiStoreElimPass
const std::string condition_in_header = R"(
               OpCapability Shader
               OpMemoryModel Logical GLSL450
               OpEntryPoint Fragment %main "main" %o
               OpExecutionMode %main OriginUpperLeft
               OpSource GLSL 430
               OpDecorate %o Location 0
       %void = OpTypeVoid
          %6 = OpTypeFunction %void
        %int = OpTypeInt 32 1
     %int_n2 = OpConstant %int -2
      %int_2 = OpConstant %int 2
       %bool = OpTypeBool
      %float = OpTypeFloat 32
%_ptr_Output_float = OpTypePointer Output %float
          %o = OpVariable %_ptr_Output_float Output
    %float_1 = OpConstant %float 1
       %main = OpFunction %void None %6
         %15 = OpLabel
               OpBranch %16
         %16 = OpLabel
         %27 = OpPhi %int %int_n2 %15 %26 %18
         %21 = OpSLessThanEqual %bool %27 %int_2
               OpLoopMerge %17 %18 Unroll
               OpBranchConditional %21 %22 %17
         %22 = OpLabel
         %23 = OpLoad %float %o
         %24 = OpFAdd %float %23 %float_1
               OpStore %o %24
               OpBranch %18
         %18 = OpLabel
         %26 = OpIAdd %int %27 %int_2
               OpBranch %16
         %17 = OpLabel
               OpReturn
               OpFunctionEnd
    )";
<<<<<<< HEAD
  // clang-format on

  TEST_F(PassClassTest, FullyUnrollConditionIsInHeaderBlock) {
    // clang-format off
const std::string output =
R"(OpCapability Shader
=======

TEST_F(PassClassTest, FullyUnrollConditionIsInHeaderBlock) {
  const std::string output = R"(OpCapability Shader
>>>>>>> a3e38695
OpMemoryModel Logical GLSL450
OpEntryPoint Fragment %1 "main" %2
OpExecutionMode %1 OriginUpperLeft
OpSource GLSL 430
OpDecorate %2 Location 0
%3 = OpTypeVoid
%4 = OpTypeFunction %3
%5 = OpTypeInt 32 1
%6 = OpConstant %5 -2
%7 = OpConstant %5 2
%8 = OpTypeBool
%9 = OpTypeFloat 32
%10 = OpTypePointer Output %9
%2 = OpVariable %10 Output
%11 = OpConstant %9 1
%1 = OpFunction %3 None %4
%12 = OpLabel
OpBranch %13
%13 = OpLabel
%17 = OpSLessThanEqual %8 %6 %7
OpBranch %19
%19 = OpLabel
%20 = OpLoad %9 %2
%21 = OpFAdd %9 %20 %11
OpStore %2 %21
OpBranch %16
%16 = OpLabel
%15 = OpIAdd %5 %6 %7
OpBranch %22
%22 = OpLabel
%24 = OpSLessThanEqual %8 %15 %7
OpBranch %25
%25 = OpLabel
%26 = OpLoad %9 %2
%27 = OpFAdd %9 %26 %11
OpStore %2 %27
OpBranch %28
%28 = OpLabel
%29 = OpIAdd %5 %15 %7
OpBranch %30
%30 = OpLabel
%32 = OpSLessThanEqual %8 %29 %7
OpBranch %33
%33 = OpLabel
%34 = OpLoad %9 %2
%35 = OpFAdd %9 %34 %11
OpStore %2 %35
OpBranch %36
%36 = OpLabel
%37 = OpIAdd %5 %29 %7
OpBranch %18
%18 = OpLabel
OpReturn
OpFunctionEnd
)";
<<<<<<< HEAD
    // clang-format on
    std::unique_ptr<opt::IRContext> context =
        BuildModule(SPV_ENV_UNIVERSAL_1_1, nullptr, condition_in_header,
                    SPV_TEXT_TO_BINARY_OPTION_PRESERVE_NUMERIC_IDS);
    opt::Module* module = context->module();
    EXPECT_NE(nullptr, module) << "Assembling failed for ushader:\n"
                               << condition_in_header << std::endl;

    opt::LoopUnroller loop_unroller;
    SetDisassembleOptions(SPV_BINARY_TO_TEXT_OPTION_NO_HEADER);
    SinglePassRunAndCheck<opt::LoopUnroller>(condition_in_header, output,
                                             false);
=======

  std::unique_ptr<opt::IRContext> context =
      BuildModule(SPV_ENV_UNIVERSAL_1_1, nullptr, condition_in_header,
                  SPV_TEXT_TO_BINARY_OPTION_PRESERVE_NUMERIC_IDS);
  opt::Module* module = context->module();
  EXPECT_NE(nullptr, module) << "Assembling failed for ushader:\n"
                             << condition_in_header << std::endl;

  opt::LoopUnroller loop_unroller;
  SetDisassembleOptions(SPV_BINARY_TO_TEXT_OPTION_NO_HEADER);
  SinglePassRunAndCheck<opt::LoopUnroller>(condition_in_header, output, false);
>>>>>>> a3e38695
}

TEST_F(PassClassTest, PartiallyUnrollResidualConditionIsInHeaderBlock) {
  const std::string output = R"(OpCapability Shader
OpMemoryModel Logical GLSL450
OpEntryPoint Fragment %1 "main" %2
OpExecutionMode %1 OriginUpperLeft
OpSource GLSL 430
OpDecorate %2 Location 0
%3 = OpTypeVoid
%4 = OpTypeFunction %3
%5 = OpTypeInt 32 1
%6 = OpConstant %5 -2
%7 = OpConstant %5 2
%8 = OpTypeBool
%9 = OpTypeFloat 32
%10 = OpTypePointer Output %9
%2 = OpVariable %10 Output
%11 = OpConstant %9 1
%40 = OpTypeInt 32 0
%41 = OpConstant %40 1
%1 = OpFunction %3 None %4
%12 = OpLabel
OpBranch %13
%13 = OpLabel
%14 = OpPhi %5 %6 %12 %15 %16
%17 = OpSLessThanEqual %8 %14 %41
OpLoopMerge %22 %16 Unroll
OpBranchConditional %17 %19 %22
%19 = OpLabel
%20 = OpLoad %9 %2
%21 = OpFAdd %9 %20 %11
OpStore %2 %21
OpBranch %16
%16 = OpLabel
%15 = OpIAdd %5 %14 %7
OpBranch %13
%22 = OpLabel
OpBranch %23
%23 = OpLabel
%24 = OpPhi %5 %14 %22 %39 %38
%25 = OpSLessThanEqual %8 %24 %7
OpLoopMerge %31 %38 DontUnroll
OpBranchConditional %25 %26 %31
%26 = OpLabel
%27 = OpLoad %9 %2
%28 = OpFAdd %9 %27 %11
OpStore %2 %28
OpBranch %29
%29 = OpLabel
%30 = OpIAdd %5 %24 %7
OpBranch %32
%32 = OpLabel
%34 = OpSLessThanEqual %8 %30 %7
OpBranch %35
%35 = OpLabel
%36 = OpLoad %9 %2
%37 = OpFAdd %9 %36 %11
OpStore %2 %37
OpBranch %38
%38 = OpLabel
%39 = OpIAdd %5 %30 %7
OpBranch %23
%31 = OpLabel
OpReturn
%18 = OpLabel
OpReturn
OpFunctionEnd
)";

  std::unique_ptr<opt::IRContext> context =
      BuildModule(SPV_ENV_UNIVERSAL_1_1, nullptr, condition_in_header,
                  SPV_TEXT_TO_BINARY_OPTION_PRESERVE_NUMERIC_IDS);
  opt::Module* module = context->module();
  EXPECT_NE(nullptr, module) << "Assembling failed for ushader:\n"
                             << condition_in_header << std::endl;

  opt::LoopUnroller loop_unroller;
  SetDisassembleOptions(SPV_BINARY_TO_TEXT_OPTION_NO_HEADER);
  SinglePassRunAndCheck<PartialUnrollerTestPass<2>>(condition_in_header, output,
                                                    false);
}

/*
Generated from following GLSL with latch block artificially inserted to be
seperate from continue.
#version 430
void main(void) {
    float x[10];
    for (int i = 0; i < 10; ++i) {
      x[i] = i;
    }
}
*/
TEST_F(PassClassTest, PartiallyUnrollLatchNotContinue) {
  const std::string text = R"(OpCapability Shader
          %1 = OpExtInstImport "GLSL.std.450"
               OpMemoryModel Logical GLSL450
               OpEntryPoint Fragment %2 "main"
               OpExecutionMode %2 OriginUpperLeft
               OpSource GLSL 430
               OpName %2 "main"
               OpName %3 "i"
               OpName %4 "x"
          %5 = OpTypeVoid
          %6 = OpTypeFunction %5
          %7 = OpTypeInt 32 1
          %8 = OpTypePointer Function %7
          %9 = OpConstant %7 0
         %10 = OpConstant %7 10
         %11 = OpTypeBool
         %12 = OpTypeFloat 32
         %13 = OpTypeInt 32 0
         %14 = OpConstant %13 10
         %15 = OpTypeArray %12 %14
         %16 = OpTypePointer Function %15
         %17 = OpTypePointer Function %12
         %18 = OpConstant %7 1
          %2 = OpFunction %5 None %6
         %19 = OpLabel
          %3 = OpVariable %8 Function
          %4 = OpVariable %16 Function
               OpStore %3 %9
               OpBranch %20
         %20 = OpLabel
         %21 = OpPhi %7 %9 %19 %22 %30
               OpLoopMerge %24 %23 Unroll
               OpBranch %25
         %25 = OpLabel
         %26 = OpSLessThan %11 %21 %10
               OpBranchConditional %26 %27 %24
         %27 = OpLabel
         %28 = OpConvertSToF %12 %21
         %29 = OpAccessChain %17 %4 %21
               OpStore %29 %28
               OpBranch %23
         %23 = OpLabel
         %22 = OpIAdd %7 %21 %18
               OpStore %3 %22
               OpBranch %30
         %30 = OpLabel
               OpBranch %20
         %24 = OpLabel
               OpReturn
               OpFunctionEnd
  )";

  const std::string expected = R"(OpCapability Shader
%1 = OpExtInstImport "GLSL.std.450"
OpMemoryModel Logical GLSL450
OpEntryPoint Fragment %2 "main"
OpExecutionMode %2 OriginUpperLeft
OpSource GLSL 430
OpName %2 "main"
OpName %3 "i"
OpName %4 "x"
%5 = OpTypeVoid
%6 = OpTypeFunction %5
%7 = OpTypeInt 32 1
%8 = OpTypePointer Function %7
%9 = OpConstant %7 0
%10 = OpConstant %7 10
%11 = OpTypeBool
%12 = OpTypeFloat 32
%13 = OpTypeInt 32 0
%14 = OpConstant %13 10
%15 = OpTypeArray %12 %14
%16 = OpTypePointer Function %15
%17 = OpTypePointer Function %12
%18 = OpConstant %7 1
%63 = OpConstant %13 1
%2 = OpFunction %5 None %6
%19 = OpLabel
%3 = OpVariable %8 Function
%4 = OpVariable %16 Function
OpStore %3 %9
OpBranch %20
%20 = OpLabel
%21 = OpPhi %7 %9 %19 %22 %23
OpLoopMerge %31 %25 Unroll
OpBranch %26
%26 = OpLabel
%27 = OpSLessThan %11 %21 %63
OpBranchConditional %27 %28 %31
%28 = OpLabel
%29 = OpConvertSToF %12 %21
%30 = OpAccessChain %17 %4 %21
OpStore %30 %29
OpBranch %25
%25 = OpLabel
%22 = OpIAdd %7 %21 %18
OpStore %3 %22
OpBranch %23
%23 = OpLabel
OpBranch %20
%31 = OpLabel
OpBranch %32
%32 = OpLabel
%33 = OpPhi %7 %21 %31 %61 %62
OpLoopMerge %42 %60 DontUnroll
OpBranch %34
%34 = OpLabel
%35 = OpSLessThan %11 %33 %10
OpBranchConditional %35 %36 %42
%36 = OpLabel
%37 = OpConvertSToF %12 %33
%38 = OpAccessChain %17 %4 %33
OpStore %38 %37
OpBranch %39
%39 = OpLabel
%40 = OpIAdd %7 %33 %18
OpStore %3 %40
OpBranch %41
%41 = OpLabel
OpBranch %43
%43 = OpLabel
OpBranch %45
%45 = OpLabel
%46 = OpSLessThan %11 %40 %10
OpBranch %47
%47 = OpLabel
%48 = OpConvertSToF %12 %40
%49 = OpAccessChain %17 %4 %40
OpStore %49 %48
OpBranch %50
%50 = OpLabel
%51 = OpIAdd %7 %40 %18
OpStore %3 %51
OpBranch %52
%52 = OpLabel
OpBranch %53
%53 = OpLabel
OpBranch %55
%55 = OpLabel
%56 = OpSLessThan %11 %51 %10
OpBranch %57
%57 = OpLabel
%58 = OpConvertSToF %12 %51
%59 = OpAccessChain %17 %4 %51
OpStore %59 %58
OpBranch %60
%60 = OpLabel
%61 = OpIAdd %7 %51 %18
OpStore %3 %61
OpBranch %62
%62 = OpLabel
OpBranch %32
%42 = OpLabel
OpReturn
%24 = OpLabel
OpReturn
OpFunctionEnd
)";

  SetDisassembleOptions(SPV_BINARY_TO_TEXT_OPTION_NO_HEADER);
  SinglePassRunAndCheck<PartialUnrollerTestPass<3>>(text, expected, true);

  // Make sure the latch block information is preserved and propagated correctly
  // by the pass.
  std::unique_ptr<opt::IRContext> context =
      BuildModule(SPV_ENV_UNIVERSAL_1_1, nullptr, text,
                  SPV_TEXT_TO_BINARY_OPTION_PRESERVE_NUMERIC_IDS);

  PartialUnrollerTestPass<3> unroller;
  unroller.Process(context.get());

  opt::Module* module = context->module();
  EXPECT_NE(nullptr, module) << "Assembling failed for shader:\n"
                             << text << std::endl;
  const opt::Function* f = spvtest::GetFunction(module, 2);
  opt::LoopDescriptor ld{f};

  EXPECT_EQ(ld.NumLoops(), 2u);

  opt::Loop& loop_1 = ld.GetLoopByIndex(0u);
  EXPECT_NE(loop_1.GetLatchBlock(), loop_1.GetContinueBlock());

  opt::Loop& loop_2 = ld.GetLoopByIndex(1u);
  EXPECT_NE(loop_2.GetLatchBlock(), loop_2.GetContinueBlock());
}

}  // namespace<|MERGE_RESOLUTION|>--- conflicted
+++ resolved
@@ -2601,18 +2601,9 @@
                OpReturn
                OpFunctionEnd
     )";
-<<<<<<< HEAD
-  // clang-format on
-
-  TEST_F(PassClassTest, FullyUnrollConditionIsInHeaderBlock) {
-    // clang-format off
-const std::string output =
-R"(OpCapability Shader
-=======
 
 TEST_F(PassClassTest, FullyUnrollConditionIsInHeaderBlock) {
   const std::string output = R"(OpCapability Shader
->>>>>>> a3e38695
 OpMemoryModel Logical GLSL450
 OpEntryPoint Fragment %1 "main" %2
 OpExecutionMode %1 OriginUpperLeft
@@ -2668,20 +2659,6 @@
 OpReturn
 OpFunctionEnd
 )";
-<<<<<<< HEAD
-    // clang-format on
-    std::unique_ptr<opt::IRContext> context =
-        BuildModule(SPV_ENV_UNIVERSAL_1_1, nullptr, condition_in_header,
-                    SPV_TEXT_TO_BINARY_OPTION_PRESERVE_NUMERIC_IDS);
-    opt::Module* module = context->module();
-    EXPECT_NE(nullptr, module) << "Assembling failed for ushader:\n"
-                               << condition_in_header << std::endl;
-
-    opt::LoopUnroller loop_unroller;
-    SetDisassembleOptions(SPV_BINARY_TO_TEXT_OPTION_NO_HEADER);
-    SinglePassRunAndCheck<opt::LoopUnroller>(condition_in_header, output,
-                                             false);
-=======
 
   std::unique_ptr<opt::IRContext> context =
       BuildModule(SPV_ENV_UNIVERSAL_1_1, nullptr, condition_in_header,
@@ -2693,7 +2670,6 @@
   opt::LoopUnroller loop_unroller;
   SetDisassembleOptions(SPV_BINARY_TO_TEXT_OPTION_NO_HEADER);
   SinglePassRunAndCheck<opt::LoopUnroller>(condition_in_header, output, false);
->>>>>>> a3e38695
 }
 
 TEST_F(PassClassTest, PartiallyUnrollResidualConditionIsInHeaderBlock) {
