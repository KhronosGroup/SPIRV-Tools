--- conflicted
+++ resolved
@@ -189,21 +189,11 @@
   EXPECT_NE(nullptr, module) << "Assembling failed for ushader:\n"
                              << text << std::endl;
 
-<<<<<<< HEAD
   SetDisassembleOptions(SPV_BINARY_TO_TEXT_OPTION_NO_HEADER);
-  SinglePassRunAndCheck<opt::LoopUnrollerToken>(text, output, false);
-}
-
-class PartialUnrollerTestPass : public opt::Pass {
-=======
-  LoopUnroller loop_unroller;
-  SetDisassembleOptions(SPV_BINARY_TO_TEXT_OPTION_NO_HEADER);
-  SinglePassRunAndCheck<LoopUnroller>(text, output, false);
-}
-
-template <int factor>
+  SinglePassRunAndCheck<LoopUnrollerToken>(text, output, false);
+}
+
 class PartialUnrollerTestPass : public Pass {
->>>>>>> 2cce2c5b
  public:
   PartialUnrollerTestPass(int factor) : Pass(), factor_(factor) {}
 
@@ -211,13 +201,8 @@
     for (Function& f : *context->module()) {
       LoopDescriptor& loop_descriptor = *context->GetLoopDescriptor(&f);
       for (auto& loop : loop_descriptor) {
-<<<<<<< HEAD
-        opt::LoopUtils loop_utils{context, &loop};
+        LoopUtils loop_utils{context, &loop};
         loop_utils.PartiallyUnroll(factor_);
-=======
-        LoopUtils loop_utils{context, &loop};
-        loop_utils.PartiallyUnroll(factor);
->>>>>>> 2cce2c5b
       }
     }
 
@@ -229,14 +214,14 @@
 };
 
 template <int factor>
-class PartialUnrollerTestPassToken : public opt::PassToken {
+class PartialUnrollerTestPassToken : public PassToken {
  public:
   PartialUnrollerTestPassToken() = default;
   ~PartialUnrollerTestPassToken() = default;
 
   const char* name() const override { return "Loop unroller"; }
 
-  std::unique_ptr<opt::Pass> CreatePass() const override {
+  std::unique_ptr<Pass> CreatePass() const override {
     return MakeUnique<PartialUnrollerTestPass>(factor);
   }
 };
@@ -376,10 +361,6 @@
   EXPECT_NE(nullptr, module) << "Assembling failed for ushader:\n"
                              << text << std::endl;
 
-<<<<<<< HEAD
-=======
-  LoopUnroller loop_unroller;
->>>>>>> 2cce2c5b
   SetDisassembleOptions(SPV_BINARY_TO_TEXT_OPTION_NO_HEADER);
   SinglePassRunAndCheck<PartialUnrollerTestPassToken<2>>(text, output, false);
 }
@@ -550,10 +531,6 @@
   EXPECT_NE(nullptr, module) << "Assembling failed for ushader:\n"
                              << text << std::endl;
 
-<<<<<<< HEAD
-=======
-  LoopUnroller loop_unroller;
->>>>>>> 2cce2c5b
   SetDisassembleOptions(SPV_BINARY_TO_TEXT_OPTION_NO_HEADER);
   // By unrolling by a factor that doesn't divide evenly into the number of loop
   // iterations we perfom an additional transform when partially unrolling to
@@ -993,15 +970,9 @@
   Module* module = context->module();
   EXPECT_NE(nullptr, module) << "Assembling failed for ushader:\n"
                              << text << std::endl;
-<<<<<<< HEAD
 
   SetDisassembleOptions(SPV_BINARY_TO_TEXT_OPTION_NO_HEADER);
-  SinglePassRunAndCheck<opt::LoopUnrollerToken>(text, output, false);
-=======
-  LoopUnroller loop_unroller;
-  SetDisassembleOptions(SPV_BINARY_TO_TEXT_OPTION_NO_HEADER);
-  SinglePassRunAndCheck<LoopUnroller>(text, output, false);
->>>>>>> 2cce2c5b
+  SinglePassRunAndCheck<LoopUnrollerToken>(text, output, false);
 }
 
 /*
@@ -1125,14 +1096,8 @@
   EXPECT_NE(nullptr, module) << "Assembling failed for ushader:\n"
                              << text << std::endl;
 
-<<<<<<< HEAD
   SetDisassembleOptions(SPV_BINARY_TO_TEXT_OPTION_NO_HEADER);
-  // SinglePassRunAndCheck<opt::LoopUnrollerToken>(text, expected, false);
-=======
-  LoopUnroller loop_unroller;
-  SetDisassembleOptions(SPV_BINARY_TO_TEXT_OPTION_NO_HEADER);
-  // SinglePassRunAndCheck<LoopUnroller>(text, expected, false);
->>>>>>> 2cce2c5b
+  // SinglePassRunAndCheck<LoopUnrollerToken>(text, expected, false);
 
   Function* f = spvtest::GetFunction(module, 4);
 
@@ -1156,11 +1121,7 @@
   EXPECT_TRUE(loop.FindNumberOfIterations(induction, &*condition->ctail(),
                                           &iterations));
   EXPECT_EQ(iterations, 2u);
-<<<<<<< HEAD
-  SinglePassRunAndCheck<opt::LoopUnrollerToken>(text, expected, false);
-=======
-  SinglePassRunAndCheck<LoopUnroller>(text, expected, false);
->>>>>>> 2cce2c5b
+  SinglePassRunAndCheck<LoopUnrollerToken>(text, expected, false);
 }
 
 /*
@@ -1306,10 +1267,6 @@
   EXPECT_NE(nullptr, module) << "Assembling failed for ushader:\n"
                              << text << std::endl;
 
-<<<<<<< HEAD
-=======
-  LoopUnroller loop_unroller;
->>>>>>> 2cce2c5b
   SetDisassembleOptions(SPV_BINARY_TO_TEXT_OPTION_NO_HEADER);
 
   Function* f = spvtest::GetFunction(module, 4);
@@ -1638,14 +1595,8 @@
   EXPECT_NE(nullptr, module) << "Assembling failed for ushader:\n"
                              << text << std::endl;
 
-<<<<<<< HEAD
   SetDisassembleOptions(SPV_BINARY_TO_TEXT_OPTION_NO_HEADER);
-  SinglePassRunAndCheck<opt::LoopUnrollerToken>(text, output, false);
-=======
-  LoopUnroller loop_unroller;
-  SetDisassembleOptions(SPV_BINARY_TO_TEXT_OPTION_NO_HEADER);
-  SinglePassRunAndCheck<LoopUnroller>(text, output, false);
->>>>>>> 2cce2c5b
+  SinglePassRunAndCheck<LoopUnrollerToken>(text, output, false);
 }
 
 /*
@@ -1784,14 +1735,8 @@
   EXPECT_NE(nullptr, module) << "Assembling failed for ushader:\n"
                              << text << std::endl;
 
-<<<<<<< HEAD
   SetDisassembleOptions(SPV_BINARY_TO_TEXT_OPTION_NO_HEADER);
-  SinglePassRunAndCheck<opt::LoopUnrollerToken>(text, output, false);
-=======
-  LoopUnroller loop_unroller;
-  SetDisassembleOptions(SPV_BINARY_TO_TEXT_OPTION_NO_HEADER);
-  SinglePassRunAndCheck<LoopUnroller>(text, output, false);
->>>>>>> 2cce2c5b
+  SinglePassRunAndCheck<LoopUnrollerToken>(text, output, false);
 }
 
 /*
@@ -1929,14 +1874,8 @@
   EXPECT_NE(nullptr, module) << "Assembling failed for ushader:\n"
                              << text << std::endl;
 
-<<<<<<< HEAD
   SetDisassembleOptions(SPV_BINARY_TO_TEXT_OPTION_NO_HEADER);
-  SinglePassRunAndCheck<opt::LoopUnrollerToken>(text, output, false);
-=======
-  LoopUnroller loop_unroller;
-  SetDisassembleOptions(SPV_BINARY_TO_TEXT_OPTION_NO_HEADER);
-  SinglePassRunAndCheck<LoopUnroller>(text, output, false);
->>>>>>> 2cce2c5b
+  SinglePassRunAndCheck<LoopUnrollerToken>(text, output, false);
 }
 
 /*
@@ -2087,14 +2026,8 @@
   EXPECT_NE(nullptr, module) << "Assembling failed for ushader:\n"
                              << text << std::endl;
 
-<<<<<<< HEAD
   SetDisassembleOptions(SPV_BINARY_TO_TEXT_OPTION_NO_HEADER);
-  SinglePassRunAndCheck<opt::LoopUnrollerToken>(text, output, false);
-=======
-  LoopUnroller loop_unroller;
-  SetDisassembleOptions(SPV_BINARY_TO_TEXT_OPTION_NO_HEADER);
-  SinglePassRunAndCheck<LoopUnroller>(text, output, false);
->>>>>>> 2cce2c5b
+  SinglePassRunAndCheck<LoopUnrollerToken>(text, output, false);
 }
 
 // With LocalMultiStoreElimPass
@@ -2268,10 +2201,6 @@
   EXPECT_NE(nullptr, module) << "Assembling failed for ushader:\n"
                              << multiple_phi_shader << std::endl;
 
-<<<<<<< HEAD
-=======
-  LoopUnroller loop_unroller;
->>>>>>> 2cce2c5b
   SetDisassembleOptions(SPV_BINARY_TO_TEXT_OPTION_NO_HEADER);
   SinglePassRunAndCheck<PartialUnrollerTestPassToken<4>>(multiple_phi_shader,
                                                          output, false);
@@ -2347,10 +2276,6 @@
   EXPECT_NE(nullptr, module) << "Assembling failed for ushader:\n"
                              << multiple_phi_shader << std::endl;
 
-<<<<<<< HEAD
-=======
-  LoopUnroller loop_unroller;
->>>>>>> 2cce2c5b
   SetDisassembleOptions(SPV_BINARY_TO_TEXT_OPTION_NO_HEADER);
   SinglePassRunAndCheck<PartialUnrollerTestPassToken<2>>(multiple_phi_shader,
                                                          output, false);
@@ -2474,15 +2399,8 @@
   EXPECT_NE(nullptr, module) << "Assembling failed for ushader:\n"
                              << multiple_phi_shader << std::endl;
 
-<<<<<<< HEAD
   SetDisassembleOptions(SPV_BINARY_TO_TEXT_OPTION_NO_HEADER);
-  SinglePassRunAndCheck<opt::LoopUnrollerToken>(multiple_phi_shader, output,
-                                                false);
-=======
-  LoopUnroller loop_unroller;
-  SetDisassembleOptions(SPV_BINARY_TO_TEXT_OPTION_NO_HEADER);
-  SinglePassRunAndCheck<LoopUnroller>(multiple_phi_shader, output, false);
->>>>>>> 2cce2c5b
+  SinglePassRunAndCheck<LoopUnrollerToken>(multiple_phi_shader, output, false);
 }
 
 /*
@@ -2641,14 +2559,8 @@
   EXPECT_NE(nullptr, module) << "Assembling failed for ushader:\n"
                              << text << std::endl;
 
-<<<<<<< HEAD
   SetDisassembleOptions(SPV_BINARY_TO_TEXT_OPTION_NO_HEADER);
-  SinglePassRunAndCheck<opt::LoopUnrollerToken>(text, output, false);
-=======
-  LoopUnroller loop_unroller;
-  SetDisassembleOptions(SPV_BINARY_TO_TEXT_OPTION_NO_HEADER);
-  SinglePassRunAndCheck<LoopUnroller>(text, output, false);
->>>>>>> 2cce2c5b
+  SinglePassRunAndCheck<LoopUnrollerToken>(text, output, false);
 }
 
 // With LocalMultiStoreElimPass
@@ -2755,15 +2667,8 @@
   EXPECT_NE(nullptr, module) << "Assembling failed for ushader:\n"
                              << condition_in_header << std::endl;
 
-<<<<<<< HEAD
   SetDisassembleOptions(SPV_BINARY_TO_TEXT_OPTION_NO_HEADER);
-  SinglePassRunAndCheck<opt::LoopUnrollerToken>(condition_in_header, output,
-                                                false);
-=======
-  LoopUnroller loop_unroller;
-  SetDisassembleOptions(SPV_BINARY_TO_TEXT_OPTION_NO_HEADER);
-  SinglePassRunAndCheck<LoopUnroller>(condition_in_header, output, false);
->>>>>>> 2cce2c5b
+  SinglePassRunAndCheck<LoopUnrollerToken>(condition_in_header, output, false);
 }
 
 TEST_F(PassClassTest, PartiallyUnrollResidualConditionIsInHeaderBlock) {
@@ -2841,10 +2746,6 @@
   EXPECT_NE(nullptr, module) << "Assembling failed for ushader:\n"
                              << condition_in_header << std::endl;
 
-<<<<<<< HEAD
-=======
-  LoopUnroller loop_unroller;
->>>>>>> 2cce2c5b
   SetDisassembleOptions(SPV_BINARY_TO_TEXT_OPTION_NO_HEADER);
   SinglePassRunAndCheck<PartialUnrollerTestPassToken<2>>(condition_in_header,
                                                          output, false);
