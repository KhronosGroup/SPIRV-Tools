--- conflicted
+++ resolved
@@ -553,7 +553,6 @@
       predefs_before + before, predefs_after + after, true, true);
 }
 
-<<<<<<< HEAD
 TEST_F(LocalSingleBlockLoadStoreElimTest, PositiveAndNegativeCallTree) {
   // Note that the call tree function bar is optimized, but foo is not
   //
@@ -577,17 +576,11 @@
   // {
   //     gl_FragColor = bar(BaseColor);
   // }
-=======
-TEST_F(LocalSingleBlockLoadStoreElimTest, ElimOpaque) {
-  // SPIR-V not representable in GLSL; not generatable from HLSL
-  // at the moment
->>>>>>> 17d941af
-
+  
   const std::string predefs_before =
       R"(OpCapability Shader
 %1 = OpExtInstImport "GLSL.std.450"
 OpMemoryModel Logical GLSL450
-<<<<<<< HEAD
 OpEntryPoint Fragment %main "main" %gl_FragColor %BaseColor
 OpExecutionMode %main OriginUpperLeft
 OpSource GLSL 140
@@ -620,7 +613,96 @@
 OpStore %gl_FragColor %22
 OpReturn
 OpFunctionEnd
-=======
+)";
+
+  const std::string predefs_after =
+      R"(OpCapability Shader
+%1 = OpExtInstImport "GLSL.std.450"
+OpMemoryModel Logical GLSL450
+OpEntryPoint Fragment %main "main" %gl_FragColor %BaseColor
+OpExecutionMode %main OriginUpperLeft
+OpSource GLSL 140
+OpName %main "main"
+OpName %foo_vf4_ "foo(vf4;"
+OpName %v1 "v1"
+OpName %bar_vf4_ "bar(vf4;"
+OpName %v1_0 "v1"
+OpName %t "t"
+OpName %gl_FragColor "gl_FragColor"
+OpName %BaseColor "BaseColor"
+OpName %param "param"
+%void = OpTypeVoid
+%13 = OpTypeFunction %void
+%float = OpTypeFloat 32
+%v4float = OpTypeVector %float 4
+%_ptr_Function_v4float = OpTypePointer Function %v4float
+%17 = OpTypeFunction %v4float %_ptr_Function_v4float
+%_ptr_Output_v4float = OpTypePointer Output %v4float
+%gl_FragColor = OpVariable %_ptr_Output_v4float Output
+%_ptr_Input_v4float = OpTypePointer Input %v4float
+%BaseColor = OpVariable %_ptr_Input_v4float Input
+%main = OpFunction %void None %13
+%20 = OpLabel
+%param = OpVariable %_ptr_Function_v4float Function
+%21 = OpLoad %v4float %BaseColor
+OpStore %param %21
+%22 = OpFunctionCall %v4float %bar_vf4_ %param
+OpStore %gl_FragColor %22
+OpReturn
+OpFunctionEnd
+)";
+
+  const std::string before =
+      R"(%foo_vf4_ = OpFunction %v4float None %17
+%v1 = OpFunctionParameter %_ptr_Function_v4float
+%23 = OpLabel
+%t = OpVariable %_ptr_Function_v4float Function
+%24 = OpLoad %v4float %v1
+OpStore %t %24
+%25 = OpLoad %v4float %t
+OpReturnValue %25
+OpFunctionEnd
+%bar_vf4_ = OpFunction %v4float None %17
+%v1_0 = OpFunctionParameter %_ptr_Function_v4float
+%26 = OpLabel
+%t_0 = OpVariable %_ptr_Function_v4float Function
+%27 = OpLoad %v4float %v1_0
+OpStore %t_0 %27
+%28 = OpLoad %v4float %t_0
+OpReturnValue %28
+OpFunctionEnd
+)";
+
+  const std::string after =
+        R"(%foo_vf4_ = OpFunction %v4float None %17
+%v1 = OpFunctionParameter %_ptr_Function_v4float
+%23 = OpLabel
+%t = OpVariable %_ptr_Function_v4float Function
+%24 = OpLoad %v4float %v1
+OpStore %t %24
+%25 = OpLoad %v4float %t
+OpReturnValue %25
+OpFunctionEnd
+%bar_vf4_ = OpFunction %v4float None %17
+%v1_0 = OpFunctionParameter %_ptr_Function_v4float
+%26 = OpLabel
+%27 = OpLoad %v4float %v1_0
+OpReturnValue %27
+OpFunctionEnd
+)";
+
+  SinglePassRunAndCheck<opt::LocalSingleBlockLoadStoreElimPass>(
+      predefs_before + before, predefs_after + after, true, true);
+}
+
+TEST_F(LocalSingleBlockLoadStoreElimTest, ElimOpaque) {
+  // SPIR-V not representable in GLSL; not generatable from HLSL
+  // at the moment
+  
+  const std::string predefs_before =
+      R"(OpCapability Shader
+%1 = OpExtInstImport "GLSL.std.450"
+OpMemoryModel Logical GLSL450
 OpEntryPoint Fragment %main "main" %outColor %texCoords
 OpExecutionMode %main OriginUpperLeft
 OpSource GLSL 140
@@ -656,66 +738,12 @@
 %_ptr_Function_v2float = OpTypePointer Function %v2float
 %_ptr_Input_v2float = OpTypePointer Input %v2float
 %texCoords = OpVariable %_ptr_Input_v2float Input
->>>>>>> 17d941af
 )";
 
   const std::string predefs_after =
       R"(OpCapability Shader
 %1 = OpExtInstImport "GLSL.std.450"
 OpMemoryModel Logical GLSL450
-<<<<<<< HEAD
-OpEntryPoint Fragment %main "main" %gl_FragColor %BaseColor
-OpExecutionMode %main OriginUpperLeft
-OpSource GLSL 140
-OpName %main "main"
-OpName %foo_vf4_ "foo(vf4;"
-OpName %v1 "v1"
-OpName %bar_vf4_ "bar(vf4;"
-OpName %v1_0 "v1"
-OpName %t "t"
-OpName %gl_FragColor "gl_FragColor"
-OpName %BaseColor "BaseColor"
-OpName %param "param"
-%void = OpTypeVoid
-%13 = OpTypeFunction %void
-%float = OpTypeFloat 32
-%v4float = OpTypeVector %float 4
-%_ptr_Function_v4float = OpTypePointer Function %v4float
-%17 = OpTypeFunction %v4float %_ptr_Function_v4float
-%_ptr_Output_v4float = OpTypePointer Output %v4float
-%gl_FragColor = OpVariable %_ptr_Output_v4float Output
-%_ptr_Input_v4float = OpTypePointer Input %v4float
-%BaseColor = OpVariable %_ptr_Input_v4float Input
-%main = OpFunction %void None %13
-%20 = OpLabel
-%param = OpVariable %_ptr_Function_v4float Function
-%21 = OpLoad %v4float %BaseColor
-OpStore %param %21
-%22 = OpFunctionCall %v4float %bar_vf4_ %param
-OpStore %gl_FragColor %22
-OpReturn
-OpFunctionEnd
-)";
-
-  const std::string before =
-      R"(%foo_vf4_ = OpFunction %v4float None %17
-%v1 = OpFunctionParameter %_ptr_Function_v4float
-%23 = OpLabel
-%t = OpVariable %_ptr_Function_v4float Function
-%24 = OpLoad %v4float %v1
-OpStore %t %24
-%25 = OpLoad %v4float %t
-OpReturnValue %25
-OpFunctionEnd
-%bar_vf4_ = OpFunction %v4float None %17
-%v1_0 = OpFunctionParameter %_ptr_Function_v4float
-%26 = OpLabel
-%t_0 = OpVariable %_ptr_Function_v4float Function
-%27 = OpLoad %v4float %v1_0
-OpStore %t_0 %27
-%28 = OpLoad %v4float %t_0
-OpReturnValue %28
-=======
 OpEntryPoint Fragment %main "main" %outColor %texCoords
 OpExecutionMode %main OriginUpperLeft
 OpSource GLSL 140
@@ -774,28 +802,11 @@
 %40 = OpImageSampleImplicitLod %v4float %37 %39
 OpStore %outColor %40
 OpReturn
->>>>>>> 17d941af
 OpFunctionEnd
 )";
 
   const std::string after =
-<<<<<<< HEAD
-      R"(%foo_vf4_ = OpFunction %v4float None %17
-%v1 = OpFunctionParameter %_ptr_Function_v4float
-%23 = OpLabel
-%t = OpVariable %_ptr_Function_v4float Function
-%24 = OpLoad %v4float %v1
-OpStore %t %24
-%25 = OpLoad %v4float %t
-OpReturnValue %25
-OpFunctionEnd
-%bar_vf4_ = OpFunction %v4float None %17
-%v1_0 = OpFunctionParameter %_ptr_Function_v4float
-%26 = OpLabel
-%27 = OpLoad %v4float %v1_0
-OpReturnValue %27
-=======
-      R"(%main = OpFunction %void None %10
+        R"(%main = OpFunction %void None %10
 %26 = OpLabel
 %s0 = OpVariable %_ptr_Function_S_t Function
 %27 = OpLoad %v2float %texCoords
@@ -809,7 +820,6 @@
 %38 = OpImageSampleImplicitLod %v4float %35 %37
 OpStore %outColor %38
 OpReturn
->>>>>>> 17d941af
 OpFunctionEnd
 )";
 
