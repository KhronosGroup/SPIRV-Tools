// Copyright (c) 2017 Google Inc.
//
// Licensed under the Apache License, Version 2.0 (the "License");
// you may not use this file except in compliance with the License.
// You may obtain a copy of the License at
//
//     http://www.apache.org/licenses/LICENSE-2.0
//
// Unless required by applicable law or agreed to in writing, software
// distributed under the License is distributed on an "AS IS" BASIS,
// WITHOUT WARRANTIES OR CONDITIONS OF ANY KIND, either express or implied.
// See the License for the specific language governing permissions and
// limitations under the License.

#include <gmock/gmock.h>

#include "spirv-tools/libspirv.hpp"
#include "spirv-tools/optimizer.hpp"

#include "pass_fixture.h"
#include "pass_utils.h"

namespace spvtools {
namespace opt {
namespace {

using CompactIdsTest = PassTest<::testing::Test>;

TEST_F(CompactIdsTest, PassOff) {
  const std::string before =
      R"(OpCapability Addresses
OpCapability Kernel
OpCapability GenericPointer
OpCapability Linkage
OpMemoryModel Physical32 OpenCL
%99 = OpTypeInt 32 0
%10 = OpTypeVector %99 2
%20 = OpConstant %99 2
%30 = OpTypeArray %99 %20
)";

  const std::string after = before;

  SetAssembleOptions(SPV_TEXT_TO_BINARY_OPTION_PRESERVE_NUMERIC_IDS);
  SetDisassembleOptions(SPV_BINARY_TO_TEXT_OPTION_NO_HEADER);
<<<<<<< HEAD
  SinglePassRunAndCheck<opt::NullPassToken>(before, after, false, false);
=======
  SinglePassRunAndCheck<NullPass>(before, after, false, false);
>>>>>>> 2cce2c5b
}

TEST_F(CompactIdsTest, PassOn) {
  const std::string before =
      R"(OpCapability Addresses
OpCapability Kernel
OpCapability GenericPointer
OpCapability Linkage
OpMemoryModel Physical32 OpenCL
OpEntryPoint Kernel %3 "simple_kernel"
%99 = OpTypeInt 32 0
%10 = OpTypeVector %99 2
%20 = OpConstant %99 2
%30 = OpTypeArray %99 %20
%40 = OpTypeVoid
%50 = OpTypeFunction %40
 %3 = OpFunction %40 None %50
%70 = OpLabel
OpReturn
OpFunctionEnd
)";

  const std::string after =
      R"(OpCapability Addresses
OpCapability Kernel
OpCapability GenericPointer
OpCapability Linkage
OpMemoryModel Physical32 OpenCL
OpEntryPoint Kernel %1 "simple_kernel"
%2 = OpTypeInt 32 0
%3 = OpTypeVector %2 2
%4 = OpConstant %2 2
%5 = OpTypeArray %2 %4
%6 = OpTypeVoid
%7 = OpTypeFunction %6
%1 = OpFunction %6 None %7
%8 = OpLabel
OpReturn
OpFunctionEnd
)";

  SetAssembleOptions(SPV_TEXT_TO_BINARY_OPTION_PRESERVE_NUMERIC_IDS);
  SetDisassembleOptions(SPV_BINARY_TO_TEXT_OPTION_NO_HEADER);
<<<<<<< HEAD
  SinglePassRunAndCheck<opt::CompactIdsPassToken>(before, after, false, false);
=======
  SinglePassRunAndCheck<CompactIdsPass>(before, after, false, false);
>>>>>>> 2cce2c5b
}

TEST(CompactIds, InstructionResultIsUpdated) {
  // For https://github.com/KhronosGroup/SPIRV-Tools/issues/827
  // In that bug, the compact Ids pass was directly updating the result Id
  // word for an OpFunction instruction, but not updating the cached
  // result_id_ in that Instruction object.
  //
  // This test is a bit cheesy.  We don't expose internal interfaces enough
  // to see the inconsistency.  So reproduce the original scenario, with
  // compact ids followed by a pass that trips up on the inconsistency.

  const std::string input(R"(OpCapability Shader
OpMemoryModel Logical Simple
OpEntryPoint GLCompute %100 "main"
%200 = OpTypeVoid
%300 = OpTypeFunction %200
%100 = OpFunction %300 None %200
%400 = OpLabel
OpReturn
OpFunctionEnd
)");

  std::vector<uint32_t> binary;
  const spv_target_env env = SPV_ENV_UNIVERSAL_1_0;
  spvtools::SpirvTools tools(env);
  auto assembled = tools.Assemble(
      input, &binary, SPV_TEXT_TO_BINARY_OPTION_PRESERVE_NUMERIC_IDS);
  EXPECT_TRUE(assembled);

  spvtools::Optimizer optimizer(env);
  optimizer.RegisterPass(CreateCompactIdsPass());
  // The exhaustive inliner will use the result_id
  optimizer.RegisterPass(CreateInlineExhaustivePass());

  // This should not crash!
  optimizer.Run(binary.data(), binary.size(), &binary);

  std::string disassembly;
  tools.Disassemble(binary, &disassembly, SPV_BINARY_TO_TEXT_OPTION_NO_HEADER);

  const std::string expected(R"(OpCapability Shader
OpMemoryModel Logical Simple
OpEntryPoint GLCompute %1 "main"
%2 = OpTypeVoid
%3 = OpTypeFunction %2
%1 = OpFunction %3 None %2
%4 = OpLabel
OpReturn
OpFunctionEnd
)");

  EXPECT_THAT(disassembly, ::testing::Eq(expected));
}

TEST(CompactIds, HeaderIsUpdated) {
  const std::string input(R"(OpCapability Shader
OpMemoryModel Logical Simple
OpEntryPoint GLCompute %100 "main"
%200 = OpTypeVoid
%300 = OpTypeFunction %200
%100 = OpFunction %300 None %200
%400 = OpLabel
OpReturn
OpFunctionEnd
)");

  std::vector<uint32_t> binary;
  const spv_target_env env = SPV_ENV_UNIVERSAL_1_0;
  spvtools::SpirvTools tools(env);
  auto assembled = tools.Assemble(
      input, &binary, SPV_TEXT_TO_BINARY_OPTION_PRESERVE_NUMERIC_IDS);
  EXPECT_TRUE(assembled);

  spvtools::Optimizer optimizer(env);
  optimizer.RegisterPass(CreateCompactIdsPass());
  // The exhaustive inliner will use the result_id
  optimizer.RegisterPass(CreateInlineExhaustivePass());

  // This should not crash!
  optimizer.Run(binary.data(), binary.size(), &binary);

  std::string disassembly;
  tools.Disassemble(binary, &disassembly, SPV_BINARY_TO_TEXT_OPTION_NONE);

  const std::string expected(R"(; SPIR-V
; Version: 1.0
; Generator: Khronos SPIR-V Tools Assembler; 0
; Bound: 5
; Schema: 0
OpCapability Shader
OpMemoryModel Logical Simple
OpEntryPoint GLCompute %1 "main"
%2 = OpTypeVoid
%3 = OpTypeFunction %2
%1 = OpFunction %3 None %2
%4 = OpLabel
OpReturn
OpFunctionEnd
)");

  EXPECT_THAT(disassembly, ::testing::Eq(expected));
}

// Test context consistency check after invalidating
// CFG and others by compact IDs Pass.
// Uses a GLSL shader with named labels for variety
TEST(CompactIds, ConsistentCheck) {
  const std::string input(R"(OpCapability Shader
OpMemoryModel Logical GLSL450
OpEntryPoint Fragment %main "main" %in_var_A %out_var_SV_TARGET
OpExecutionMode %main OriginUpperLeft
OpSource HLSL 600
OpName %main "main"
OpName %in_var_A "in.var.A"
OpName %out_var_SV_TARGET "out.var.SV_TARGET"
OpDecorate %in_var_A Location 0
OpDecorate %out_var_SV_TARGET Location 0
%void = OpTypeVoid
%3 = OpTypeFunction %void
%float = OpTypeFloat 32
%v4float = OpTypeVector %float 4
%_ptr_Input_v4float = OpTypePointer Input %v4float
%_ptr_Output_v4float = OpTypePointer Output %v4float
%in_var_A = OpVariable %_ptr_Input_v4float Input
%out_var_SV_TARGET = OpVariable %_ptr_Output_v4float Output
%main = OpFunction %void None %3
%5 = OpLabel
%12 = OpLoad %v4float %in_var_A
%23 = OpVectorShuffle %v4float %12 %12 0 0 0 1
OpStore %out_var_SV_TARGET %23
OpReturn
OpFunctionEnd
)");

  spvtools::SpirvTools tools(SPV_ENV_UNIVERSAL_1_1);
  std::unique_ptr<IRContext> context =
      BuildModule(SPV_ENV_UNIVERSAL_1_1, nullptr, input,
                  SPV_TEXT_TO_BINARY_OPTION_PRESERVE_NUMERIC_IDS);
  ASSERT_NE(context, nullptr);

  CompactIdsPass compact_id_pass;
  context->BuildInvalidAnalyses(compact_id_pass.GetPreservedAnalyses());
  const auto status = compact_id_pass.Run(context.get());
  ASSERT_NE(status, Pass::Status::Failure);
  EXPECT_TRUE(context->IsConsistent());

  // Test output just in case
  std::vector<uint32_t> binary;
  context->module()->ToBinary(&binary, false);
  std::string disassembly;
  tools.Disassemble(binary, &disassembly,
                    SpirvTools::kDefaultDisassembleOption);

  const std::string expected(R"(OpCapability Shader
OpMemoryModel Logical GLSL450
OpEntryPoint Fragment %main "main" %in_var_A %out_var_SV_TARGET
OpExecutionMode %main OriginUpperLeft
OpSource HLSL 600
OpName %main "main"
OpName %in_var_A "in.var.A"
OpName %out_var_SV_TARGET "out.var.SV_TARGET"
OpDecorate %in_var_A Location 0
OpDecorate %out_var_SV_TARGET Location 0
%void = OpTypeVoid
%5 = OpTypeFunction %void
%float = OpTypeFloat 32
%v4float = OpTypeVector %float 4
%_ptr_Input_v4float = OpTypePointer Input %v4float
%_ptr_Output_v4float = OpTypePointer Output %v4float
%in_var_A = OpVariable %_ptr_Input_v4float Input
%out_var_SV_TARGET = OpVariable %_ptr_Output_v4float Output
%main = OpFunction %void None %5
%10 = OpLabel
%11 = OpLoad %v4float %in_var_A
%12 = OpVectorShuffle %v4float %11 %11 0 0 0 1
OpStore %out_var_SV_TARGET %12
OpReturn
OpFunctionEnd
)");

  EXPECT_THAT(disassembly, ::testing::Eq(expected));
}

}  // namespace
}  // namespace opt
}  // namespace spvtools<|MERGE_RESOLUTION|>--- conflicted
+++ resolved
@@ -43,11 +43,7 @@
 
   SetAssembleOptions(SPV_TEXT_TO_BINARY_OPTION_PRESERVE_NUMERIC_IDS);
   SetDisassembleOptions(SPV_BINARY_TO_TEXT_OPTION_NO_HEADER);
-<<<<<<< HEAD
-  SinglePassRunAndCheck<opt::NullPassToken>(before, after, false, false);
-=======
-  SinglePassRunAndCheck<NullPass>(before, after, false, false);
->>>>>>> 2cce2c5b
+  SinglePassRunAndCheck<NullPassToken>(before, after, false, false);
 }
 
 TEST_F(CompactIdsTest, PassOn) {
@@ -91,11 +87,7 @@
 
   SetAssembleOptions(SPV_TEXT_TO_BINARY_OPTION_PRESERVE_NUMERIC_IDS);
   SetDisassembleOptions(SPV_BINARY_TO_TEXT_OPTION_NO_HEADER);
-<<<<<<< HEAD
-  SinglePassRunAndCheck<opt::CompactIdsPassToken>(before, after, false, false);
-=======
-  SinglePassRunAndCheck<CompactIdsPass>(before, after, false, false);
->>>>>>> 2cce2c5b
+  SinglePassRunAndCheck<CompactIdsPassToken>(before, after, false, false);
 }
 
 TEST(CompactIds, InstructionResultIsUpdated) {
@@ -121,12 +113,12 @@
 
   std::vector<uint32_t> binary;
   const spv_target_env env = SPV_ENV_UNIVERSAL_1_0;
-  spvtools::SpirvTools tools(env);
+  SpirvTools tools(env);
   auto assembled = tools.Assemble(
       input, &binary, SPV_TEXT_TO_BINARY_OPTION_PRESERVE_NUMERIC_IDS);
   EXPECT_TRUE(assembled);
 
-  spvtools::Optimizer optimizer(env);
+  Optimizer optimizer(env);
   optimizer.RegisterPass(CreateCompactIdsPass());
   // The exhaustive inliner will use the result_id
   optimizer.RegisterPass(CreateInlineExhaustivePass());
@@ -165,12 +157,12 @@
 
   std::vector<uint32_t> binary;
   const spv_target_env env = SPV_ENV_UNIVERSAL_1_0;
-  spvtools::SpirvTools tools(env);
+  SpirvTools tools(env);
   auto assembled = tools.Assemble(
       input, &binary, SPV_TEXT_TO_BINARY_OPTION_PRESERVE_NUMERIC_IDS);
   EXPECT_TRUE(assembled);
 
-  spvtools::Optimizer optimizer(env);
+  Optimizer optimizer(env);
   optimizer.RegisterPass(CreateCompactIdsPass());
   // The exhaustive inliner will use the result_id
   optimizer.RegisterPass(CreateInlineExhaustivePass());
@@ -231,7 +223,7 @@
 OpFunctionEnd
 )");
 
-  spvtools::SpirvTools tools(SPV_ENV_UNIVERSAL_1_1);
+  SpirvTools tools(SPV_ENV_UNIVERSAL_1_1);
   std::unique_ptr<IRContext> context =
       BuildModule(SPV_ENV_UNIVERSAL_1_1, nullptr, input,
                   SPV_TEXT_TO_BINARY_OPTION_PRESERVE_NUMERIC_IDS);
