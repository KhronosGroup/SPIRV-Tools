// Copyright (c) 2017 Google Inc.
//
// Licensed under the Apache License, Version 2.0 (the "License");
// you may not use this file except in compliance with the License.
// You may obtain a copy of the License at
//
//     http://www.apache.org/licenses/LICENSE-2.0
//
// Unless required by applicable law or agreed to in writing, software
// distributed under the License is distributed on an "AS IS" BASIS,
// WITHOUT WARRANTIES OR CONDITIONS OF ANY KIND, either express or implied.
// See the License for the specific language governing permissions and
// limitations under the License.

#include "opt/value_number_table.h"

#include "assembly_builder.h"
#include "gmock/gmock.h"
#include "opt/build_module.h"
#include "pass_fixture.h"
#include "pass_utils.h"

namespace spvtools {
namespace opt {
namespace {

using ::testing::HasSubstr;
using ::testing::MatchesRegex;
using LocalRedundancyEliminationTest = PassTest<::testing::Test>;

#ifdef SPIRV_EFFCEE
// Remove an instruction when it was already computed.
TEST_F(LocalRedundancyEliminationTest, RemoveRedundantAdd) {
  const std::string text = R"(
               OpCapability Shader
          %1 = OpExtInstImport "GLSL.std.450"
               OpMemoryModel Logical GLSL450
               OpEntryPoint Fragment %2 "main"
               OpExecutionMode %2 OriginUpperLeft
               OpSource GLSL 430
          %3 = OpTypeVoid
          %4 = OpTypeFunction %3
          %5 = OpTypeFloat 32
          %6 = OpTypePointer Function %5
          %2 = OpFunction %3 None %4
          %7 = OpLabel
          %8 = OpVariable %6 Function
          %9 = OpLoad %5 %8
         %10 = OpFAdd %5 %9 %9
; CHECK: OpFAdd
; CHECK-NOT: OpFAdd
         %11 = OpFAdd %5 %9 %9
               OpReturn
               OpFunctionEnd
  )";
<<<<<<< HEAD
  SinglePassRunAndMatch<opt::LocalRedundancyEliminationPassToken>(text, false);
=======
  SinglePassRunAndMatch<LocalRedundancyEliminationPass>(text, false);
>>>>>>> 2cce2c5b
}

// Make sure we keep instruction that are different, but look similar.
TEST_F(LocalRedundancyEliminationTest, KeepDifferentAdd) {
  const std::string text = R"(
               OpCapability Shader
          %1 = OpExtInstImport "GLSL.std.450"
               OpMemoryModel Logical GLSL450
               OpEntryPoint Fragment %2 "main"
               OpExecutionMode %2 OriginUpperLeft
               OpSource GLSL 430
          %3 = OpTypeVoid
          %4 = OpTypeFunction %3
          %5 = OpTypeFloat 32
          %6 = OpTypePointer Function %5
          %2 = OpFunction %3 None %4
          %7 = OpLabel
          %8 = OpVariable %6 Function
          %9 = OpLoad %5 %8
         %10 = OpFAdd %5 %9 %9
; CHECK: OpFAdd
               OpStore %8 %10
         %11 = OpLoad %5 %8
; CHECK: %11 = OpLoad
         %12 = OpFAdd %5 %11 %11
; CHECK: OpFAdd [[:%\w+]] %11 %11
               OpReturn
               OpFunctionEnd
  )";
  SetAssembleOptions(SPV_TEXT_TO_BINARY_OPTION_PRESERVE_NUMERIC_IDS);
<<<<<<< HEAD
  SinglePassRunAndMatch<opt::LocalRedundancyEliminationPassToken>(text, false);
=======
  SinglePassRunAndMatch<LocalRedundancyEliminationPass>(text, false);
>>>>>>> 2cce2c5b
}

// This test is check that the values are being propagated properly, and that
// we are able to identify sequences of instruction that are not needed.
TEST_F(LocalRedundancyEliminationTest, RemoveMultipleInstructions) {
  const std::string text = R"(
               OpCapability Shader
          %1 = OpExtInstImport "GLSL.std.450"
               OpMemoryModel Logical GLSL450
               OpEntryPoint Fragment %2 "main"
               OpExecutionMode %2 OriginUpperLeft
               OpSource GLSL 430
          %3 = OpTypeVoid
          %4 = OpTypeFunction %3
          %5 = OpTypeFloat 32
          %6 = OpTypePointer Uniform %5
          %8 = OpVariable %6 Uniform
          %2 = OpFunction %3 None %4
          %7 = OpLabel
; CHECK: [[r1:%\w+]] = OpLoad
          %9 = OpLoad %5 %8
; CHECK-NEXT: [[r2:%\w+]] = OpFAdd [[:%\w+]] [[r1]] [[r1]]
         %10 = OpFAdd %5 %9 %9
; CHECK-NEXT: [[r3:%\w+]] = OpFMul [[:%\w+]] [[r2]] [[r1]]
         %11 = OpFMul %5 %10 %9
; CHECK-NOT: OpLoad
         %12 = OpLoad %5 %8
; CHECK-NOT: OpFAdd [[:\w+]] %12 %12
         %13 = OpFAdd %5 %12 %12
; CHECK-NOT: OpFMul
         %14 = OpFMul %5 %13 %12
; CHECK-NEXT: [[:%\w+]] = OpFAdd [[:%\w+]] [[r3]] [[r3]]
         %15 = OpFAdd %5 %14 %11
               OpReturn
               OpFunctionEnd
  )";
  SetAssembleOptions(SPV_TEXT_TO_BINARY_OPTION_PRESERVE_NUMERIC_IDS);
<<<<<<< HEAD
  SinglePassRunAndMatch<opt::LocalRedundancyEliminationPassToken>(text, false);
=======
  SinglePassRunAndMatch<LocalRedundancyEliminationPass>(text, false);
>>>>>>> 2cce2c5b
}

// Redundant instructions in different blocks should be kept.
TEST_F(LocalRedundancyEliminationTest, KeepInstructionsInDifferentBlocks) {
  const std::string text = R"(
               OpCapability Shader
          %1 = OpExtInstImport "GLSL.std.450"
               OpMemoryModel Logical GLSL450
               OpEntryPoint Fragment %2 "main"
               OpExecutionMode %2 OriginUpperLeft
               OpSource GLSL 430
          %3 = OpTypeVoid
          %4 = OpTypeFunction %3
          %5 = OpTypeFloat 32
          %6 = OpTypePointer Function %5
          %2 = OpFunction %3 None %4
        %bb1 = OpLabel
          %8 = OpVariable %6 Function
          %9 = OpLoad %5 %8
         %10 = OpFAdd %5 %9 %9
; CHECK: OpFAdd
               OpBranch %bb2
        %bb2 = OpLabel
; CHECK: OpFAdd
         %11 = OpFAdd %5 %9 %9
               OpReturn
               OpFunctionEnd
  )";
<<<<<<< HEAD
  SinglePassRunAndMatch<opt::LocalRedundancyEliminationPassToken>(text, false);
=======
  SinglePassRunAndMatch<LocalRedundancyEliminationPass>(text, false);
>>>>>>> 2cce2c5b
}
#endif

}  // namespace
}  // namespace opt
}  // namespace spvtools<|MERGE_RESOLUTION|>--- conflicted
+++ resolved
@@ -53,11 +53,7 @@
                OpReturn
                OpFunctionEnd
   )";
-<<<<<<< HEAD
-  SinglePassRunAndMatch<opt::LocalRedundancyEliminationPassToken>(text, false);
-=======
-  SinglePassRunAndMatch<LocalRedundancyEliminationPass>(text, false);
->>>>>>> 2cce2c5b
+  SinglePassRunAndMatch<LocalRedundancyEliminationPassToken>(text, false);
 }
 
 // Make sure we keep instruction that are different, but look similar.
@@ -88,11 +84,7 @@
                OpFunctionEnd
   )";
   SetAssembleOptions(SPV_TEXT_TO_BINARY_OPTION_PRESERVE_NUMERIC_IDS);
-<<<<<<< HEAD
-  SinglePassRunAndMatch<opt::LocalRedundancyEliminationPassToken>(text, false);
-=======
-  SinglePassRunAndMatch<LocalRedundancyEliminationPass>(text, false);
->>>>>>> 2cce2c5b
+  SinglePassRunAndMatch<LocalRedundancyEliminationPassToken>(text, false);
 }
 
 // This test is check that the values are being propagated properly, and that
@@ -130,11 +122,7 @@
                OpFunctionEnd
   )";
   SetAssembleOptions(SPV_TEXT_TO_BINARY_OPTION_PRESERVE_NUMERIC_IDS);
-<<<<<<< HEAD
-  SinglePassRunAndMatch<opt::LocalRedundancyEliminationPassToken>(text, false);
-=======
-  SinglePassRunAndMatch<LocalRedundancyEliminationPass>(text, false);
->>>>>>> 2cce2c5b
+  SinglePassRunAndMatch<LocalRedundancyEliminationPassToken>(text, false);
 }
 
 // Redundant instructions in different blocks should be kept.
@@ -163,11 +151,7 @@
                OpReturn
                OpFunctionEnd
   )";
-<<<<<<< HEAD
-  SinglePassRunAndMatch<opt::LocalRedundancyEliminationPassToken>(text, false);
-=======
-  SinglePassRunAndMatch<LocalRedundancyEliminationPass>(text, false);
->>>>>>> 2cce2c5b
+  SinglePassRunAndMatch<LocalRedundancyEliminationPassToken>(text, false);
 }
 #endif
 
