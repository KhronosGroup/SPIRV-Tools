// Copyright (c) 2017 Google Inc.
//
// Licensed under the Apache License, Version 2.0 (the "License");
// you may not use this file except in compliance with the License.
// You may obtain a copy of the License at
//
//     http://www.apache.org/licenses/LICENSE-2.0
//
// Unless required by applicable law or agreed to in writing, software
// distributed under the License is distributed on an "AS IS" BASIS,
// WITHOUT WARRANTIES OR CONDITIONS OF ANY KIND, either express or implied.
// See the License for the specific language governing permissions and
// limitations under the License.

#include <gmock/gmock.h>
#include <gtest/gtest.h>
#include <algorithm>

#include "opt/ir_context.h"
#include "opt/pass.h"
#include "pass_fixture.h"
#include "pass_utils.h"

namespace spvtools {
namespace opt {
namespace {

using Analysis = IRContext::Analysis;
using ::testing::Each;

class DummyPassPreservesNothing : public Pass {
 public:
<<<<<<< HEAD
  DummyPassPreservesNothing(Status s) : opt::Pass(), status_to_return_(s) {}
=======
  DummyPassPreservesNothing(Status s) : Pass(), status_to_return_(s) {}
  const char* name() const override { return "dummy-pass"; }
>>>>>>> 2cce2c5b
  Status Process(IRContext*) override { return status_to_return_; }
  Status status_to_return_;
};

class DummyPassPreservesAll : public Pass {
 public:
<<<<<<< HEAD
  DummyPassPreservesAll(Status s) : opt::Pass(), status_to_return_(s) {}
=======
  DummyPassPreservesAll(Status s) : Pass(), status_to_return_(s) {}
  const char* name() const override { return "dummy-pass"; }
>>>>>>> 2cce2c5b
  Status Process(IRContext*) override { return status_to_return_; }
  Status status_to_return_;
  virtual Analysis GetPreservedAnalyses() override {
    return Analysis(IRContext::kAnalysisEnd - 1);
  }
};

class DummyPassPreservesFirst : public Pass {
 public:
<<<<<<< HEAD
  DummyPassPreservesFirst(Status s) : opt::Pass(), status_to_return_(s) {}
=======
  DummyPassPreservesFirst(Status s) : Pass(), status_to_return_(s) {}
  const char* name() const override { return "dummy-pass"; }
>>>>>>> 2cce2c5b
  Status Process(IRContext*) override { return status_to_return_; }
  Status status_to_return_;
  virtual Analysis GetPreservedAnalyses() override {
    return IRContext::kAnalysisBegin;
  }
};

using IRContextTest = PassTest<::testing::Test>;

TEST_F(IRContextTest, IndividualValidAfterBuild) {
  std::unique_ptr<Module> module(new Module());
  IRContext localContext(SPV_ENV_UNIVERSAL_1_2, std::move(module),
                         spvtools::MessageConsumer());

  for (Analysis i = IRContext::kAnalysisBegin; i < IRContext::kAnalysisEnd;
       i <<= 1) {
    localContext.BuildInvalidAnalyses(i);
    EXPECT_TRUE(localContext.AreAnalysesValid(i));
  }
}

TEST_F(IRContextTest, AllValidAfterBuild) {
  std::unique_ptr<Module> module = MakeUnique<Module>();
  IRContext localContext(SPV_ENV_UNIVERSAL_1_2, std::move(module),
                         spvtools::MessageConsumer());

  Analysis built_analyses = IRContext::kAnalysisNone;
  for (Analysis i = IRContext::kAnalysisBegin; i < IRContext::kAnalysisEnd;
       i <<= 1) {
    localContext.BuildInvalidAnalyses(i);
    built_analyses |= i;
  }
  EXPECT_TRUE(localContext.AreAnalysesValid(built_analyses));
}

TEST_F(IRContextTest, AllValidAfterPassNoChange) {
  std::unique_ptr<Module> module = MakeUnique<Module>();
  IRContext localContext(SPV_ENV_UNIVERSAL_1_2, std::move(module),
                         spvtools::MessageConsumer());

  Analysis built_analyses = IRContext::kAnalysisNone;
  for (Analysis i = IRContext::kAnalysisBegin; i < IRContext::kAnalysisEnd;
       i <<= 1) {
    localContext.BuildInvalidAnalyses(i);
    built_analyses |= i;
  }

  DummyPassPreservesNothing pass(Pass::Status::SuccessWithoutChange);
  Pass::Status s = pass.Run(&localContext);
  EXPECT_EQ(s, Pass::Status::SuccessWithoutChange);
  EXPECT_TRUE(localContext.AreAnalysesValid(built_analyses));
}

TEST_F(IRContextTest, NoneValidAfterPassWithChange) {
  std::unique_ptr<Module> module = MakeUnique<Module>();
  IRContext localContext(SPV_ENV_UNIVERSAL_1_2, std::move(module),
                         spvtools::MessageConsumer());

  for (Analysis i = IRContext::kAnalysisBegin; i < IRContext::kAnalysisEnd;
       i <<= 1) {
    localContext.BuildInvalidAnalyses(i);
  }

  DummyPassPreservesNothing pass(Pass::Status::SuccessWithChange);
  Pass::Status s = pass.Run(&localContext);
  EXPECT_EQ(s, Pass::Status::SuccessWithChange);
  for (Analysis i = IRContext::kAnalysisBegin; i < IRContext::kAnalysisEnd;
       i <<= 1) {
    EXPECT_FALSE(localContext.AreAnalysesValid(i));
  }
}

TEST_F(IRContextTest, AllPreservedAfterPassWithChange) {
  std::unique_ptr<Module> module = MakeUnique<Module>();
  IRContext localContext(SPV_ENV_UNIVERSAL_1_2, std::move(module),
                         spvtools::MessageConsumer());

  for (Analysis i = IRContext::kAnalysisBegin; i < IRContext::kAnalysisEnd;
       i <<= 1) {
    localContext.BuildInvalidAnalyses(i);
  }

  DummyPassPreservesAll pass(Pass::Status::SuccessWithChange);
  Pass::Status s = pass.Run(&localContext);
  EXPECT_EQ(s, Pass::Status::SuccessWithChange);
  for (Analysis i = IRContext::kAnalysisBegin; i < IRContext::kAnalysisEnd;
       i <<= 1) {
    EXPECT_TRUE(localContext.AreAnalysesValid(i));
  }
}

TEST_F(IRContextTest, PreserveFirstOnlyAfterPassWithChange) {
  std::unique_ptr<Module> module = MakeUnique<Module>();
  IRContext localContext(SPV_ENV_UNIVERSAL_1_2, std::move(module),
                         spvtools::MessageConsumer());

  for (Analysis i = IRContext::kAnalysisBegin; i < IRContext::kAnalysisEnd;
       i <<= 1) {
    localContext.BuildInvalidAnalyses(i);
  }

  DummyPassPreservesFirst pass(Pass::Status::SuccessWithChange);
  Pass::Status s = pass.Run(&localContext);
  EXPECT_EQ(s, Pass::Status::SuccessWithChange);
  EXPECT_TRUE(localContext.AreAnalysesValid(IRContext::kAnalysisBegin));
  for (Analysis i = IRContext::kAnalysisBegin << 1; i < IRContext::kAnalysisEnd;
       i <<= 1) {
    EXPECT_FALSE(localContext.AreAnalysesValid(i));
  }
}

TEST_F(IRContextTest, KillMemberName) {
  const std::string text = R"(
              OpCapability Shader
          %1 = OpExtInstImport "GLSL.std.450"
               OpMemoryModel Logical GLSL450
               OpEntryPoint Fragment %2 "main"
               OpExecutionMode %2 OriginUpperLeft
               OpSource GLSL 430
               OpName %3 "stuff"
               OpMemberName %3 0 "refZ"
               OpMemberDecorate %3 0 Offset 0
               OpDecorate %3 Block
          %4 = OpTypeFloat 32
          %3 = OpTypeStruct %4
          %5 = OpTypeVoid
          %6 = OpTypeFunction %5
          %2 = OpFunction %5 None %6
          %7 = OpLabel
               OpReturn
               OpFunctionEnd
)";

  std::unique_ptr<IRContext> context =
      BuildModule(SPV_ENV_UNIVERSAL_1_2, nullptr, text);

  // Build the decoration manager.
  context->get_decoration_mgr();

  // Delete the OpTypeStruct.  Should delete the OpName, OpMemberName, and
  // OpMemberDecorate associated with it.
  context->KillDef(3);

  // Make sure all of the name are removed.
  for (auto& inst : context->debugs2()) {
    EXPECT_EQ(inst.opcode(), SpvOpNop);
  }

  // Make sure all of the decorations are removed.
  for (auto& inst : context->annotations()) {
    EXPECT_EQ(inst.opcode(), SpvOpNop);
  }
}

TEST_F(IRContextTest, TakeNextUniqueIdIncrementing) {
  const uint32_t NUM_TESTS = 1000;
  IRContext localContext(SPV_ENV_UNIVERSAL_1_2, nullptr);
  for (uint32_t i = 1; i < NUM_TESTS; ++i)
    EXPECT_EQ(i, localContext.TakeNextUniqueId());
}

}  // namespace
}  // namespace opt
}  // namespace spvtools<|MERGE_RESOLUTION|>--- conflicted
+++ resolved
@@ -30,24 +30,14 @@
 
 class DummyPassPreservesNothing : public Pass {
  public:
-<<<<<<< HEAD
-  DummyPassPreservesNothing(Status s) : opt::Pass(), status_to_return_(s) {}
-=======
   DummyPassPreservesNothing(Status s) : Pass(), status_to_return_(s) {}
-  const char* name() const override { return "dummy-pass"; }
->>>>>>> 2cce2c5b
   Status Process(IRContext*) override { return status_to_return_; }
   Status status_to_return_;
 };
 
 class DummyPassPreservesAll : public Pass {
  public:
-<<<<<<< HEAD
-  DummyPassPreservesAll(Status s) : opt::Pass(), status_to_return_(s) {}
-=======
   DummyPassPreservesAll(Status s) : Pass(), status_to_return_(s) {}
-  const char* name() const override { return "dummy-pass"; }
->>>>>>> 2cce2c5b
   Status Process(IRContext*) override { return status_to_return_; }
   Status status_to_return_;
   virtual Analysis GetPreservedAnalyses() override {
@@ -57,12 +47,7 @@
 
 class DummyPassPreservesFirst : public Pass {
  public:
-<<<<<<< HEAD
-  DummyPassPreservesFirst(Status s) : opt::Pass(), status_to_return_(s) {}
-=======
   DummyPassPreservesFirst(Status s) : Pass(), status_to_return_(s) {}
-  const char* name() const override { return "dummy-pass"; }
->>>>>>> 2cce2c5b
   Status Process(IRContext*) override { return status_to_return_; }
   Status status_to_return_;
   virtual Analysis GetPreservedAnalyses() override {
@@ -75,7 +60,7 @@
 TEST_F(IRContextTest, IndividualValidAfterBuild) {
   std::unique_ptr<Module> module(new Module());
   IRContext localContext(SPV_ENV_UNIVERSAL_1_2, std::move(module),
-                         spvtools::MessageConsumer());
+                         MessageConsumer());
 
   for (Analysis i = IRContext::kAnalysisBegin; i < IRContext::kAnalysisEnd;
        i <<= 1) {
@@ -87,7 +72,7 @@
 TEST_F(IRContextTest, AllValidAfterBuild) {
   std::unique_ptr<Module> module = MakeUnique<Module>();
   IRContext localContext(SPV_ENV_UNIVERSAL_1_2, std::move(module),
-                         spvtools::MessageConsumer());
+                         MessageConsumer());
 
   Analysis built_analyses = IRContext::kAnalysisNone;
   for (Analysis i = IRContext::kAnalysisBegin; i < IRContext::kAnalysisEnd;
@@ -101,7 +86,7 @@
 TEST_F(IRContextTest, AllValidAfterPassNoChange) {
   std::unique_ptr<Module> module = MakeUnique<Module>();
   IRContext localContext(SPV_ENV_UNIVERSAL_1_2, std::move(module),
-                         spvtools::MessageConsumer());
+                         MessageConsumer());
 
   Analysis built_analyses = IRContext::kAnalysisNone;
   for (Analysis i = IRContext::kAnalysisBegin; i < IRContext::kAnalysisEnd;
@@ -119,7 +104,7 @@
 TEST_F(IRContextTest, NoneValidAfterPassWithChange) {
   std::unique_ptr<Module> module = MakeUnique<Module>();
   IRContext localContext(SPV_ENV_UNIVERSAL_1_2, std::move(module),
-                         spvtools::MessageConsumer());
+                         MessageConsumer());
 
   for (Analysis i = IRContext::kAnalysisBegin; i < IRContext::kAnalysisEnd;
        i <<= 1) {
@@ -138,7 +123,7 @@
 TEST_F(IRContextTest, AllPreservedAfterPassWithChange) {
   std::unique_ptr<Module> module = MakeUnique<Module>();
   IRContext localContext(SPV_ENV_UNIVERSAL_1_2, std::move(module),
-                         spvtools::MessageConsumer());
+                         MessageConsumer());
 
   for (Analysis i = IRContext::kAnalysisBegin; i < IRContext::kAnalysisEnd;
        i <<= 1) {
@@ -157,7 +142,7 @@
 TEST_F(IRContextTest, PreserveFirstOnlyAfterPassWithChange) {
   std::unique_ptr<Module> module = MakeUnique<Module>();
   IRContext localContext(SPV_ENV_UNIVERSAL_1_2, std::move(module),
-                         spvtools::MessageConsumer());
+                         MessageConsumer());
 
   for (Analysis i = IRContext::kAnalysisBegin; i < IRContext::kAnalysisEnd;
        i <<= 1) {
