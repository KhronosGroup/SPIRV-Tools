// Copyright (c) 2017 Valve Corporation
// Copyright (c) 2017 LunarG Inc.
//
// Licensed under the Apache License, Version 2.0 (the "License");
// you may not use this file except in compliance with the License.
// You may obtain a copy of the License at
//
//     http://www.apache.org/licenses/LICENSE-2.0
//
// Unless required by applicable law or agreed to in writing, software
// distributed under the License is distributed on an "AS IS" BASIS,
// WITHOUT WARRANTIES OR CONDITIONS OF ANY KIND, either express or implied.
// See the License for the specific language governing permissions and
// limitations under the License.

#include "pass_fixture.h"
#include "pass_utils.h"

namespace spvtools {
namespace opt {
namespace {

using InlineOpaqueTest = PassTest<::testing::Test>;

TEST_F(InlineOpaqueTest, InlineCallWithStructArgContainingSampledImage) {
  // Function with opaque argument is inlined.
  // TODO(greg-lunarg): Add HLSL code

  const std::string predefs =
      R"(OpCapability Shader
%1 = OpExtInstImport "GLSL.std.450"
OpMemoryModel Logical GLSL450
OpEntryPoint Fragment %main "main" %outColor %texCoords
OpExecutionMode %main OriginUpperLeft
OpSource GLSL 140
OpName %main "main"
OpName %S_t "S_t"
OpMemberName %S_t 0 "v0"
OpMemberName %S_t 1 "v1"
OpMemberName %S_t 2 "smp"
OpName %foo_struct_S_t_vf2_vf21_ "foo(struct-S_t-vf2-vf21;"
OpName %s "s"
OpName %outColor "outColor"
OpName %sampler15 "sampler15"
OpName %s0 "s0"
OpName %texCoords "texCoords"
OpName %param "param"
OpDecorate %sampler15 DescriptorSet 0
%void = OpTypeVoid
%12 = OpTypeFunction %void
%float = OpTypeFloat 32
%v2float = OpTypeVector %float 2
%v4float = OpTypeVector %float 4
%_ptr_Output_v4float = OpTypePointer Output %v4float
%outColor = OpVariable %_ptr_Output_v4float Output
%17 = OpTypeImage %float 2D 0 0 0 1 Unknown
%18 = OpTypeSampledImage %17
%S_t = OpTypeStruct %v2float %v2float %18
%_ptr_Function_S_t = OpTypePointer Function %S_t
%20 = OpTypeFunction %void %_ptr_Function_S_t
%_ptr_UniformConstant_18 = OpTypePointer UniformConstant %18
%_ptr_Function_18 = OpTypePointer Function %18
%sampler15 = OpVariable %_ptr_UniformConstant_18 UniformConstant
%int = OpTypeInt 32 1
%int_0 = OpConstant %int 0
%int_2 = OpConstant %int 2
%_ptr_Function_v2float = OpTypePointer Function %v2float
%_ptr_Input_v2float = OpTypePointer Input %v2float
%texCoords = OpVariable %_ptr_Input_v2float Input
)";

  const std::string before =
      R"(%main = OpFunction %void None %12
%28 = OpLabel
%s0 = OpVariable %_ptr_Function_S_t Function
%param = OpVariable %_ptr_Function_S_t Function
%29 = OpLoad %v2float %texCoords
%30 = OpAccessChain %_ptr_Function_v2float %s0 %int_0
OpStore %30 %29
%31 = OpLoad %18 %sampler15
%32 = OpAccessChain %_ptr_Function_18 %s0 %int_2
OpStore %32 %31
%33 = OpLoad %S_t %s0
OpStore %param %33
%34 = OpFunctionCall %void %foo_struct_S_t_vf2_vf21_ %param
OpReturn
OpFunctionEnd
)";

  const std::string after =
      R"(%main = OpFunction %void None %12
%28 = OpLabel
%s0 = OpVariable %_ptr_Function_S_t Function
%param = OpVariable %_ptr_Function_S_t Function
%29 = OpLoad %v2float %texCoords
%30 = OpAccessChain %_ptr_Function_v2float %s0 %int_0
OpStore %30 %29
%31 = OpLoad %18 %sampler15
%32 = OpAccessChain %_ptr_Function_18 %s0 %int_2
OpStore %32 %31
%33 = OpLoad %S_t %s0
OpStore %param %33
%41 = OpAccessChain %_ptr_Function_18 %param %int_2
%42 = OpLoad %18 %41
%43 = OpAccessChain %_ptr_Function_v2float %param %int_0
%44 = OpLoad %v2float %43
%45 = OpImageSampleImplicitLod %v4float %42 %44
OpStore %outColor %45
OpReturn
OpFunctionEnd
)";

  const std::string post_defs =
      R"(%foo_struct_S_t_vf2_vf21_ = OpFunction %void None %20
%s = OpFunctionParameter %_ptr_Function_S_t
%35 = OpLabel
%36 = OpAccessChain %_ptr_Function_18 %s %int_2
%37 = OpLoad %18 %36
%38 = OpAccessChain %_ptr_Function_v2float %s %int_0
%39 = OpLoad %v2float %38
%40 = OpImageSampleImplicitLod %v4float %37 %39
OpStore %outColor %40
OpReturn
OpFunctionEnd
)";

<<<<<<< HEAD
  SinglePassRunAndCheck<opt::InlineOpaquePassToken>(
=======
  SinglePassRunAndCheck<InlineOpaquePass>(
>>>>>>> 2cce2c5b
      predefs + before + post_defs, predefs + after + post_defs, true, true);
}

TEST_F(InlineOpaqueTest, InlineOpaqueReturn) {
  // Function with opaque return value is inlined.
  // TODO(greg-lunarg): Add HLSL code

  const std::string predefs =
      R"(OpCapability Shader
%1 = OpExtInstImport "GLSL.std.450"
OpMemoryModel Logical GLSL450
OpEntryPoint Fragment %main "main" %texCoords %outColor
OpExecutionMode %main OriginUpperLeft
OpSource GLSL 140
OpName %main "main"
OpName %foo_ "foo("
OpName %texCoords "texCoords"
OpName %outColor "outColor"
OpName %sampler15 "sampler15"
OpName %sampler16 "sampler16"
OpDecorate %sampler15 DescriptorSet 0
OpDecorate %sampler16 DescriptorSet 0
%void = OpTypeVoid
%9 = OpTypeFunction %void
%float = OpTypeFloat 32
%v2float = OpTypeVector %float 2
%bool = OpTypeBool
%false = OpConstantFalse %bool
%_ptr_Input_v2float = OpTypePointer Input %v2float
%texCoords = OpVariable %_ptr_Input_v2float Input
%float_0 = OpConstant %float 0
%16 = OpConstantComposite %v2float %float_0 %float_0
%v4float = OpTypeVector %float 4
%_ptr_Output_v4float = OpTypePointer Output %v4float
%outColor = OpVariable %_ptr_Output_v4float Output
%19 = OpTypeImage %float 2D 0 0 0 1 Unknown
%20 = OpTypeSampledImage %19
%21 = OpTypeFunction %20
%_ptr_UniformConstant_20 = OpTypePointer UniformConstant %20
%_ptr_Function_20 = OpTypePointer Function %20
%sampler15 = OpVariable %_ptr_UniformConstant_20 UniformConstant
%sampler16 = OpVariable %_ptr_UniformConstant_20 UniformConstant
)";

  const std::string before =
      R"(%main = OpFunction %void None %9
%24 = OpLabel
%25 = OpVariable %_ptr_Function_20 Function
%26 = OpFunctionCall %20 %foo_
OpStore %25 %26
%27 = OpLoad %20 %25
%28 = OpLoad %v2float %texCoords
%29 = OpImageSampleImplicitLod %v4float %27 %28
OpStore %outColor %29
OpReturn
OpFunctionEnd
)";

  const std::string after =
      R"(%main = OpFunction %void None %9
%24 = OpLabel
%34 = OpVariable %_ptr_Function_20 Function
%35 = OpVariable %_ptr_Function_20 Function
%25 = OpVariable %_ptr_Function_20 Function
%36 = OpLoad %20 %sampler16
OpStore %34 %36
%37 = OpLoad %20 %34
OpStore %35 %37
%26 = OpLoad %20 %35
OpStore %25 %26
%27 = OpLoad %20 %25
%28 = OpLoad %v2float %texCoords
%29 = OpImageSampleImplicitLod %v4float %27 %28
OpStore %outColor %29
OpReturn
OpFunctionEnd
)";

  const std::string post_defs =
      R"(%foo_ = OpFunction %20 None %21
%30 = OpLabel
%31 = OpVariable %_ptr_Function_20 Function
%32 = OpLoad %20 %sampler16
OpStore %31 %32
%33 = OpLoad %20 %31
OpReturnValue %33
OpFunctionEnd
)";

<<<<<<< HEAD
  SinglePassRunAndCheck<opt::InlineOpaquePassToken>(
=======
  SinglePassRunAndCheck<InlineOpaquePass>(
>>>>>>> 2cce2c5b
      predefs + before + post_defs, predefs + after + post_defs, true, true);
}

TEST_F(InlineOpaqueTest, InlineInNonEntryPointFunction) {
  // This demonstrates opaque inlining in a function that is not
  // an entry point function (main2) but is in the call tree of an
  // entry point function (main).
  // TODO(greg-lunarg): Add HLSL code

  const std::string predefs =
      R"(OpCapability Shader
%1 = OpExtInstImport "GLSL.std.450"
OpMemoryModel Logical GLSL450
OpEntryPoint Fragment %main "main" %outColor %texCoords
OpExecutionMode %main OriginUpperLeft
OpSource GLSL 140
OpName %main "main"
OpName %main2 "main2"
OpName %S_t "S_t"
OpMemberName %S_t 0 "v0"
OpMemberName %S_t 1 "v1"
OpMemberName %S_t 2 "smp"
OpName %foo_struct_S_t_vf2_vf21_ "foo(struct-S_t-vf2-vf21;"
OpName %s "s"
OpName %outColor "outColor"
OpName %sampler15 "sampler15"
OpName %s0 "s0"
OpName %texCoords "texCoords"
OpName %param "param"
OpDecorate %sampler15 DescriptorSet 0
%void = OpTypeVoid
%13 = OpTypeFunction %void
%float = OpTypeFloat 32
%v2float = OpTypeVector %float 2
%v4float = OpTypeVector %float 4
%_ptr_Output_v4float = OpTypePointer Output %v4float
%outColor = OpVariable %_ptr_Output_v4float Output
%18 = OpTypeImage %float 2D 0 0 0 1 Unknown
%19 = OpTypeSampledImage %18
%S_t = OpTypeStruct %v2float %v2float %19
%_ptr_Function_S_t = OpTypePointer Function %S_t
%21 = OpTypeFunction %void %_ptr_Function_S_t
%_ptr_UniformConstant_19 = OpTypePointer UniformConstant %19
%_ptr_Function_19 = OpTypePointer Function %19
%sampler15 = OpVariable %_ptr_UniformConstant_19 UniformConstant
%int = OpTypeInt 32 1
%int_0 = OpConstant %int 0
%int_2 = OpConstant %int 2
%_ptr_Function_v2float = OpTypePointer Function %v2float
%_ptr_Input_v2float = OpTypePointer Input %v2float
%texCoords = OpVariable %_ptr_Input_v2float Input
)";

  const std::string before =
      R"(%main2 = OpFunction %void None %13
%29 = OpLabel
%s0 = OpVariable %_ptr_Function_S_t Function
%param = OpVariable %_ptr_Function_S_t Function
%30 = OpLoad %v2float %texCoords
%31 = OpAccessChain %_ptr_Function_v2float %s0 %int_0
OpStore %31 %30
%32 = OpLoad %19 %sampler15
%33 = OpAccessChain %_ptr_Function_19 %s0 %int_2
OpStore %33 %32
%34 = OpLoad %S_t %s0
OpStore %param %34
%35 = OpFunctionCall %void %foo_struct_S_t_vf2_vf21_ %param
OpReturn
OpFunctionEnd
)";

  const std::string after =
      R"(%main2 = OpFunction %void None %13
%29 = OpLabel
%s0 = OpVariable %_ptr_Function_S_t Function
%param = OpVariable %_ptr_Function_S_t Function
%30 = OpLoad %v2float %texCoords
%31 = OpAccessChain %_ptr_Function_v2float %s0 %int_0
OpStore %31 %30
%32 = OpLoad %19 %sampler15
%33 = OpAccessChain %_ptr_Function_19 %s0 %int_2
OpStore %33 %32
%34 = OpLoad %S_t %s0
OpStore %param %34
%44 = OpAccessChain %_ptr_Function_19 %param %int_2
%45 = OpLoad %19 %44
%46 = OpAccessChain %_ptr_Function_v2float %param %int_0
%47 = OpLoad %v2float %46
%48 = OpImageSampleImplicitLod %v4float %45 %47
OpStore %outColor %48
OpReturn
OpFunctionEnd
)";

  const std::string post_defs =
      R"(%main = OpFunction %void None %13
%36 = OpLabel
%37 = OpFunctionCall %void %main2
OpReturn
OpFunctionEnd
%foo_struct_S_t_vf2_vf21_ = OpFunction %void None %21
%s = OpFunctionParameter %_ptr_Function_S_t
%38 = OpLabel
%39 = OpAccessChain %_ptr_Function_19 %s %int_2
%40 = OpLoad %19 %39
%41 = OpAccessChain %_ptr_Function_v2float %s %int_0
%42 = OpLoad %v2float %41
%43 = OpImageSampleImplicitLod %v4float %40 %42
OpStore %outColor %43
OpReturn
OpFunctionEnd
)";

<<<<<<< HEAD
  SinglePassRunAndCheck<opt::InlineOpaquePassToken>(
=======
  SinglePassRunAndCheck<InlineOpaquePass>(
>>>>>>> 2cce2c5b
      predefs + before + post_defs, predefs + after + post_defs, true, true);
}

TEST_F(InlineOpaqueTest, NoInlineNoOpaque) {
  // Function without opaque interface is not inlined.
  // #version 140
  //
  // in vec4 BaseColor;
  //
  // float foo(vec4 bar)
  // {
  //     return bar.x + bar.y;
  // }
  //
  // void main()
  // {
  //     vec4 color = vec4(foo(BaseColor));
  //     gl_FragColor = color;
  // }

  const std::string assembly =
      R"(OpCapability Shader
%1 = OpExtInstImport "GLSL.std.450"
OpMemoryModel Logical GLSL450
OpEntryPoint Fragment %main "main" %BaseColor %gl_FragColor
OpExecutionMode %main OriginUpperLeft
OpSource GLSL 140
OpName %main "main"
OpName %foo_vf4_ "foo(vf4;"
OpName %bar "bar"
OpName %color "color"
OpName %BaseColor "BaseColor"
OpName %param "param"
OpName %gl_FragColor "gl_FragColor"
%void = OpTypeVoid
%10 = OpTypeFunction %void
%float = OpTypeFloat 32
%v4float = OpTypeVector %float 4
%_ptr_Function_v4float = OpTypePointer Function %v4float
%14 = OpTypeFunction %float %_ptr_Function_v4float
%uint = OpTypeInt 32 0
%uint_0 = OpConstant %uint 0
%_ptr_Function_float = OpTypePointer Function %float
%uint_1 = OpConstant %uint 1
%_ptr_Input_v4float = OpTypePointer Input %v4float
%BaseColor = OpVariable %_ptr_Input_v4float Input
%_ptr_Output_v4float = OpTypePointer Output %v4float
%gl_FragColor = OpVariable %_ptr_Output_v4float Output
%main = OpFunction %void None %10
%21 = OpLabel
%color = OpVariable %_ptr_Function_v4float Function
%param = OpVariable %_ptr_Function_v4float Function
%22 = OpLoad %v4float %BaseColor
OpStore %param %22
%23 = OpFunctionCall %float %foo_vf4_ %param
%24 = OpCompositeConstruct %v4float %23 %23 %23 %23
OpStore %color %24
%25 = OpLoad %v4float %color
OpStore %gl_FragColor %25
OpReturn
OpFunctionEnd
%foo_vf4_ = OpFunction %float None %14
%bar = OpFunctionParameter %_ptr_Function_v4float
%26 = OpLabel
%27 = OpAccessChain %_ptr_Function_float %bar %uint_0
%28 = OpLoad %float %27
%29 = OpAccessChain %_ptr_Function_float %bar %uint_1
%30 = OpLoad %float %29
%31 = OpFAdd %float %28 %30
OpReturnValue %31
OpFunctionEnd
)";

<<<<<<< HEAD
  SinglePassRunAndCheck<opt::InlineOpaquePassToken>(assembly, assembly, true,
                                                    true);
=======
  SinglePassRunAndCheck<InlineOpaquePass>(assembly, assembly, true, true);
>>>>>>> 2cce2c5b
}

}  // namespace
}  // namespace opt
}  // namespace spvtools<|MERGE_RESOLUTION|>--- conflicted
+++ resolved
@@ -124,11 +124,7 @@
 OpFunctionEnd
 )";
 
-<<<<<<< HEAD
-  SinglePassRunAndCheck<opt::InlineOpaquePassToken>(
-=======
-  SinglePassRunAndCheck<InlineOpaquePass>(
->>>>>>> 2cce2c5b
+  SinglePassRunAndCheck<InlineOpaquePassToken>(
       predefs + before + post_defs, predefs + after + post_defs, true, true);
 }
 
@@ -218,11 +214,7 @@
 OpFunctionEnd
 )";
 
-<<<<<<< HEAD
-  SinglePassRunAndCheck<opt::InlineOpaquePassToken>(
-=======
-  SinglePassRunAndCheck<InlineOpaquePass>(
->>>>>>> 2cce2c5b
+  SinglePassRunAndCheck<InlineOpaquePassToken>(
       predefs + before + post_defs, predefs + after + post_defs, true, true);
 }
 
@@ -336,11 +328,7 @@
 OpFunctionEnd
 )";
 
-<<<<<<< HEAD
-  SinglePassRunAndCheck<opt::InlineOpaquePassToken>(
-=======
-  SinglePassRunAndCheck<InlineOpaquePass>(
->>>>>>> 2cce2c5b
+  SinglePassRunAndCheck<InlineOpaquePassToken>(
       predefs + before + post_defs, predefs + after + post_defs, true, true);
 }
 
@@ -414,12 +402,7 @@
 OpFunctionEnd
 )";
 
-<<<<<<< HEAD
-  SinglePassRunAndCheck<opt::InlineOpaquePassToken>(assembly, assembly, true,
-                                                    true);
-=======
-  SinglePassRunAndCheck<InlineOpaquePass>(assembly, assembly, true, true);
->>>>>>> 2cce2c5b
+  SinglePassRunAndCheck<InlineOpaquePassToken>(assembly, assembly, true, true);
 }
 
 }  // namespace
