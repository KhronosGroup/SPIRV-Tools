// Copyright (c) 2016 Google Inc.
//
// Licensed under the Apache License, Version 2.0 (the "License");
// you may not use this file except in compliance with the License.
// You may obtain a copy of the License at
//
//     http://www.apache.org/licenses/LICENSE-2.0
//
// Unless required by applicable law or agreed to in writing, software
// distributed under the License is distributed on an "AS IS" BASIS,
// WITHOUT WARRANTIES OR CONDITIONS OF ANY KIND, either express or implied.
// See the License for the specific language governing permissions and
// limitations under the License.

#include "pass_fixture.h"
#include "pass_utils.h"

#include <algorithm>
#include <tuple>
#include <vector>

namespace spvtools {
namespace opt {
namespace {

struct FreezeSpecConstantValueTypeTestCase {
  const char* type_decl;
  const char* spec_const;
  const char* expected_frozen_const;
};

using FreezeSpecConstantValueTypeTest =
    PassTest<::testing::TestWithParam<FreezeSpecConstantValueTypeTestCase>>;

TEST_P(FreezeSpecConstantValueTypeTest, PrimaryType) {
  auto& test_case = GetParam();
  std::vector<const char*> text = {"OpCapability Shader",
                                   "OpMemoryModel Logical GLSL450",
                                   test_case.type_decl, test_case.spec_const};
  std::vector<const char*> expected = {
      "OpCapability Shader", "OpMemoryModel Logical GLSL450",
      test_case.type_decl, test_case.expected_frozen_const};
<<<<<<< HEAD
  SinglePassRunAndCheck<opt::FreezeSpecConstantValuePassToken>(
=======
  SinglePassRunAndCheck<FreezeSpecConstantValuePass>(
>>>>>>> 2cce2c5b
      JoinAllInsts(text), JoinAllInsts(expected), /* skip_nop = */ false);
}

// Test each primary type.
INSTANTIATE_TEST_CASE_P(
    PrimaryTypeSpecConst, FreezeSpecConstantValueTypeTest,
    ::testing::ValuesIn(std::vector<FreezeSpecConstantValueTypeTestCase>({
        // Type declaration, original spec constant definition, expected frozen
        // spec constants.
        {"%int = OpTypeInt 32 1", "%2 = OpSpecConstant %int 1",
         "%int_1 = OpConstant %int 1"},
        {"%uint = OpTypeInt 32 0", "%2 = OpSpecConstant %uint 1",
         "%uint_1 = OpConstant %uint 1"},
        {"%float = OpTypeFloat 32", "%2 = OpSpecConstant %float 3.1415",
         "%float_3_1415 = OpConstant %float 3.1415"},
        {"%double = OpTypeFloat 64", "%2 = OpSpecConstant %double 3.141592653",
         "%double_3_141592653 = OpConstant %double 3.141592653"},
        {"%bool = OpTypeBool", "%2 = OpSpecConstantTrue %bool",
         "%true = OpConstantTrue %bool"},
        {"%bool = OpTypeBool", "%2 = OpSpecConstantFalse %bool",
         "%false = OpConstantFalse %bool"},
    })));

using FreezeSpecConstantValueRemoveDecorationTest = PassTest<::testing::Test>;

TEST_F(FreezeSpecConstantValueRemoveDecorationTest,
       RemoveDecorationInstWithSpecId) {
  std::vector<const char*> text = {
      // clang-format off
               "OpCapability Shader",
               "OpCapability Float64",
          "%1 = OpExtInstImport \"GLSL.std.450\"",
               "OpMemoryModel Logical GLSL450",
               "OpEntryPoint Vertex %main \"main\"",
               "OpSource GLSL 450",
               "OpSourceExtension \"GL_GOOGLE_cpp_style_line_directive\"",
               "OpSourceExtension \"GL_GOOGLE_include_directive\"",
               "OpName %main \"main\"",
               "OpDecorate %3 SpecId 200",
               "OpDecorate %4 SpecId 201",
               "OpDecorate %5 SpecId 202",
               "OpDecorate %6 SpecId 203",
       "%void = OpTypeVoid",
          "%8 = OpTypeFunction %void",
        "%int = OpTypeInt 32 1",
          "%3 = OpSpecConstant %int 3",
      "%float = OpTypeFloat 32",
          "%4 = OpSpecConstant %float 3.1415",
     "%double = OpTypeFloat 64",
          "%5 = OpSpecConstant %double 3.14159265358979",
       "%bool = OpTypeBool",
          "%6 = OpSpecConstantTrue %bool",
          "%13 = OpSpecConstantFalse %bool",
       "%main = OpFunction %void None %8",
         "%14 = OpLabel",
               "OpReturn",
               "OpFunctionEnd",
      // clang-format on
  };
  std::string expected_disassembly = SelectiveJoin(text, [](const char* line) {
    return std::string(line).find("SpecId") != std::string::npos;
  });
  std::vector<std::pair<const char*, const char*>> replacement_pairs = {
      {"%3 = OpSpecConstant %int 3", "%int_3 = OpConstant %int 3"},
      {"%4 = OpSpecConstant %float 3.1415",
       "%float_3_1415 = OpConstant %float 3.1415"},
      {"%5 = OpSpecConstant %double 3.14159265358979",
       "%double_3_14159265358979 = OpConstant %double 3.14159265358979"},
      {"%6 = OpSpecConstantTrue ", "%true = OpConstantTrue "},
      {"%13 = OpSpecConstantFalse ", "%false = OpConstantFalse "},
  };
  for (auto& p : replacement_pairs) {
    EXPECT_TRUE(FindAndReplace(&expected_disassembly, p.first, p.second))
        << "text:\n"
        << expected_disassembly << "\n"
        << "find_str:\n"
        << p.first << "\n"
        << "replace_str:\n"
        << p.second << "\n";
  }
<<<<<<< HEAD
  SinglePassRunAndCheck<opt::FreezeSpecConstantValuePassToken>(
      JoinAllInsts(text), expected_disassembly,
      /* skip_nop = */ true);
=======
  SinglePassRunAndCheck<FreezeSpecConstantValuePass>(JoinAllInsts(text),
                                                     expected_disassembly,
                                                     /* skip_nop = */ true);
>>>>>>> 2cce2c5b
}

}  // namespace
}  // namespace opt
}  // namespace spvtools<|MERGE_RESOLUTION|>--- conflicted
+++ resolved
@@ -40,11 +40,7 @@
   std::vector<const char*> expected = {
       "OpCapability Shader", "OpMemoryModel Logical GLSL450",
       test_case.type_decl, test_case.expected_frozen_const};
-<<<<<<< HEAD
-  SinglePassRunAndCheck<opt::FreezeSpecConstantValuePassToken>(
-=======
-  SinglePassRunAndCheck<FreezeSpecConstantValuePass>(
->>>>>>> 2cce2c5b
+  SinglePassRunAndCheck<FreezeSpecConstantValuePassToken>(
       JoinAllInsts(text), JoinAllInsts(expected), /* skip_nop = */ false);
 }
 
@@ -125,15 +121,9 @@
         << "replace_str:\n"
         << p.second << "\n";
   }
-<<<<<<< HEAD
-  SinglePassRunAndCheck<opt::FreezeSpecConstantValuePassToken>(
+  SinglePassRunAndCheck<FreezeSpecConstantValuePassToken>(
       JoinAllInsts(text), expected_disassembly,
       /* skip_nop = */ true);
-=======
-  SinglePassRunAndCheck<FreezeSpecConstantValuePass>(JoinAllInsts(text),
-                                                     expected_disassembly,
-                                                     /* skip_nop = */ true);
->>>>>>> 2cce2c5b
 }
 
 }  // namespace
