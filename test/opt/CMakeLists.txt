# Copyright (c) 2016 Google Inc.
#
# Licensed under the Apache License, Version 2.0 (the "License");
# you may not use this file except in compliance with the License.
# You may obtain a copy of the License at
#
#     http://www.apache.org/licenses/LICENSE-2.0
#
# Unless required by applicable law or agreed to in writing, software
# distributed under the License is distributed on an "AS IS" BASIS,
# WITHOUT WARRANTIES OR CONDITIONS OF ANY KIND, either express or implied.
# See the License for the specific language governing permissions and
# limitations under the License.

add_spvtools_unittest(TARGET instruction
  SRCS instruction_test.cpp
  LIBS SPIRV-Tools-opt
)

add_spvtools_unittest(TARGET ir_loader
  SRCS ir_loader_test.cpp
  LIBS SPIRV-Tools-opt
)

add_spvtools_unittest(TARGET pass_manager
  SRCS module_utils.h
       pass_manager_test.cpp
  LIBS SPIRV-Tools-opt
)

add_spvtools_unittest(TARGET optimizer
  SRCS optimizer_test.cpp
  LIBS SPIRV-Tools-opt
)

add_spvtools_unittest(TARGET pass_strip_debug_info
  SRCS strip_debug_info_test.cpp pass_utils.cpp
  LIBS SPIRV-Tools-opt
)

add_spvtools_unittest(TARGET pass_compact_ids
  SRCS compact_ids_test.cpp pass_utils.cpp
  LIBS SPIRV-Tools-opt
)

add_spvtools_unittest(TARGET pass_flatten_decoration
  SRCS flatten_decoration_test.cpp pass_utils.cpp
  LIBS SPIRV-Tools-opt
)

add_spvtools_unittest(TARGET pass_freeze_spec_const
  SRCS freeze_spec_const_test.cpp pass_utils.cpp
  LIBS SPIRV-Tools-opt
)

add_spvtools_unittest(TARGET pass_inline
  SRCS inline_test.cpp pass_utils.cpp
  LIBS SPIRV-Tools-opt
)

add_spvtools_unittest(TARGET pass_insert_extract_elim
  SRCS insert_extract_elim_test.cpp pass_utils.cpp
  LIBS SPIRV-Tools-opt
)

add_spvtools_unittest(TARGET pass_local_single_block_elim
  SRCS local_single_block_elim.cpp pass_utils.cpp
  LIBS SPIRV-Tools-opt
)

add_spvtools_unittest(TARGET pass_local_access_chain_convert
  SRCS local_access_chain_convert_test.cpp pass_utils.cpp
  LIBS SPIRV-Tools-opt
)

<<<<<<< HEAD
add_spvtools_unittest(TARGET pass_aggressive_dce
  SRCS aggressive_dead_code_elim_test.cpp pass_utils.cpp
=======
add_spvtools_unittest(TARGET pass_local_single_store_elim
  SRCS local_single_store_elim_test.cpp pass_utils.cpp
>>>>>>> 6136bf9e
  LIBS SPIRV-Tools-opt
)

add_spvtools_unittest(TARGET pass_eliminate_dead_const
  SRCS eliminate_dead_const_test.cpp pass_utils.cpp
  LIBS SPIRV-Tools-opt
)

add_spvtools_unittest(TARGET pass_utils
  SRCS utils_test.cpp pass_utils.cpp
  LIBS SPIRV-Tools-opt
)

add_spvtools_unittest(TARGET def_use
  SRCS def_use_test.cpp pass_utils.cpp
  LIBS SPIRV-Tools-opt
)

add_spvtools_unittest(TARGET assembly_builder
  SRCS assembly_builder_test.cpp pass_utils.cpp
  LIBS SPIRV-Tools-opt
)

add_spvtools_unittest(TARGET types
  SRCS types_test.cpp
  LIBS SPIRV-Tools-opt
)

add_spvtools_unittest(TARGET type_manager
  SRCS type_manager_test.cpp
  LIBS SPIRV-Tools-opt
)

add_spvtools_unittest(TARGET iterator
  SRCS iterator_test.cpp
  LIBS SPIRV-Tools-opt
)

add_spvtools_unittest(TARGET module
  SRCS module_utils.h
       module_test.cpp
  LIBS SPIRV-Tools-opt
)

add_spvtools_unittest(TARGET pass_fold_spec_const_op_composite
  SRCS fold_spec_const_op_composite_test.cpp pass_utils.cpp
  LIBS SPIRV-Tools-opt
)

add_spvtools_unittest(TARGET pass_unify_const
  SRCS unify_const_test.cpp
  LIBS SPIRV-Tools-opt
)

add_spvtools_unittest(TARGET pass_set_spec_const_default_value
  SRCS set_spec_const_default_value_test.cpp pass_utils.cpp
  LIBS SPIRV-Tools-opt
)

add_spvtools_unittest(TARGET line_debug_info
  SRCS line_debug_info_test.cpp pass_utils.cpp
  LIBS SPIRV-Tools-opt
)<|MERGE_RESOLUTION|>--- conflicted
+++ resolved
@@ -73,13 +73,13 @@
   LIBS SPIRV-Tools-opt
 )
 
-<<<<<<< HEAD
 add_spvtools_unittest(TARGET pass_aggressive_dce
   SRCS aggressive_dead_code_elim_test.cpp pass_utils.cpp
-=======
+  LIBS SPIRV-Tools-opt
+)
+
 add_spvtools_unittest(TARGET pass_local_single_store_elim
   SRCS local_single_store_elim_test.cpp pass_utils.cpp
->>>>>>> 6136bf9e
   LIBS SPIRV-Tools-opt
 )
 
