--- conflicted
+++ resolved
@@ -58,13 +58,13 @@
   LIBS SPIRV-Tools-opt
 )
 
-<<<<<<< HEAD
 add_spvtools_unittest(TARGET pass_local_single_block_elim
   SRCS local_single_block_elim.cpp pass_utils.cpp
-=======
+  LIBS SPIRV-Tools-opt
+)
+
 add_spvtools_unittest(TARGET pass_local_access_chain_convert
   SRCS local_access_chain_convert_test.cpp pass_utils.cpp
->>>>>>> 1567cddc
   LIBS SPIRV-Tools-opt
 )
 
