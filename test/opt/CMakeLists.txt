--- conflicted
+++ resolved
@@ -58,10 +58,11 @@
   LIBS SPIRV-Tools-opt
 )
 
-<<<<<<< HEAD
 add_spvtools_unittest(TARGET pass_insert_extract_elim
   SRCS insert_extract_elim_test.cpp pass_utils.cpp
-=======
+  LIBS SPIRV-Tools-opt
+)
+
 add_spvtools_unittest(TARGET pass_local_single_block_elim
   SRCS local_single_block_elim.cpp pass_utils.cpp
   LIBS SPIRV-Tools-opt
@@ -69,7 +70,6 @@
 
 add_spvtools_unittest(TARGET pass_local_access_chain_convert
   SRCS local_access_chain_convert_test.cpp pass_utils.cpp
->>>>>>> 7c8da66b
   LIBS SPIRV-Tools-opt
 )
 
