# Copyright (c) 2016 Google Inc.
#
# Licensed under the Apache License, Version 2.0 (the "License");
# you may not use this file except in compliance with the License.
# You may obtain a copy of the License at
#
#     http://www.apache.org/licenses/LICENSE-2.0
#
# Unless required by applicable law or agreed to in writing, software
# distributed under the License is distributed on an "AS IS" BASIS,
# WITHOUT WARRANTIES OR CONDITIONS OF ANY KIND, either express or implied.
# See the License for the specific language governing permissions and
# limitations under the License.

add_subdirectory(dominator_tree)
add_subdirectory(loop_optimizations)

add_spvtools_unittest(TARGET opt
  SRCS aggressive_dead_code_elim_test.cpp
       assembly_builder_test.cpp
       block_merge_test.cpp
       ccp_test.cpp
       cfg_cleanup_test.cpp
       combine_access_chains_test.cpp
       common_uniform_elim_test.cpp
       compact_ids_test.cpp
       constant_manager_test.cpp
       copy_prop_array_test.cpp
       dead_branch_elim_test.cpp
       dead_insert_elim_test.cpp
       dead_variable_elim_test.cpp
       decoration_manager_test.cpp
       def_use_test.cpp
       eliminate_dead_const_test.cpp
       eliminate_dead_functions_test.cpp
       feature_manager_test.cpp
       flatten_decoration_test.cpp
       fold_spec_const_op_composite_test.cpp
       fold_test.cpp
       freeze_spec_const_test.cpp
       if_conversion_test.cpp
       inline_opaque_test.cpp
       inline_test.cpp
       insert_extract_elim_test.cpp
       instruction_list_test.cpp
       instruction_test.cpp
       ir_builder.cpp
       ir_context_test.cpp
       ir_loader_test.cpp
       iterator_test.cpp
       line_debug_info_test.cpp
       local_access_chain_convert_test.cpp
       local_redundancy_elimination_test.cpp
       local_single_block_elim.cpp
       local_single_store_elim_test.cpp
       local_ssa_elim_test.cpp
       module_test.cpp
       module_utils.h
       optimizer_test.cpp
       pass_manager_test.cpp
       pass_merge_return_test.cpp
       pass_remove_duplicates_test.cpp
       pass_test.cpp pass_utils.cpp
       pass_utils.cpp
       private_to_local_test.cpp
       propagator_test.cpp
       reduce_load_size_test.cpp
       redundancy_elimination_test.cpp
       register_liveness.cpp
       replace_invalid_opc_test.cpp
       scalar_analysis.cpp
       scalar_replacement_test.cpp
       set_spec_const_default_value_test.cpp
       simplification_test.cpp
       strength_reduction_test.cpp
       strip_debug_info_test.cpp
       strip_reflect_info_test.cpp
       struct_cfg_analysis_test.cpp
       type_manager_test.cpp
       types_test.cpp
       unify_const_test.cpp
       utils_test.cpp pass_utils.cpp
       value_table_test.cpp
       vector_dce_test.cpp
       workaround1209_test.cpp
  LIBS SPIRV-Tools-opt
)
<<<<<<< HEAD

add_spvtools_unittest(TARGET pass_fold_spec_const_op_composite
  SRCS fold_spec_const_op_composite_test.cpp pass_utils.cpp
  LIBS SPIRV-Tools-opt
)

add_spvtools_unittest(TARGET pass_unify_const
  SRCS unify_const_test.cpp
  LIBS SPIRV-Tools-opt
)

add_spvtools_unittest(TARGET pass_set_spec_const_default_value
  SRCS set_spec_const_default_value_test.cpp pass_utils.cpp
  LIBS SPIRV-Tools-opt
)

add_spvtools_unittest(TARGET line_debug_info
  SRCS line_debug_info_test.cpp pass_utils.cpp
  LIBS SPIRV-Tools-opt
)

add_spvtools_unittest(TARGET pass_strength_reduction
  SRCS strength_reduction_test.cpp pass_utils.cpp
  LIBS SPIRV-Tools-opt
)

add_spvtools_unittest(TARGET pass_scalar_replacement
  SRCS scalar_replacement_test.cpp pass_utils.cpp
  LIBS SPIRV-Tools-opt
)

add_spvtools_unittest(TARGET cfg_cleanup
  SRCS cfg_cleanup_test.cpp pass_utils.cpp
  LIBS SPIRV-Tools-opt
)

add_spvtools_unittest(TARGET ir_context
  SRCS ir_context_test.cpp pass_utils.cpp
  LIBS SPIRV-Tools-opt
)

add_spvtools_unittest(TARGET feature_manager
  SRCS feature_manager_test.cpp
  LIBS SPIRV-Tools-opt
)

add_spvtools_unittest(TARGET pass_merge_return
  SRCS pass_merge_return_test.cpp pass_utils.cpp
  LIBS SPIRV-Tools-opt
)

add_spvtools_unittest(TARGET value_table
  SRCS value_table_test.cpp pass_utils.cpp
  LIBS SPIRV-Tools-opt
)

add_spvtools_unittest(TARGET local_redundancy_elimination
  SRCS local_redundancy_elimination_test.cpp pass_utils.cpp
  LIBS SPIRV-Tools-opt
)

add_spvtools_unittest(TARGET propagator
  SRCS propagator_test.cpp
  LIBS SPIRV-Tools-opt
)

add_spvtools_unittest(TARGET redundancy_elimination
  SRCS redundancy_elimination_test.cpp pass_utils.cpp
  LIBS SPIRV-Tools-opt
)

add_spvtools_unittest(TARGET private_to_local
  SRCS private_to_local_test.cpp pass_utils.cpp
  LIBS SPIRV-Tools-opt
)

add_spvtools_unittest(TARGET decoration_manager
  SRCS decoration_manager_test.cpp
  LIBS SPIRV-Tools-opt
)

add_spvtools_unittest(TARGET pass_remove_duplicates
  SRCS pass_remove_duplicates_test.cpp
  LIBS SPIRV-Tools-opt
)

add_spvtools_unittest(TARGET ccp
  SRCS ccp_test.cpp
  LIBS SPIRV-Tools-opt
)

add_spvtools_unittest(TARGET pass_workaround1209
  SRCS workaround1209_test.cpp pass_utils.cpp
  LIBS SPIRV-Tools-opt
)

add_spvtools_unittest(TARGET pass_if_conversion
  SRCS if_conversion_test.cpp pass_utils.cpp
  LIBS SPIRV-Tools-opt
)

add_spvtools_unittest(TARGET ir_builder
  SRCS ir_builder.cpp
  LIBS SPIRV-Tools-opt
)

add_spvtools_unittest(TARGET instruction_folding
  SRCS fold_test.cpp pass_utils.cpp
  LIBS SPIRV-Tools-opt
)

add_spvtools_unittest(TARGET replace_invalid_opc
  SRCS replace_invalid_opc_test.cpp pass_utils.cpp
  LIBS SPIRV-Tools-opt
)

add_spvtools_unittest(TARGET register_liveness
  SRCS register_liveness.cpp
  LIBS SPIRV-Tools-opt
)

add_spvtools_unittest(TARGET simplification
  SRCS simplification_test.cpp pass_utils.cpp
  LIBS SPIRV-Tools-opt
)

add_spvtools_unittest(TARGET copy_prop_array
  SRCS copy_prop_array_test.cpp pass_utils.cpp
  LIBS SPIRV-Tools-opt
)

add_spvtools_unittest(TARGET scalar_analysis
  SRCS scalar_analysis.cpp pass_utils.cpp
  LIBS SPIRV-Tools-opt
)

add_spvtools_unittest(TARGET vector_dce
  SRCS vector_dce_test.cpp pass_utils.cpp
  LIBS SPIRV-Tools-opt
)

add_spvtools_unittest(TARGET reduce_load_size
  SRCS reduce_load_size_test.cpp pass_utils.cpp
  LIBS SPIRV-Tools-opt
)

add_spvtools_unittest(TARGET constant_manager
  SRCS constant_manager_test.cpp
  LIBS SPIRV-Tools-opt
)

add_spvtools_unittest(TARGET combine_access_chains
  SRCS combine_access_chains_test.cpp
  LIBS SPIRV-Tools-opt
)

add_spvtools_unittest(TARGET struct_cfg_analysis
        SRCS struct_cfg_analysis_test.cpp
        LIBS SPIRV-Tools-opt
)

add_spvtools_unittest(TARGET pass_inst_bindless
  SRCS inst_bindless_check_test.cpp pass_utils.cpp
  LIBS SPIRV-Tools-opt
)
=======
>>>>>>> 9e6f5134
<|MERGE_RESOLUTION|>--- conflicted
+++ resolved
@@ -42,6 +42,7 @@
        inline_opaque_test.cpp
        inline_test.cpp
        insert_extract_elim_test.cpp
+       inst_bindless_check_test.cpp
        instruction_list_test.cpp
        instruction_test.cpp
        ir_builder.cpp
@@ -84,172 +85,4 @@
        vector_dce_test.cpp
        workaround1209_test.cpp
   LIBS SPIRV-Tools-opt
-)
-<<<<<<< HEAD
-
-add_spvtools_unittest(TARGET pass_fold_spec_const_op_composite
-  SRCS fold_spec_const_op_composite_test.cpp pass_utils.cpp
-  LIBS SPIRV-Tools-opt
-)
-
-add_spvtools_unittest(TARGET pass_unify_const
-  SRCS unify_const_test.cpp
-  LIBS SPIRV-Tools-opt
-)
-
-add_spvtools_unittest(TARGET pass_set_spec_const_default_value
-  SRCS set_spec_const_default_value_test.cpp pass_utils.cpp
-  LIBS SPIRV-Tools-opt
-)
-
-add_spvtools_unittest(TARGET line_debug_info
-  SRCS line_debug_info_test.cpp pass_utils.cpp
-  LIBS SPIRV-Tools-opt
-)
-
-add_spvtools_unittest(TARGET pass_strength_reduction
-  SRCS strength_reduction_test.cpp pass_utils.cpp
-  LIBS SPIRV-Tools-opt
-)
-
-add_spvtools_unittest(TARGET pass_scalar_replacement
-  SRCS scalar_replacement_test.cpp pass_utils.cpp
-  LIBS SPIRV-Tools-opt
-)
-
-add_spvtools_unittest(TARGET cfg_cleanup
-  SRCS cfg_cleanup_test.cpp pass_utils.cpp
-  LIBS SPIRV-Tools-opt
-)
-
-add_spvtools_unittest(TARGET ir_context
-  SRCS ir_context_test.cpp pass_utils.cpp
-  LIBS SPIRV-Tools-opt
-)
-
-add_spvtools_unittest(TARGET feature_manager
-  SRCS feature_manager_test.cpp
-  LIBS SPIRV-Tools-opt
-)
-
-add_spvtools_unittest(TARGET pass_merge_return
-  SRCS pass_merge_return_test.cpp pass_utils.cpp
-  LIBS SPIRV-Tools-opt
-)
-
-add_spvtools_unittest(TARGET value_table
-  SRCS value_table_test.cpp pass_utils.cpp
-  LIBS SPIRV-Tools-opt
-)
-
-add_spvtools_unittest(TARGET local_redundancy_elimination
-  SRCS local_redundancy_elimination_test.cpp pass_utils.cpp
-  LIBS SPIRV-Tools-opt
-)
-
-add_spvtools_unittest(TARGET propagator
-  SRCS propagator_test.cpp
-  LIBS SPIRV-Tools-opt
-)
-
-add_spvtools_unittest(TARGET redundancy_elimination
-  SRCS redundancy_elimination_test.cpp pass_utils.cpp
-  LIBS SPIRV-Tools-opt
-)
-
-add_spvtools_unittest(TARGET private_to_local
-  SRCS private_to_local_test.cpp pass_utils.cpp
-  LIBS SPIRV-Tools-opt
-)
-
-add_spvtools_unittest(TARGET decoration_manager
-  SRCS decoration_manager_test.cpp
-  LIBS SPIRV-Tools-opt
-)
-
-add_spvtools_unittest(TARGET pass_remove_duplicates
-  SRCS pass_remove_duplicates_test.cpp
-  LIBS SPIRV-Tools-opt
-)
-
-add_spvtools_unittest(TARGET ccp
-  SRCS ccp_test.cpp
-  LIBS SPIRV-Tools-opt
-)
-
-add_spvtools_unittest(TARGET pass_workaround1209
-  SRCS workaround1209_test.cpp pass_utils.cpp
-  LIBS SPIRV-Tools-opt
-)
-
-add_spvtools_unittest(TARGET pass_if_conversion
-  SRCS if_conversion_test.cpp pass_utils.cpp
-  LIBS SPIRV-Tools-opt
-)
-
-add_spvtools_unittest(TARGET ir_builder
-  SRCS ir_builder.cpp
-  LIBS SPIRV-Tools-opt
-)
-
-add_spvtools_unittest(TARGET instruction_folding
-  SRCS fold_test.cpp pass_utils.cpp
-  LIBS SPIRV-Tools-opt
-)
-
-add_spvtools_unittest(TARGET replace_invalid_opc
-  SRCS replace_invalid_opc_test.cpp pass_utils.cpp
-  LIBS SPIRV-Tools-opt
-)
-
-add_spvtools_unittest(TARGET register_liveness
-  SRCS register_liveness.cpp
-  LIBS SPIRV-Tools-opt
-)
-
-add_spvtools_unittest(TARGET simplification
-  SRCS simplification_test.cpp pass_utils.cpp
-  LIBS SPIRV-Tools-opt
-)
-
-add_spvtools_unittest(TARGET copy_prop_array
-  SRCS copy_prop_array_test.cpp pass_utils.cpp
-  LIBS SPIRV-Tools-opt
-)
-
-add_spvtools_unittest(TARGET scalar_analysis
-  SRCS scalar_analysis.cpp pass_utils.cpp
-  LIBS SPIRV-Tools-opt
-)
-
-add_spvtools_unittest(TARGET vector_dce
-  SRCS vector_dce_test.cpp pass_utils.cpp
-  LIBS SPIRV-Tools-opt
-)
-
-add_spvtools_unittest(TARGET reduce_load_size
-  SRCS reduce_load_size_test.cpp pass_utils.cpp
-  LIBS SPIRV-Tools-opt
-)
-
-add_spvtools_unittest(TARGET constant_manager
-  SRCS constant_manager_test.cpp
-  LIBS SPIRV-Tools-opt
-)
-
-add_spvtools_unittest(TARGET combine_access_chains
-  SRCS combine_access_chains_test.cpp
-  LIBS SPIRV-Tools-opt
-)
-
-add_spvtools_unittest(TARGET struct_cfg_analysis
-        SRCS struct_cfg_analysis_test.cpp
-        LIBS SPIRV-Tools-opt
-)
-
-add_spvtools_unittest(TARGET pass_inst_bindless
-  SRCS inst_bindless_check_test.cpp pass_utils.cpp
-  LIBS SPIRV-Tools-opt
-)
-=======
->>>>>>> 9e6f5134
+)