--- conflicted
+++ resolved
@@ -135,15 +135,12 @@
         optimizer.RegisterPass(CreateInlinePass());
       } else if (0 == strcmp(cur_arg, "--convert-local-access-chains")) {
         optimizer.RegisterPass(CreateLocalAccessChainConvertPass());
-<<<<<<< HEAD
       } else if (0 == strcmp(cur_arg, "--merge-blocks")) {
         optimizer.RegisterPass(CreateBlockMergePass());
-=======
       } else if (0 == strcmp(cur_arg, "--eliminate-local-single-block")) {
         optimizer.RegisterPass(CreateLocalSingleBlockLoadStoreElimPass());
       } else if (0 == strcmp(cur_arg, "--eliminate-local-single-store")) {
         optimizer.RegisterPass(CreateLocalSingleStoreElimPass());
->>>>>>> 0c5722fc
       } else if (0 == strcmp(cur_arg, "--eliminate-dead-const")) {
         optimizer.RegisterPass(CreateEliminateDeadConstantPass());
       } else if (0 == strcmp(cur_arg, "--fold-spec-const-op-composite")) {
