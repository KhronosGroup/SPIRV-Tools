// Copyright (c) 2016 Google Inc.
//
// Licensed under the Apache License, Version 2.0 (the "License");
// you may not use this file except in compliance with the License.
// You may obtain a copy of the License at
//
//     http://www.apache.org/licenses/LICENSE-2.0
//
// Unless required by applicable law or agreed to in writing, software
// distributed under the License is distributed on an "AS IS" BASIS,
// WITHOUT WARRANTIES OR CONDITIONS OF ANY KIND, either express or implied.
// See the License for the specific language governing permissions and
// limitations under the License.

#include <cstring>
#include <algorithm>
#include <iostream>
#include <memory>
#include <sstream>
#include <vector>

#include "opt/set_spec_constant_default_value_pass.h"
#include "spirv-tools/optimizer.hpp"

#include "message.h"
#include "tools/io.h"

using namespace spvtools;

void PrintUsage(const char* program) {
  printf(
      R"(%s - Optimize a SPIR-V binary file.

USAGE: %s [options] [<input>] -o <output>

The SPIR-V binary is read from <input>. If no file is specified,
or if <input> is "-", then the binary is read from standard input.
if <output> is "-", then the optimized output is written to
standard output.

NOTE: The optimizer is a work in progress.

Options:
  --strip-debug
               Remove all debug instructions.
  --freeze-spec-const
               Freeze the values of specialization constants to their default
               values.
  --eliminate-dead-const
               Eliminate dead constants.
  --fold-spec-const-op-composite
               Fold the spec constants defined by OpSpecConstantOp or
               OpSpecConstantComposite instructions to front-end constants
               when possible.
  --set-spec-const-default-value "<spec id>:<default value> ..."
               Set the default values of the specialization constants with
               <spec id>:<default value> pairs specified in a double-quoted
               string. <spec id>:<default value> pairs must be separated by
               blank spaces, and in each pair, spec id and default value must
               be separated with colon ':' without any blank spaces in between.
               e.g.: --set-spec-const-default-value "1:100 2:400"
  --unify-const
               Remove the duplicated constants.
  --inline-entry-points-exhaustive
               Exhaustively inline all function calls in entry point functions.
               Currently does not inline calls to functions with multiple
               returns.
  --flatten-decorations
               Replace decoration groups with repeated OpDecorate and
               OpMemberDecorate instructions.
  --compact-ids
               Remap result ids to a compact range starting from %%1 and without
               any gaps.
  -h, --help   Print this help.
  --version    Display optimizer version information.
)",
      program, program);
}

int main(int argc, char** argv) {
  const char* in_file = nullptr;
  const char* out_file = nullptr;

  spv_target_env target_env = SPV_ENV_UNIVERSAL_1_2;

  spvtools::Optimizer optimizer(target_env);
  optimizer.SetMessageConsumer([](spv_message_level_t level, const char* source,
                                  const spv_position_t& position,
                                  const char* message) {
    std::cerr << StringifyMessage(level, source, position, message)
              << std::endl;
  });

  for (int argi = 1; argi < argc; ++argi) {
    const char* cur_arg = argv[argi];
    if ('-' == cur_arg[0]) {
      if (0 == strcmp(cur_arg, "--version")) {
        printf("%s\n", spvSoftwareVersionDetailsString());
        return 0;
      } else if (0 == strcmp(cur_arg, "--help") || 0 == strcmp(cur_arg, "-h")) {
        PrintUsage(argv[0]);
        return 0;
      } else if (0 == strcmp(cur_arg, "-o")) {
        if (!out_file && argi + 1 < argc) {
          out_file = argv[++argi];
        } else {
          PrintUsage(argv[0]);
          return 1;
        }
      } else if (0 == strcmp(cur_arg, "--strip-debug")) {
        optimizer.RegisterPass(CreateStripDebugInfoPass());
      } else if (0 == strcmp(cur_arg, "--set-spec-const-default-value")) {
        if (++argi < argc) {
          auto spec_ids_vals =
              opt::SetSpecConstantDefaultValuePass::ParseDefaultValuesString(
                  argv[argi]);
          if (!spec_ids_vals) {
            fprintf(stderr,
                    "error: Invalid argument for "
                    "--set-spec-const-default-value: %s\n",
                    argv[argi]);
            return 1;
          }
          optimizer.RegisterPass(
              CreateSetSpecConstantDefaultValuePass(std::move(*spec_ids_vals)));
        } else {
          fprintf(
              stderr,
              "error: Expected a string of <spec id>:<default value> pairs.");
          return 1;
        }
      } else if (0 == strcmp(cur_arg, "--freeze-spec-const")) {
        optimizer.RegisterPass(CreateFreezeSpecConstantValuePass());
      } else if (0 == strcmp(cur_arg, "--inline-entry-points-exhaustive")) {
        optimizer.RegisterPass(CreateInlinePass());
<<<<<<< HEAD
      } else if (0 == strcmp(cur_arg, "--eliminate-local-single-block")) {
        optimizer.RegisterPass(CreateLocalSingleBlockElimPass());
=======
      } else if (0 == strcmp(cur_arg, "--convert-local-access-chains")) {
        optimizer.RegisterPass(CreateLocalAccessChainConvertPass());
>>>>>>> 1567cddc
      } else if (0 == strcmp(cur_arg, "--eliminate-dead-const")) {
        optimizer.RegisterPass(CreateEliminateDeadConstantPass());
      } else if (0 == strcmp(cur_arg, "--fold-spec-const-op-composite")) {
        optimizer.RegisterPass(CreateFoldSpecConstantOpAndCompositePass());
      } else if (0 == strcmp(cur_arg, "--unify-const")) {
        optimizer.RegisterPass(CreateUnifyConstantPass());
      } else if (0 == strcmp(cur_arg, "--flatten-decorations")) {
        optimizer.RegisterPass(CreateFlattenDecorationPass());
      } else if (0 == strcmp(cur_arg, "--compact-ids")) {
        optimizer.RegisterPass(CreateCompactIdsPass());
      } else if ('\0' == cur_arg[1]) {
        // Setting a filename of "-" to indicate stdin.
        if (!in_file) {
          in_file = cur_arg;
        } else {
          fprintf(stderr, "error: More than one input file specified\n");
          return 1;
        }
      } else {
        PrintUsage(argv[0]);
        return 1;
      }
    } else {
      if (!in_file) {
        in_file = cur_arg;
      } else {
        fprintf(stderr, "error: More than one input file specified\n");
        return 1;
      }
    }
  }

  if (out_file == nullptr) {
    fprintf(stderr, "error: -o required\n");
    return 1;
  }

  std::vector<uint32_t> binary;
  if (!ReadFile<uint32_t>(in_file, "rb", &binary)) return 1;

  // Let's do validation first.
  spv_context context = spvContextCreate(target_env);
  spv_diagnostic diagnostic = nullptr;
  spv_const_binary_t binary_struct = {binary.data(), binary.size()};
  spv_result_t error = spvValidate(context, &binary_struct, &diagnostic);
  if (error) {
    spvDiagnosticPrint(diagnostic);
    spvDiagnosticDestroy(diagnostic);
    spvContextDestroy(context);
    return error;
  }
  spvDiagnosticDestroy(diagnostic);
  spvContextDestroy(context);

  // By using the same vector as input and output, we save time in the case
  // that there was no change.
  bool ok = optimizer.Run(binary.data(), binary.size(), &binary);

  if (!WriteFile<uint32_t>(out_file, "wb", binary.data(), binary.size())) {
    return 1;
  }

  return ok ? 0 : 1;
}<|MERGE_RESOLUTION|>--- conflicted
+++ resolved
@@ -133,13 +133,10 @@
         optimizer.RegisterPass(CreateFreezeSpecConstantValuePass());
       } else if (0 == strcmp(cur_arg, "--inline-entry-points-exhaustive")) {
         optimizer.RegisterPass(CreateInlinePass());
-<<<<<<< HEAD
+      } else if (0 == strcmp(cur_arg, "--convert-local-access-chains")) {
+        optimizer.RegisterPass(CreateLocalAccessChainConvertPass());
       } else if (0 == strcmp(cur_arg, "--eliminate-local-single-block")) {
         optimizer.RegisterPass(CreateLocalSingleBlockElimPass());
-=======
-      } else if (0 == strcmp(cur_arg, "--convert-local-access-chains")) {
-        optimizer.RegisterPass(CreateLocalAccessChainConvertPass());
->>>>>>> 1567cddc
       } else if (0 == strcmp(cur_arg, "--eliminate-dead-const")) {
         optimizer.RegisterPass(CreateEliminateDeadConstantPass());
       } else if (0 == strcmp(cur_arg, "--fold-spec-const-op-composite")) {
