// Copyright (c) 2016 Google Inc.
//
// Licensed under the Apache License, Version 2.0 (the "License");
// you may not use this file except in compliance with the License.
// You may obtain a copy of the License at
//
//     http://www.apache.org/licenses/LICENSE-2.0
//
// Unless required by applicable law or agreed to in writing, software
// distributed under the License is distributed on an "AS IS" BASIS,
// WITHOUT WARRANTIES OR CONDITIONS OF ANY KIND, either express or implied.
// See the License for the specific language governing permissions and
// limitations under the License.

#include <cstring>
#include <algorithm>
#include <iostream>
#include <memory>
#include <sstream>
#include <vector>

#include "opt/set_spec_constant_default_value_pass.h"
#include "spirv-tools/optimizer.hpp"

#include "message.h"
#include "tools/io.h"

using namespace spvtools;

void PrintUsage(const char* program) {
  printf(
      R"(%s - Optimize a SPIR-V binary file.

USAGE: %s [options] [<input>] -o <output>

The SPIR-V binary is read from <input>. If no file is specified,
or if <input> is "-", then the binary is read from standard input.
if <output> is "-", then the optimized output is written to
standard output.

NOTE: The optimizer is a work in progress.

Options:
  --strip-debug
               Remove all debug instructions.
  --freeze-spec-const
               Freeze the values of specialization constants to their default
               values.
  --eliminate-dead-const
               Eliminate dead constants.
  --fold-spec-const-op-composite
               Fold the spec constants defined by OpSpecConstantOp or
               OpSpecConstantComposite instructions to front-end constants
               when possible.
  --set-spec-const-default-value "<spec id>:<default value> ..."
               Set the default values of the specialization constants with
               <spec id>:<default value> pairs specified in a double-quoted
               string. <spec id>:<default value> pairs must be separated by
               blank spaces, and in each pair, spec id and default value must
               be separated with colon ':' without any blank spaces in between.
               e.g.: --set-spec-const-default-value "1:100 2:400"
  --unify-const
               Remove the duplicated constants.
  --flatten-decorations
               Replace decoration groups with repeated OpDecorate and
               OpMemberDecorate instructions.
  --compact-ids
               Remap result ids to a compact range starting from %%1 and without
               any gaps.
<<<<<<< HEAD
  --eliminate-common-uniform
               Perform load/load elimination for duplicate uniform values.
               Converts any constant index access chain uniform loads into
               its equivalent load and extract. Some loads will be moved
               to facilitate sharing. Performed only on entry point
               functions.
  -h, --help   Print this help.
  --version    Display optimizer version information.
=======
  --inline-entry-points-exhaustive
               Exhaustively inline all function calls in entry point functions.
               Currently does not inline calls to functions with early return
               in a loop.
  --convert-local-access-chains
               Convert constant index access chain loads/stores into
               equivalent load/stores with inserts and extracts. Performed
               on function scope variables referenced only with load, store,
               and constant index access chains.
  --eliminate-local-single-block
               Perform single-block store/load and load/load elimination.
               Performed only on function scope variables in entry point
               functions.
  --eliminate-local-single-store
               Replace stores and loads of function scope variables that are
               only stored once. Performed on variables referenceed only with
               loads and stores. Performed only on entry point functions.
  --eliminate-local-multi-store
               Replace stores and loads of function scope variables that are
               stored multiple times. Performed on variables referenceed only
               with loads and stores. Performed only on entry point functions.
  --eliminate-insert-extract
               Replace extract from a sequence of inserts with the
               corresponding value. Performed only on entry point functions.
  --eliminate-dead-code-aggressive
               Delete instructions which do not contribute to a function's
               output. Performed only on entry point functions.
  --eliminate-dead-branches
               Convert conditional branches with constant condition to the
               indicated unconditional brranch. Delete all resulting dead
               code. Performed only on entry point functions.
  --merge-blocks
               Join two blocks into a single block if the second has the
               first as its only predecessor. Performed only on entry point
               functions.
  -h, --help   
               Print this help.
  --version    
               Display optimizer version information.
>>>>>>> c1b46eed
)",
      program, program);
}

int main(int argc, char** argv) {
  const char* in_file = nullptr;
  const char* out_file = nullptr;

  spv_target_env target_env = SPV_ENV_UNIVERSAL_1_2;

  spvtools::Optimizer optimizer(target_env);
  optimizer.SetMessageConsumer([](spv_message_level_t level, const char* source,
                                  const spv_position_t& position,
                                  const char* message) {
    std::cerr << StringifyMessage(level, source, position, message)
              << std::endl;
  });

  for (int argi = 1; argi < argc; ++argi) {
    const char* cur_arg = argv[argi];
    if ('-' == cur_arg[0]) {
      if (0 == strcmp(cur_arg, "--version")) {
        printf("%s\n", spvSoftwareVersionDetailsString());
        return 0;
      } else if (0 == strcmp(cur_arg, "--help") || 0 == strcmp(cur_arg, "-h")) {
        PrintUsage(argv[0]);
        return 0;
      } else if (0 == strcmp(cur_arg, "-o")) {
        if (!out_file && argi + 1 < argc) {
          out_file = argv[++argi];
        } else {
          PrintUsage(argv[0]);
          return 1;
        }
      } else if (0 == strcmp(cur_arg, "--strip-debug")) {
        optimizer.RegisterPass(CreateStripDebugInfoPass());
      } else if (0 == strcmp(cur_arg, "--set-spec-const-default-value")) {
        if (++argi < argc) {
          auto spec_ids_vals =
              opt::SetSpecConstantDefaultValuePass::ParseDefaultValuesString(
                  argv[argi]);
          if (!spec_ids_vals) {
            fprintf(stderr,
                    "error: Invalid argument for "
                    "--set-spec-const-default-value: %s\n",
                    argv[argi]);
            return 1;
          }
          optimizer.RegisterPass(
              CreateSetSpecConstantDefaultValuePass(std::move(*spec_ids_vals)));
        } else {
          fprintf(
              stderr,
              "error: Expected a string of <spec id>:<default value> pairs.");
          return 1;
        }
      } else if (0 == strcmp(cur_arg, "--freeze-spec-const")) {
        optimizer.RegisterPass(CreateFreezeSpecConstantValuePass());
      } else if (0 == strcmp(cur_arg, "--inline-entry-points-exhaustive")) {
        optimizer.RegisterPass(CreateInlinePass());
      } else if (0 == strcmp(cur_arg, "--convert-local-access-chains")) {
        optimizer.RegisterPass(CreateLocalAccessChainConvertPass());
      } else if (0 == strcmp(cur_arg, "--eliminate-dead-code-aggressive")) {
        optimizer.RegisterPass(CreateAggressiveDCEPass());
      } else if (0 == strcmp(cur_arg, "--eliminate-insert-extract")) {
        optimizer.RegisterPass(CreateInsertExtractElimPass());
      } else if (0 == strcmp(cur_arg, "--eliminate-local-single-block")) {
        optimizer.RegisterPass(CreateLocalSingleBlockLoadStoreElimPass());
      } else if (0 == strcmp(cur_arg, "--eliminate-local-single-store")) {
        optimizer.RegisterPass(CreateLocalSingleStoreElimPass());
      } else if (0 == strcmp(cur_arg, "--merge-blocks")) {
        optimizer.RegisterPass(CreateBlockMergePass());
      } else if (0 == strcmp(cur_arg, "--eliminate-dead-branches")) {
        optimizer.RegisterPass(CreateDeadBranchElimPass());
      } else if (0 == strcmp(cur_arg, "--eliminate-local-multi-store")) {
        optimizer.RegisterPass(CreateLocalMultiStoreElimPass());
      } else if (0 == strcmp(cur_arg, "--eliminate-common-uniform")) {
        optimizer.RegisterPass(CreateCommonUniformElimPass());
      } else if (0 == strcmp(cur_arg, "--eliminate-dead-const")) {
        optimizer.RegisterPass(CreateEliminateDeadConstantPass());
      } else if (0 == strcmp(cur_arg, "--fold-spec-const-op-composite")) {
        optimizer.RegisterPass(CreateFoldSpecConstantOpAndCompositePass());
      } else if (0 == strcmp(cur_arg, "--unify-const")) {
        optimizer.RegisterPass(CreateUnifyConstantPass());
      } else if (0 == strcmp(cur_arg, "--flatten-decorations")) {
        optimizer.RegisterPass(CreateFlattenDecorationPass());
      } else if (0 == strcmp(cur_arg, "--compact-ids")) {
        optimizer.RegisterPass(CreateCompactIdsPass());
      } else if ('\0' == cur_arg[1]) {
        // Setting a filename of "-" to indicate stdin.
        if (!in_file) {
          in_file = cur_arg;
        } else {
          fprintf(stderr, "error: More than one input file specified\n");
          return 1;
        }
      } else {
        PrintUsage(argv[0]);
        return 1;
      }
    } else {
      if (!in_file) {
        in_file = cur_arg;
      } else {
        fprintf(stderr, "error: More than one input file specified\n");
        return 1;
      }
    }
  }

  if (out_file == nullptr) {
    fprintf(stderr, "error: -o required\n");
    return 1;
  }

  std::vector<uint32_t> binary;
  if (!ReadFile<uint32_t>(in_file, "rb", &binary)) return 1;

  // Let's do validation first.
  spv_context context = spvContextCreate(target_env);
  spv_diagnostic diagnostic = nullptr;
  spv_const_binary_t binary_struct = {binary.data(), binary.size()};
  spv_result_t error = spvValidate(context, &binary_struct, &diagnostic);
  if (error) {
    spvDiagnosticPrint(diagnostic);
    spvDiagnosticDestroy(diagnostic);
    spvContextDestroy(context);
    return error;
  }
  spvDiagnosticDestroy(diagnostic);
  spvContextDestroy(context);

  // By using the same vector as input and output, we save time in the case
  // that there was no change.
  bool ok = optimizer.Run(binary.data(), binary.size(), &binary);

  if (!WriteFile<uint32_t>(out_file, "wb", binary.data(), binary.size())) {
    return 1;
  }

  return ok ? 0 : 1;
}<|MERGE_RESOLUTION|>--- conflicted
+++ resolved
@@ -67,16 +67,6 @@
   --compact-ids
                Remap result ids to a compact range starting from %%1 and without
                any gaps.
-<<<<<<< HEAD
-  --eliminate-common-uniform
-               Perform load/load elimination for duplicate uniform values.
-               Converts any constant index access chain uniform loads into
-               its equivalent load and extract. Some loads will be moved
-               to facilitate sharing. Performed only on entry point
-               functions.
-  -h, --help   Print this help.
-  --version    Display optimizer version information.
-=======
   --inline-entry-points-exhaustive
                Exhaustively inline all function calls in entry point functions.
                Currently does not inline calls to functions with early return
@@ -112,11 +102,16 @@
                Join two blocks into a single block if the second has the
                first as its only predecessor. Performed only on entry point
                functions.
+  --eliminate-common-uniform
+               Perform load/load elimination for duplicate uniform values.
+               Converts any constant index access chain uniform loads into
+               its equivalent load and extract. Some loads will be moved
+               to facilitate sharing. Performed only on entry point
+               functions. Currently only optimizes single index accesses.
   -h, --help   
                Print this help.
   --version    
                Display optimizer version information.
->>>>>>> c1b46eed
 )",
       program, program);
 }
