// Copyright (c) 2016 Google Inc.
//
// Licensed under the Apache License, Version 2.0 (the "License");
// you may not use this file except in compliance with the License.
// You may obtain a copy of the License at
//
//     http://www.apache.org/licenses/LICENSE-2.0
//
// Unless required by applicable law or agreed to in writing, software
// distributed under the License is distributed on an "AS IS" BASIS,
// WITHOUT WARRANTIES OR CONDITIONS OF ANY KIND, either express or implied.
// See the License for the specific language governing permissions and
// limitations under the License.

#include <cstring>
#include <algorithm>
#include <iostream>
#include <memory>
#include <sstream>
#include <vector>

#include "opt/set_spec_constant_default_value_pass.h"
#include "spirv-tools/optimizer.hpp"

#include "message.h"
#include "tools/io.h"

using namespace spvtools;

void PrintUsage(const char* program) {
  printf(
      R"(%s - Optimize a SPIR-V binary file.

USAGE: %s [options] [<input>] -o <output>

The SPIR-V binary is read from <input>. If no file is specified,
or if <input> is "-", then the binary is read from standard input.
if <output> is "-", then the optimized output is written to
standard output.

NOTE: The optimizer is a work in progress.

Options:
  --strip-debug
               Remove all debug instructions.
  --freeze-spec-const
               Freeze the values of specialization constants to their default
               values.
  --eliminate-dead-const
               Eliminate dead constants.
  --fold-spec-const-op-composite
               Fold the spec constants defined by OpSpecConstantOp or
               OpSpecConstantComposite instructions to front-end constants
               when possible.
  --set-spec-const-default-value "<spec id>:<default value> ..."
               Set the default values of the specialization constants with
               <spec id>:<default value> pairs specified in a double-quoted
               string. <spec id>:<default value> pairs must be separated by
               blank spaces, and in each pair, spec id and default value must
               be separated with colon ':' without any blank spaces in between.
               e.g.: --set-spec-const-default-value "1:100 2:400"
  --unify-const
               Remove the duplicated constants.
  --inline-entry-points-exhaustive
               Exhaustively inline all function calls in entry point functions.
               Currently does not inline calls to functions with multiple
               returns.
  --flatten-decorations
               Replace decoration groups with repeated OpDecorate and
               OpMemberDecorate instructions.
  --compact-ids
               Remap result ids to a compact range starting from %%1 and without
               any gaps.
  -h, --help   Print this help.
  --version    Display optimizer version information.
)",
      program, program);
}

int main(int argc, char** argv) {
  const char* in_file = nullptr;
  const char* out_file = nullptr;

  spv_target_env target_env = SPV_ENV_UNIVERSAL_1_2;

  spvtools::Optimizer optimizer(target_env);
  optimizer.SetMessageConsumer([](spv_message_level_t level, const char* source,
                                  const spv_position_t& position,
                                  const char* message) {
    std::cerr << StringifyMessage(level, source, position, message)
              << std::endl;
  });

  for (int argi = 1; argi < argc; ++argi) {
    const char* cur_arg = argv[argi];
    if ('-' == cur_arg[0]) {
      if (0 == strcmp(cur_arg, "--version")) {
        printf("%s\n", spvSoftwareVersionDetailsString());
        return 0;
      } else if (0 == strcmp(cur_arg, "--help") || 0 == strcmp(cur_arg, "-h")) {
        PrintUsage(argv[0]);
        return 0;
      } else if (0 == strcmp(cur_arg, "-o")) {
        if (!out_file && argi + 1 < argc) {
          out_file = argv[++argi];
        } else {
          PrintUsage(argv[0]);
          return 1;
        }
      } else if (0 == strcmp(cur_arg, "--strip-debug")) {
        optimizer.RegisterPass(CreateStripDebugInfoPass());
      } else if (0 == strcmp(cur_arg, "--set-spec-const-default-value")) {
        if (++argi < argc) {
          auto spec_ids_vals =
              opt::SetSpecConstantDefaultValuePass::ParseDefaultValuesString(
                  argv[argi]);
          if (!spec_ids_vals) {
            fprintf(stderr,
                    "error: Invalid argument for "
                    "--set-spec-const-default-value: %s\n",
                    argv[argi]);
            return 1;
          }
          optimizer.RegisterPass(
              CreateSetSpecConstantDefaultValuePass(std::move(*spec_ids_vals)));
        } else {
          fprintf(
              stderr,
              "error: Expected a string of <spec id>:<default value> pairs.");
          return 1;
        }
      } else if (0 == strcmp(cur_arg, "--freeze-spec-const")) {
        optimizer.RegisterPass(CreateFreezeSpecConstantValuePass());
      } else if (0 == strcmp(cur_arg, "--inline-entry-points-exhaustive")) {
        optimizer.RegisterPass(CreateInlinePass());
<<<<<<< HEAD
      } else if (0 == strcmp(cur_arg, "--eliminate-local-single-store")) {
        optimizer.RegisterPass(CreateLocalSingleStoreElimPass());
=======
      } else if (0 == strcmp(cur_arg, "--convert-local-access-chains")) {
        optimizer.RegisterPass(CreateLocalAccessChainConvertPass());
      } else if (0 == strcmp(cur_arg, "--eliminate-local-single-block")) {
        optimizer.RegisterPass(CreateLocalSingleBlockLoadStoreElimPass());
>>>>>>> 7c8da66b
      } else if (0 == strcmp(cur_arg, "--eliminate-dead-const")) {
        optimizer.RegisterPass(CreateEliminateDeadConstantPass());
      } else if (0 == strcmp(cur_arg, "--fold-spec-const-op-composite")) {
        optimizer.RegisterPass(CreateFoldSpecConstantOpAndCompositePass());
      } else if (0 == strcmp(cur_arg, "--unify-const")) {
        optimizer.RegisterPass(CreateUnifyConstantPass());
      } else if (0 == strcmp(cur_arg, "--flatten-decorations")) {
        optimizer.RegisterPass(CreateFlattenDecorationPass());
      } else if (0 == strcmp(cur_arg, "--compact-ids")) {
        optimizer.RegisterPass(CreateCompactIdsPass());
      } else if ('\0' == cur_arg[1]) {
        // Setting a filename of "-" to indicate stdin.
        if (!in_file) {
          in_file = cur_arg;
        } else {
          fprintf(stderr, "error: More than one input file specified\n");
          return 1;
        }
      } else {
        PrintUsage(argv[0]);
        return 1;
      }
    } else {
      if (!in_file) {
        in_file = cur_arg;
      } else {
        fprintf(stderr, "error: More than one input file specified\n");
        return 1;
      }
    }
  }

  if (out_file == nullptr) {
    fprintf(stderr, "error: -o required\n");
    return 1;
  }

  std::vector<uint32_t> binary;
  if (!ReadFile<uint32_t>(in_file, "rb", &binary)) return 1;

  // Let's do validation first.
  spv_context context = spvContextCreate(target_env);
  spv_diagnostic diagnostic = nullptr;
  spv_const_binary_t binary_struct = {binary.data(), binary.size()};
  spv_result_t error = spvValidate(context, &binary_struct, &diagnostic);
  if (error) {
    spvDiagnosticPrint(diagnostic);
    spvDiagnosticDestroy(diagnostic);
    spvContextDestroy(context);
    return error;
  }
  spvDiagnosticDestroy(diagnostic);
  spvContextDestroy(context);

  // By using the same vector as input and output, we save time in the case
  // that there was no change.
  bool ok = optimizer.Run(binary.data(), binary.size(), &binary);

  if (!WriteFile<uint32_t>(out_file, "wb", binary.data(), binary.size())) {
    return 1;
  }

  return ok ? 0 : 1;
}<|MERGE_RESOLUTION|>--- conflicted
+++ resolved
@@ -133,15 +133,12 @@
         optimizer.RegisterPass(CreateFreezeSpecConstantValuePass());
       } else if (0 == strcmp(cur_arg, "--inline-entry-points-exhaustive")) {
         optimizer.RegisterPass(CreateInlinePass());
-<<<<<<< HEAD
-      } else if (0 == strcmp(cur_arg, "--eliminate-local-single-store")) {
-        optimizer.RegisterPass(CreateLocalSingleStoreElimPass());
-=======
       } else if (0 == strcmp(cur_arg, "--convert-local-access-chains")) {
         optimizer.RegisterPass(CreateLocalAccessChainConvertPass());
       } else if (0 == strcmp(cur_arg, "--eliminate-local-single-block")) {
         optimizer.RegisterPass(CreateLocalSingleBlockLoadStoreElimPass());
->>>>>>> 7c8da66b
+      } else if (0 == strcmp(cur_arg, "--eliminate-local-single-store")) {
+        optimizer.RegisterPass(CreateLocalSingleStoreElimPass());
       } else if (0 == strcmp(cur_arg, "--eliminate-dead-const")) {
         optimizer.RegisterPass(CreateEliminateDeadConstantPass());
       } else if (0 == strcmp(cur_arg, "--fold-spec-const-op-composite")) {
