// Copyright (c) 2017 Google Inc.
//
// Licensed under the Apache License, Version 2.0 (the "License");
// you may not use this file except in compliance with the License.
// You may obtain a copy of the License at
//
//     http://www.apache.org/licenses/LICENSE-2.0
//
// Unless required by applicable law or agreed to in writing, software
// distributed under the License is distributed on an "AS IS" BASIS,
// WITHOUT WARRANTIES OR CONDITIONS OF ANY KIND, either express or implied.
// See the License for the specific language governing permissions and
// limitations under the License.

#include "stats_analyzer.h"

#include <algorithm>
#include <cassert>
#include <cstring>
#include <iostream>
#include <sstream>
#include <unordered_map>
#include <unordered_set>
#include <vector>

#include "latest_version_spirv_header.h"
#include "source/comp/markv_model.h"
#include "source/enum_string_mapping.h"
#include "source/opcode.h"
#include "source/operand.h"
#include "source/spirv_constant.h"
#include "source/util/huffman_codec.h"

<<<<<<< HEAD
using spvtools::SpirvStats;
using spvutils::HuffmanCodec;
=======
using libspirv::SpirvStats;
using spvtools::utils::HuffmanCodec;
>>>>>>> 76e0bde1

namespace {

// Signals that the value is not in the coding scheme and a fallback method
// needs to be used.
const uint64_t kMarkvNoneOfTheAbove =
    spvtools::comp::MarkvModel::GetMarkvNoneOfTheAbove();

inline uint32_t CombineOpcodeAndNumOperands(uint32_t opcode,
                                            uint32_t num_operands) {
  return opcode | (num_operands << 16);
}

// Returns all SPIR-V v1.2 opcodes.
std::vector<uint32_t> GetAllOpcodes() {
  return std::vector<uint32_t>({
      SpvOpNop,
      SpvOpUndef,
      SpvOpSourceContinued,
      SpvOpSource,
      SpvOpSourceExtension,
      SpvOpName,
      SpvOpMemberName,
      SpvOpString,
      SpvOpLine,
      SpvOpExtension,
      SpvOpExtInstImport,
      SpvOpExtInst,
      SpvOpMemoryModel,
      SpvOpEntryPoint,
      SpvOpExecutionMode,
      SpvOpCapability,
      SpvOpTypeVoid,
      SpvOpTypeBool,
      SpvOpTypeInt,
      SpvOpTypeFloat,
      SpvOpTypeVector,
      SpvOpTypeMatrix,
      SpvOpTypeImage,
      SpvOpTypeSampler,
      SpvOpTypeSampledImage,
      SpvOpTypeArray,
      SpvOpTypeRuntimeArray,
      SpvOpTypeStruct,
      SpvOpTypeOpaque,
      SpvOpTypePointer,
      SpvOpTypeFunction,
      SpvOpTypeEvent,
      SpvOpTypeDeviceEvent,
      SpvOpTypeReserveId,
      SpvOpTypeQueue,
      SpvOpTypePipe,
      SpvOpTypeForwardPointer,
      SpvOpConstantTrue,
      SpvOpConstantFalse,
      SpvOpConstant,
      SpvOpConstantComposite,
      SpvOpConstantSampler,
      SpvOpConstantNull,
      SpvOpSpecConstantTrue,
      SpvOpSpecConstantFalse,
      SpvOpSpecConstant,
      SpvOpSpecConstantComposite,
      SpvOpSpecConstantOp,
      SpvOpFunction,
      SpvOpFunctionParameter,
      SpvOpFunctionEnd,
      SpvOpFunctionCall,
      SpvOpVariable,
      SpvOpImageTexelPointer,
      SpvOpLoad,
      SpvOpStore,
      SpvOpCopyMemory,
      SpvOpCopyMemorySized,
      SpvOpAccessChain,
      SpvOpInBoundsAccessChain,
      SpvOpPtrAccessChain,
      SpvOpArrayLength,
      SpvOpGenericPtrMemSemantics,
      SpvOpInBoundsPtrAccessChain,
      SpvOpDecorate,
      SpvOpMemberDecorate,
      SpvOpDecorationGroup,
      SpvOpGroupDecorate,
      SpvOpGroupMemberDecorate,
      SpvOpVectorExtractDynamic,
      SpvOpVectorInsertDynamic,
      SpvOpVectorShuffle,
      SpvOpCompositeConstruct,
      SpvOpCompositeExtract,
      SpvOpCompositeInsert,
      SpvOpCopyObject,
      SpvOpTranspose,
      SpvOpSampledImage,
      SpvOpImageSampleImplicitLod,
      SpvOpImageSampleExplicitLod,
      SpvOpImageSampleDrefImplicitLod,
      SpvOpImageSampleDrefExplicitLod,
      SpvOpImageSampleProjImplicitLod,
      SpvOpImageSampleProjExplicitLod,
      SpvOpImageSampleProjDrefImplicitLod,
      SpvOpImageSampleProjDrefExplicitLod,
      SpvOpImageFetch,
      SpvOpImageGather,
      SpvOpImageDrefGather,
      SpvOpImageRead,
      SpvOpImageWrite,
      SpvOpImage,
      SpvOpImageQueryFormat,
      SpvOpImageQueryOrder,
      SpvOpImageQuerySizeLod,
      SpvOpImageQuerySize,
      SpvOpImageQueryLod,
      SpvOpImageQueryLevels,
      SpvOpImageQuerySamples,
      SpvOpConvertFToU,
      SpvOpConvertFToS,
      SpvOpConvertSToF,
      SpvOpConvertUToF,
      SpvOpUConvert,
      SpvOpSConvert,
      SpvOpFConvert,
      SpvOpQuantizeToF16,
      SpvOpConvertPtrToU,
      SpvOpSatConvertSToU,
      SpvOpSatConvertUToS,
      SpvOpConvertUToPtr,
      SpvOpPtrCastToGeneric,
      SpvOpGenericCastToPtr,
      SpvOpGenericCastToPtrExplicit,
      SpvOpBitcast,
      SpvOpSNegate,
      SpvOpFNegate,
      SpvOpIAdd,
      SpvOpFAdd,
      SpvOpISub,
      SpvOpFSub,
      SpvOpIMul,
      SpvOpFMul,
      SpvOpUDiv,
      SpvOpSDiv,
      SpvOpFDiv,
      SpvOpUMod,
      SpvOpSRem,
      SpvOpSMod,
      SpvOpFRem,
      SpvOpFMod,
      SpvOpVectorTimesScalar,
      SpvOpMatrixTimesScalar,
      SpvOpVectorTimesMatrix,
      SpvOpMatrixTimesVector,
      SpvOpMatrixTimesMatrix,
      SpvOpOuterProduct,
      SpvOpDot,
      SpvOpIAddCarry,
      SpvOpISubBorrow,
      SpvOpUMulExtended,
      SpvOpSMulExtended,
      SpvOpAny,
      SpvOpAll,
      SpvOpIsNan,
      SpvOpIsInf,
      SpvOpIsFinite,
      SpvOpIsNormal,
      SpvOpSignBitSet,
      SpvOpLessOrGreater,
      SpvOpOrdered,
      SpvOpUnordered,
      SpvOpLogicalEqual,
      SpvOpLogicalNotEqual,
      SpvOpLogicalOr,
      SpvOpLogicalAnd,
      SpvOpLogicalNot,
      SpvOpSelect,
      SpvOpIEqual,
      SpvOpINotEqual,
      SpvOpUGreaterThan,
      SpvOpSGreaterThan,
      SpvOpUGreaterThanEqual,
      SpvOpSGreaterThanEqual,
      SpvOpULessThan,
      SpvOpSLessThan,
      SpvOpULessThanEqual,
      SpvOpSLessThanEqual,
      SpvOpFOrdEqual,
      SpvOpFUnordEqual,
      SpvOpFOrdNotEqual,
      SpvOpFUnordNotEqual,
      SpvOpFOrdLessThan,
      SpvOpFUnordLessThan,
      SpvOpFOrdGreaterThan,
      SpvOpFUnordGreaterThan,
      SpvOpFOrdLessThanEqual,
      SpvOpFUnordLessThanEqual,
      SpvOpFOrdGreaterThanEqual,
      SpvOpFUnordGreaterThanEqual,
      SpvOpShiftRightLogical,
      SpvOpShiftRightArithmetic,
      SpvOpShiftLeftLogical,
      SpvOpBitwiseOr,
      SpvOpBitwiseXor,
      SpvOpBitwiseAnd,
      SpvOpNot,
      SpvOpBitFieldInsert,
      SpvOpBitFieldSExtract,
      SpvOpBitFieldUExtract,
      SpvOpBitReverse,
      SpvOpBitCount,
      SpvOpDPdx,
      SpvOpDPdy,
      SpvOpFwidth,
      SpvOpDPdxFine,
      SpvOpDPdyFine,
      SpvOpFwidthFine,
      SpvOpDPdxCoarse,
      SpvOpDPdyCoarse,
      SpvOpFwidthCoarse,
      SpvOpEmitVertex,
      SpvOpEndPrimitive,
      SpvOpEmitStreamVertex,
      SpvOpEndStreamPrimitive,
      SpvOpControlBarrier,
      SpvOpMemoryBarrier,
      SpvOpAtomicLoad,
      SpvOpAtomicStore,
      SpvOpAtomicExchange,
      SpvOpAtomicCompareExchange,
      SpvOpAtomicCompareExchangeWeak,
      SpvOpAtomicIIncrement,
      SpvOpAtomicIDecrement,
      SpvOpAtomicIAdd,
      SpvOpAtomicISub,
      SpvOpAtomicSMin,
      SpvOpAtomicUMin,
      SpvOpAtomicSMax,
      SpvOpAtomicUMax,
      SpvOpAtomicAnd,
      SpvOpAtomicOr,
      SpvOpAtomicXor,
      SpvOpPhi,
      SpvOpLoopMerge,
      SpvOpSelectionMerge,
      SpvOpLabel,
      SpvOpBranch,
      SpvOpBranchConditional,
      SpvOpSwitch,
      SpvOpKill,
      SpvOpReturn,
      SpvOpReturnValue,
      SpvOpUnreachable,
      SpvOpLifetimeStart,
      SpvOpLifetimeStop,
      SpvOpGroupAsyncCopy,
      SpvOpGroupWaitEvents,
      SpvOpGroupAll,
      SpvOpGroupAny,
      SpvOpGroupBroadcast,
      SpvOpGroupIAdd,
      SpvOpGroupFAdd,
      SpvOpGroupFMin,
      SpvOpGroupUMin,
      SpvOpGroupSMin,
      SpvOpGroupFMax,
      SpvOpGroupUMax,
      SpvOpGroupSMax,
      SpvOpReadPipe,
      SpvOpWritePipe,
      SpvOpReservedReadPipe,
      SpvOpReservedWritePipe,
      SpvOpReserveReadPipePackets,
      SpvOpReserveWritePipePackets,
      SpvOpCommitReadPipe,
      SpvOpCommitWritePipe,
      SpvOpIsValidReserveId,
      SpvOpGetNumPipePackets,
      SpvOpGetMaxPipePackets,
      SpvOpGroupReserveReadPipePackets,
      SpvOpGroupReserveWritePipePackets,
      SpvOpGroupCommitReadPipe,
      SpvOpGroupCommitWritePipe,
      SpvOpEnqueueMarker,
      SpvOpEnqueueKernel,
      SpvOpGetKernelNDrangeSubGroupCount,
      SpvOpGetKernelNDrangeMaxSubGroupSize,
      SpvOpGetKernelWorkGroupSize,
      SpvOpGetKernelPreferredWorkGroupSizeMultiple,
      SpvOpRetainEvent,
      SpvOpReleaseEvent,
      SpvOpCreateUserEvent,
      SpvOpIsValidEvent,
      SpvOpSetUserEventStatus,
      SpvOpCaptureEventProfilingInfo,
      SpvOpGetDefaultQueue,
      SpvOpBuildNDRange,
      SpvOpImageSparseSampleImplicitLod,
      SpvOpImageSparseSampleExplicitLod,
      SpvOpImageSparseSampleDrefImplicitLod,
      SpvOpImageSparseSampleDrefExplicitLod,
      SpvOpImageSparseSampleProjImplicitLod,
      SpvOpImageSparseSampleProjExplicitLod,
      SpvOpImageSparseSampleProjDrefImplicitLod,
      SpvOpImageSparseSampleProjDrefExplicitLod,
      SpvOpImageSparseFetch,
      SpvOpImageSparseGather,
      SpvOpImageSparseDrefGather,
      SpvOpImageSparseTexelsResident,
      SpvOpNoLine,
      SpvOpAtomicFlagTestAndSet,
      SpvOpAtomicFlagClear,
      SpvOpImageSparseRead,
      SpvOpSizeOf,
      SpvOpTypePipeStorage,
      SpvOpConstantPipeStorage,
      SpvOpCreatePipeFromPipeStorage,
      SpvOpGetKernelLocalSizeForSubgroupCount,
      SpvOpGetKernelMaxNumSubgroups,
      SpvOpTypeNamedBarrier,
      SpvOpNamedBarrierInitialize,
      SpvOpMemoryNamedBarrier,
      SpvOpModuleProcessed,
      SpvOpExecutionModeId,
      SpvOpDecorateId,
      SpvOpSubgroupBallotKHR,
      SpvOpSubgroupFirstInvocationKHR,
      SpvOpSubgroupAllKHR,
      SpvOpSubgroupAnyKHR,
      SpvOpSubgroupAllEqualKHR,
      SpvOpSubgroupReadInvocationKHR,
  });
}

std::string GetVersionString(uint32_t word) {
  std::stringstream ss;
  ss << "Version " << SPV_SPIRV_VERSION_MAJOR_PART(word) << "."
     << SPV_SPIRV_VERSION_MINOR_PART(word);
  return ss.str();
}

std::string GetGeneratorString(uint32_t word) {
  return spvGeneratorStr(SPV_GENERATOR_TOOL_PART(word));
}

std::string GetOpcodeString(uint32_t word) {
  return spvOpcodeString(static_cast<SpvOp>(word));
}

std::string GetCapabilityString(uint32_t word) {
  return spvtools::CapabilityToString(static_cast<SpvCapability>(word));
}

template <class T>
std::string KeyIsLabel(T key) {
  std::stringstream ss;
  ss << key;
  return ss.str();
}

template <class Key>
std::unordered_map<Key, double> GetRecall(
    const std::unordered_map<Key, uint32_t>& hist, uint64_t total) {
  std::unordered_map<Key, double> freq;
  for (const auto& pair : hist) {
    const double frequency =
        static_cast<double>(pair.second) / static_cast<double>(total);
    freq.emplace(pair.first, frequency);
  }
  return freq;
}

template <class Key>
std::unordered_map<Key, double> GetPrevalence(
    const std::unordered_map<Key, uint32_t>& hist) {
  uint64_t total = 0;
  for (const auto& pair : hist) {
    total += pair.second;
  }

  return GetRecall(hist, total);
}

// Writes |freq| to |out| sorted by frequency in the following format:
// LABEL3 70%
// LABEL1 20%
// LABEL2 10%
// |label_from_key| is used to convert |Key| to label.
template <class Key>
void WriteFreq(std::ostream& out, const std::unordered_map<Key, double>& freq,
               std::string (*label_from_key)(Key), double threshold = 0.001) {
  std::vector<std::pair<Key, double>> sorted_freq(freq.begin(), freq.end());
  std::sort(sorted_freq.begin(), sorted_freq.end(),
            [](const std::pair<Key, double>& left,
               const std::pair<Key, double>& right) {
              return left.second > right.second;
            });

  for (const auto& pair : sorted_freq) {
    if (pair.second < threshold) break;
    out << label_from_key(pair.first) << " " << pair.second * 100.0 << "%"
        << std::endl;
  }
}

// Writes |hist| to |out| sorted by count in the following format:
// LABEL3 100
// LABEL1 50
// LABEL2 10
// |label_from_key| is used to convert |Key| to label.
template <class Key>
void WriteHist(std::ostream& out, const std::unordered_map<Key, uint32_t>& hist,
               std::string (*label_from_key)(Key)) {
  std::vector<std::pair<Key, uint32_t>> sorted_hist(hist.begin(), hist.end());
  std::sort(sorted_hist.begin(), sorted_hist.end(),
            [](const std::pair<Key, uint32_t>& left,
               const std::pair<Key, uint32_t>& right) {
              return left.second > right.second;
            });

  for (const auto& pair : sorted_hist) {
    out << label_from_key(pair.first) << " " << pair.second << std::endl;
  }
}

}  // namespace

StatsAnalyzer::StatsAnalyzer(const SpirvStats& stats) : stats_(stats) {
  num_modules_ = 0;
  for (const auto& pair : stats_.version_hist) {
    num_modules_ += pair.second;
  }

  version_freq_ = GetRecall(stats_.version_hist, num_modules_);
  generator_freq_ = GetRecall(stats_.generator_hist, num_modules_);
  capability_freq_ = GetRecall(stats_.capability_hist, num_modules_);
  extension_freq_ = GetRecall(stats_.extension_hist, num_modules_);
  opcode_freq_ = GetPrevalence(stats_.opcode_hist);
}

void StatsAnalyzer::WriteVersion(std::ostream& out) {
  WriteFreq(out, version_freq_, GetVersionString);
}

void StatsAnalyzer::WriteGenerator(std::ostream& out) {
  WriteFreq(out, generator_freq_, GetGeneratorString);
}

void StatsAnalyzer::WriteCapability(std::ostream& out) {
  WriteFreq(out, capability_freq_, GetCapabilityString);
}

void StatsAnalyzer::WriteExtension(std::ostream& out) {
  WriteFreq(out, extension_freq_, KeyIsLabel);
}

void StatsAnalyzer::WriteOpcode(std::ostream& out) {
  out << "Total unique opcodes used: " << opcode_freq_.size() << std::endl;
  WriteFreq(out, opcode_freq_, GetOpcodeString);
}

void StatsAnalyzer::WriteConstantLiterals(std::ostream& out) {
  out << "Constant literals" << std::endl;

  out << "Float 32" << std::endl;
  WriteFreq(out, GetPrevalence(stats_.f32_constant_hist), KeyIsLabel);

  out << std::endl << "Float 64" << std::endl;
  WriteFreq(out, GetPrevalence(stats_.f64_constant_hist), KeyIsLabel);

  out << std::endl << "Unsigned int 16" << std::endl;
  WriteFreq(out, GetPrevalence(stats_.u16_constant_hist), KeyIsLabel);

  out << std::endl << "Signed int 16" << std::endl;
  WriteFreq(out, GetPrevalence(stats_.s16_constant_hist), KeyIsLabel);

  out << std::endl << "Unsigned int 32" << std::endl;
  WriteFreq(out, GetPrevalence(stats_.u32_constant_hist), KeyIsLabel);

  out << std::endl << "Signed int 32" << std::endl;
  WriteFreq(out, GetPrevalence(stats_.s32_constant_hist), KeyIsLabel);

  out << std::endl << "Unsigned int 64" << std::endl;
  WriteFreq(out, GetPrevalence(stats_.u64_constant_hist), KeyIsLabel);

  out << std::endl << "Signed int 64" << std::endl;
  WriteFreq(out, GetPrevalence(stats_.s64_constant_hist), KeyIsLabel);
}

void StatsAnalyzer::WriteOpcodeMarkov(std::ostream& out) {
  if (stats_.opcode_markov_hist.empty()) return;

  const std::unordered_map<uint32_t, std::unordered_map<uint32_t, uint32_t>>&
      cue_to_hist = stats_.opcode_markov_hist[0];

  // Sort by prevalence of the opcodes in opcode_freq_ (descending).
  std::vector<std::pair<uint32_t, std::unordered_map<uint32_t, uint32_t>>>
      sorted_cue_to_hist(cue_to_hist.begin(), cue_to_hist.end());
  std::sort(
      sorted_cue_to_hist.begin(), sorted_cue_to_hist.end(),
      [this](const std::pair<uint32_t, std::unordered_map<uint32_t, uint32_t>>&
                 left,
             const std::pair<uint32_t, std::unordered_map<uint32_t, uint32_t>>&
                 right) {
        const double lf = opcode_freq_[left.first];
        const double rf = opcode_freq_[right.first];
        if (lf == rf) return right.first > left.first;
        return lf > rf;
      });

  for (const auto& kv : sorted_cue_to_hist) {
    const uint32_t cue = kv.first;
    const double kFrequentEnoughToAnalyze = 0.0001;
    if (opcode_freq_[cue] < kFrequentEnoughToAnalyze) continue;

    const std::unordered_map<uint32_t, uint32_t>& hist = kv.second;

    uint32_t total = 0;
    for (const auto& pair : hist) {
      total += pair.second;
    }

    std::vector<std::pair<uint32_t, uint32_t>> sorted_hist(hist.begin(),
                                                           hist.end());
    std::sort(sorted_hist.begin(), sorted_hist.end(),
              [](const std::pair<uint32_t, uint32_t>& left,
                 const std::pair<uint32_t, uint32_t>& right) {
                if (left.second == right.second)
                  return right.first > left.first;
                return left.second > right.second;
              });

    for (const auto& pair : sorted_hist) {
      const double prior = opcode_freq_[pair.first];
      const double posterior =
          static_cast<double>(pair.second) / static_cast<double>(total);
      out << GetOpcodeString(cue) << " -> " << GetOpcodeString(pair.first)
          << " " << posterior * 100 << "% (base rate " << prior * 100
          << "%, pair occurrences " << pair.second << ")" << std::endl;
    }
  }
}

void StatsAnalyzer::WriteCodegenOpcodeHist(std::ostream& out) {
  auto all_opcodes = GetAllOpcodes();

  // uint64_t is used because kMarkvNoneOfTheAbove is outside of uint32_t range.
  out << "std::map<uint64_t, uint32_t> GetOpcodeHist() {\n"
      << "  return std::map<uint64_t, uint32_t>({\n";

  uint32_t total = 0;
  for (const auto& kv : stats_.opcode_hist) {
    total += kv.second;
  }

  for (uint32_t opcode : all_opcodes) {
    const auto it = stats_.opcode_hist.find(opcode);
    const uint32_t count = it == stats_.opcode_hist.end() ? 0 : it->second;
    const double kMaxValue = 1000.0;
    uint32_t value = uint32_t(kMaxValue * double(count) / double(total));
    if (value == 0) value = 1;
    out << "    { SpvOp" << GetOpcodeString(opcode) << ", " << value << " },\n";
  }

  // Add kMarkvNoneOfTheAbove as a signal for unknown opcode.
  out << "    { kMarkvNoneOfTheAbove, " << 10 << " },\n";
  out << "  });\n}\n";
}

void StatsAnalyzer::WriteCodegenOpcodeAndNumOperandsHist(std::ostream& out) {
  out << "std::map<uint64_t, uint32_t> GetOpcodeAndNumOperandsHist() {\n"
      << "  return std::map<uint64_t, uint32_t>({\n";

  uint32_t total = 0;
  for (const auto& kv : stats_.opcode_and_num_operands_hist) {
    total += kv.second;
  }

  uint32_t left_out = 0;

  for (const auto& kv : stats_.opcode_and_num_operands_hist) {
    const uint32_t count = kv.second;
    const double kFrequentEnoughToAnalyze = 0.001;
    const uint32_t opcode_and_num_operands = kv.first;
    const uint32_t opcode = opcode_and_num_operands & 0xFFFF;
    const uint32_t num_operands = opcode_and_num_operands >> 16;

    if (opcode == SpvOpTypeStruct ||
        double(count) / double(total) < kFrequentEnoughToAnalyze) {
      left_out += count;
      continue;
    }

    out << "    { CombineOpcodeAndNumOperands(SpvOp"
        << spvOpcodeString(SpvOp(opcode)) << ", " << num_operands << "), "
        << count << " },\n";
  }

  // Heuristic.
  const uint32_t none_of_the_above = std::max(1, int(left_out + total * 0.01));
  out << "    { kMarkvNoneOfTheAbove, " << none_of_the_above << " },\n";
  out << "  });\n}\n";
}

void StatsAnalyzer::WriteCodegenOpcodeAndNumOperandsMarkovHuffmanCodecs(
    std::ostream& out) {
  out << "std::map<uint32_t, std::unique_ptr<HuffmanCodec<uint64_t>>>\n"
      << "GetOpcodeAndNumOperandsMarkovHuffmanCodecs() {\n"
      << "  std::map<uint32_t, std::unique_ptr<HuffmanCodec<uint64_t>>> "
      << "codecs;\n";

  for (const auto& kv : stats_.opcode_and_num_operands_markov_hist) {
    const uint32_t prev_opcode = kv.first;
    const double kFrequentEnoughToAnalyze = 0.001;
    if (opcode_freq_[prev_opcode] < kFrequentEnoughToAnalyze) continue;

    const std::unordered_map<uint32_t, uint32_t>& hist = kv.second;

    uint32_t total = 0;
    for (const auto& pair : hist) {
      total += pair.second;
    }

    uint32_t left_out = 0;

    std::map<uint64_t, uint32_t> processed_hist;
    for (const auto& pair : hist) {
      const uint32_t opcode_and_num_operands = pair.first;
      const uint32_t opcode = opcode_and_num_operands & 0xFFFF;

      if (opcode == SpvOpTypeStruct) continue;

      const uint32_t num_operands = opcode_and_num_operands >> 16;
      const uint32_t count = pair.second;
      const double posterior_freq = double(count) / double(total);

      if (opcode_freq_[opcode] < kFrequentEnoughToAnalyze &&
          posterior_freq < kFrequentEnoughToAnalyze) {
        left_out += count;
        continue;
      }
      processed_hist.emplace(CombineOpcodeAndNumOperands(opcode, num_operands),
                             count);
    }

    // Heuristic.
    processed_hist.emplace(kMarkvNoneOfTheAbove,
                           std::max(1, int(left_out + total * 0.01)));

    HuffmanCodec<uint64_t> codec(processed_hist);

    out << "  {\n";
    out << "    std::unique_ptr<HuffmanCodec<uint64_t>> "
        << "codec(new HuffmanCodec<uint64_t>";
    out << codec.SerializeToText(4);
    out << ");\n" << std::endl;
    out << "    codecs.emplace(SpvOp" << GetOpcodeString(prev_opcode)
        << ", std::move(codec));\n";
    out << "  }\n\n";
  }

  out << "  return codecs;\n}\n";
}

void StatsAnalyzer::WriteCodegenLiteralStringHuffmanCodecs(std::ostream& out) {
  out << "std::map<uint32_t, std::unique_ptr<HuffmanCodec<std::string>>>\n"
      << "GetLiteralStringHuffmanCodecs() {\n"
      << "  std::map<uint32_t, std::unique_ptr<HuffmanCodec<std::string>>> "
      << "codecs;\n";

  for (const auto& kv : stats_.literal_strings_hist) {
    const uint32_t opcode = kv.first;

    if (opcode == SpvOpName || opcode == SpvOpMemberName) continue;

    const double kOpcodeFrequentEnoughToAnalyze = 0.001;
    if (opcode_freq_[opcode] < kOpcodeFrequentEnoughToAnalyze) continue;

    const std::unordered_map<std::string, uint32_t>& hist = kv.second;

    uint32_t total = 0;
    for (const auto& pair : hist) {
      total += pair.second;
    }

    uint32_t left_out = 0;

    std::map<std::string, uint32_t> processed_hist;
    for (const auto& pair : hist) {
      const uint32_t count = pair.second;
      const double freq = double(count) / double(total);
      const double kStringFrequentEnoughToAnalyze = 0.001;
      if (freq < kStringFrequentEnoughToAnalyze) {
        left_out += count;
        continue;
      }
      processed_hist.emplace(pair.first, count);
    }

    // Heuristic.
    processed_hist.emplace("kMarkvNoneOfTheAbove",
                           std::max(1, int(left_out + total * 0.01)));

    HuffmanCodec<std::string> codec(processed_hist);

    out << "  {\n";
    out << "    std::unique_ptr<HuffmanCodec<std::string>> "
        << "codec(new HuffmanCodec<std::string>";
    out << codec.SerializeToText(4);
    out << ");\n" << std::endl;
    out << "    codecs.emplace(SpvOp" << spvOpcodeString(SpvOp(opcode))
        << ", std::move(codec));\n";
    out << "  }\n\n";
  }

  out << "  return codecs;\n}\n";
}

void StatsAnalyzer::WriteCodegenNonIdWordHuffmanCodecs(std::ostream& out) {
  out << "std::map<std::pair<uint32_t, uint32_t>, "
      << "std::unique_ptr<HuffmanCodec<uint64_t>>>\n"
      << "GetNonIdWordHuffmanCodecs() {\n"
      << "  std::map<std::pair<uint32_t, uint32_t>, "
      << "std::unique_ptr<HuffmanCodec<uint64_t>>> codecs;\n";

  for (const auto& kv : stats_.operand_slot_non_id_words_hist) {
    const auto& opcode_and_index = kv.first;
    const uint32_t opcode = opcode_and_index.first;
    const uint32_t index = opcode_and_index.second;

    const double kOpcodeFrequentEnoughToAnalyze = 0.001;
    if (opcode_freq_[opcode] < kOpcodeFrequentEnoughToAnalyze) continue;

    const std::map<uint32_t, uint32_t>& hist = kv.second;

    uint32_t total = 0;
    for (const auto& pair : hist) {
      total += pair.second;
    }

    uint32_t left_out = 0;

    std::map<uint64_t, uint32_t> processed_hist;
    for (const auto& pair : hist) {
      const uint32_t word = pair.first;
      const uint32_t count = pair.second;
      const double freq = double(count) / double(total);
      const double kWordFrequentEnoughToAnalyze = 0.003;
      if (freq < kWordFrequentEnoughToAnalyze) {
        left_out += count;
        continue;
      }
      processed_hist.emplace(word, count);
    }

    // Heuristic.
    processed_hist.emplace(kMarkvNoneOfTheAbove,
                           std::max(1, int(left_out + total * 0.01)));

    HuffmanCodec<uint64_t> codec(processed_hist);

    out << "  {\n";
    out << "    std::unique_ptr<HuffmanCodec<uint64_t>> "
        << "codec(new HuffmanCodec<uint64_t>";
    out << codec.SerializeToText(4);
    out << ");\n" << std::endl;
    out << "    codecs.emplace(std::pair<uint32_t, uint32_t>(SpvOp"
        << spvOpcodeString(SpvOp(opcode)) << ", " << index
        << "), std::move(codec));\n";
    out << "  }\n\n";
  }

  out << "  return codecs;\n}\n";
}

void StatsAnalyzer::WriteCodegenIdDescriptorHuffmanCodecs(std::ostream& out) {
  out << "std::map<std::pair<uint32_t, uint32_t>, "
      << "std::unique_ptr<HuffmanCodec<uint64_t>>>\n"
      << "GetIdDescriptorHuffmanCodecs() {\n"
      << "  std::map<std::pair<uint32_t, uint32_t>, "
      << "std::unique_ptr<HuffmanCodec<uint64_t>>> codecs;\n";

  std::unordered_set<uint32_t> descriptors_with_coding_scheme;

  for (const auto& kv : stats_.operand_slot_id_descriptor_hist) {
    const auto& opcode_and_index = kv.first;
    const uint32_t opcode = opcode_and_index.first;
    const uint32_t index = opcode_and_index.second;

    const double kOpcodeFrequentEnoughToAnalyze = 0.003;
    if (opcode_freq_[opcode] < kOpcodeFrequentEnoughToAnalyze) continue;

    const std::map<uint32_t, uint32_t>& hist = kv.second;

    uint32_t total = 0;
    for (const auto& pair : hist) {
      total += pair.second;
    }

    uint32_t left_out = 0;

    std::map<uint64_t, uint32_t> processed_hist;
    for (const auto& pair : hist) {
      const uint32_t descriptor = pair.first;
      const uint32_t count = pair.second;
      const double freq = double(count) / double(total);
      const double kDescriptorFrequentEnoughToAnalyze = 0.003;
      if (freq < kDescriptorFrequentEnoughToAnalyze) {
        left_out += count;
        continue;
      }
      processed_hist.emplace(descriptor, count);
      descriptors_with_coding_scheme.insert(descriptor);
    }

    // Heuristic.
    processed_hist.emplace(kMarkvNoneOfTheAbove,
                           std::max(1, int(left_out + total * 0.01)));

    HuffmanCodec<uint64_t> codec(processed_hist);

    out << "  {\n";
    out << "    std::unique_ptr<HuffmanCodec<uint64_t>> "
        << "codec(new HuffmanCodec<uint64_t>";
    out << codec.SerializeToText(4);
    out << ");\n" << std::endl;
    out << "    codecs.emplace(std::pair<uint32_t, uint32_t>(SpvOp"
        << spvOpcodeString(SpvOp(opcode)) << ", " << index
        << "), std::move(codec));\n";
    out << "  }\n\n";
  }

  out << "  return codecs;\n}\n";

  out << "\nstd::unordered_set<uint32_t> GetDescriptorsWithCodingScheme() {\n"
      << "  std::unordered_set<uint32_t> descriptors_with_coding_scheme = {\n";
  for (uint32_t descriptor : descriptors_with_coding_scheme) {
    out << "    " << descriptor << ",\n";
  }
  out << "  };\n";
  out << "  return descriptors_with_coding_scheme;\n}\n";
}<|MERGE_RESOLUTION|>--- conflicted
+++ resolved
@@ -31,15 +31,10 @@
 #include "source/spirv_constant.h"
 #include "source/util/huffman_codec.h"
 
-<<<<<<< HEAD
+namespace {
+
 using spvtools::SpirvStats;
-using spvutils::HuffmanCodec;
-=======
-using libspirv::SpirvStats;
 using spvtools::utils::HuffmanCodec;
->>>>>>> 76e0bde1
-
-namespace {
 
 // Signals that the value is not in the coding scheme and a fallback method
 // needs to be used.
