--- conflicted
+++ resolved
@@ -230,24 +230,6 @@
 // by LocalSingleStoreElim and LocalMultiStoreElim.
 Optimizer::PassToken CreateLocalSingleBlockLoadStoreElimPass();
 
-<<<<<<< HEAD
-// Creates an SSA local variable load/store elimination pass.
-// For every entry point function, eliminate all loads and stores of function
-// scope variables only referenced with non-access-chain loads and stores.
-// Eliminate the variables as well. 
-//
-// The presence of access chain references and function calls can inhibit
-// the above optimization.
-//
-// Only shader modules with logical addressing are currently processed.
-// Currently modules with any extensions enabled are not processed. This
-// is left for future work.
-//
-// This pass is most effective if preceeded by Inlining and 
-// LocalAccessChainConvert. LocalSingleStoreElim and LocalSingleBlockElim
-// will reduce the work that this pass has to do.
-Optimizer::PassToken CreateLocalMultiStoreElimPass();
-=======
 // Create dead branch elimination pass.
 // For each entry point function, this pass will look for SelectionMerge
 // BranchConditionals with constant condition and convert to a Branch to
@@ -261,7 +243,6 @@
 // local loads and stores, effectively propagating constant values where
 // possible.
 Optimizer::PassToken CreateDeadBranchElimPass();
->>>>>>> 52e247f2
 
 // Creates a local access chain conversion pass.
 // A local access chain conversion pass identifies all function scope
@@ -297,6 +278,23 @@
 // and LocalMultiStoreElim and can improve the effectiveness of other passes
 // such as DeadBranchElimination which depend on values for their analysis.
 Optimizer::PassToken CreateLocalSingleStoreElimPass();
+  
+// Creates an SSA local variable load/store elimination pass.
+// For every entry point function, eliminate all loads and stores of function
+// scope variables only referenced with non-access-chain loads and stores.
+// Eliminate the variables as well. 
+//
+// The presence of access chain references and function calls can inhibit
+// the above optimization.
+//
+// Only shader modules with logical addressing are currently processed.
+// Currently modules with any extensions enabled are not processed. This
+// is left for future work.
+//
+// This pass is most effective if preceeded by Inlining and 
+// LocalAccessChainConvert. LocalSingleStoreElim and LocalSingleBlockElim
+// will reduce the work that this pass has to do.
+Optimizer::PassToken CreateLocalMultiStoreElimPass();
 
 // Creates an insert/extract elimination pass.
 // This pass processes each entry point function in the module, searching for
