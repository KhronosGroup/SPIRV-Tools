// Copyright (c) 2016 Google Inc.
//
// Licensed under the Apache License, Version 2.0 (the "License");
// you may not use this file except in compliance with the License.
// You may obtain a copy of the License at
//
//     http://www.apache.org/licenses/LICENSE-2.0
//
// Unless required by applicable law or agreed to in writing, software
// distributed under the License is distributed on an "AS IS" BASIS,
// WITHOUT WARRANTIES OR CONDITIONS OF ANY KIND, either express or implied.
// See the License for the specific language governing permissions and
// limitations under the License.

#ifndef SPIRV_TOOLS_OPTIMIZER_HPP_
#define SPIRV_TOOLS_OPTIMIZER_HPP_

#include <memory>
#include <string>
#include <unordered_map>
#include <vector>

#include "libspirv.hpp"

namespace spvtools {

// C++ interface for SPIR-V optimization functionalities. It wraps the context
// (including target environment and the corresponding SPIR-V grammar) and
// provides methods for registering optimization passes and optimizing.
//
// Instances of this class provides basic thread-safety guarantee.
class Optimizer {
 public:
  // The token for an optimization pass. It is returned via one of the
  // Create*Pass() standalone functions at the end of this header file and
  // consumed by the RegisterPass() method. Tokens are one-time objects that
  // only support move; copying is not allowed.
  struct PassToken {
    struct Impl;  // Opaque struct for holding inernal data.

    PassToken(std::unique_ptr<Impl>);

    // Tokens can only be moved. Copying is disabled.
    PassToken(const PassToken&) = delete;
    PassToken(PassToken&&);
    PassToken& operator=(const PassToken&) = delete;
    PassToken& operator=(PassToken&&);

    ~PassToken();

    std::unique_ptr<Impl> impl_;  // Unique pointer to internal data.
  };

  // Constructs an instance with the given target |env|, which is used to decode
  // the binaries to be optimized later.
  //
  // The constructed instance will have an empty message consumer, which just
  // ignores all messages from the library. Use SetMessageConsumer() to supply
  // one if messages are of concern.
  explicit Optimizer(spv_target_env env);

  // Disables copy/move constructor/assignment operations.
  Optimizer(const Optimizer&) = delete;
  Optimizer(Optimizer&&) = delete;
  Optimizer& operator=(const Optimizer&) = delete;
  Optimizer& operator=(Optimizer&&) = delete;

  // Destructs this instance.
  ~Optimizer();

  // Sets the message consumer to the given |consumer|. The |consumer| will be
  // invoked once for each message communicated from the library.
  void SetMessageConsumer(MessageConsumer consumer);

  // Registers the given |pass| to this optimizer. Passes will be run in the
  // exact order of registration. The token passed in will be consumed by this
  // method.
  Optimizer& RegisterPass(PassToken&& pass);

  // Optimizes the given SPIR-V module |original_binary| and writes the
  // optimized binary into |optimized_binary|.
  // Returns true on successful optimization, whether or not the module is
  // modified. Returns false if errors occur when processing |original_binary|
  // using any of the registered passes. In that case, no further passes are
  // excuted and the contents in |optimized_binary| may be invalid.
  //
  // It's allowed to alias |original_binary| to the start of |optimized_binary|.
  bool Run(const uint32_t* original_binary, size_t original_binary_size,
           std::vector<uint32_t>* optimized_binary) const;

 private:
  struct Impl;                  // Opaque struct for holding internal data.
  std::unique_ptr<Impl> impl_;  // Unique pointer to internal data.
};

// Creates a null pass.
// A null pass does nothing to the SPIR-V module to be optimized.
Optimizer::PassToken CreateNullPass();

// Creates a strip-debug-info pass.
// A strip-debug-info pass removes all debug instructions (as documented in
// Section 3.32.2 of the SPIR-V spec) of the SPIR-V module to be optimized.
Optimizer::PassToken CreateStripDebugInfoPass();

// Creates a set-spec-constant-default-value pass from a mapping from spec-ids
// to the default values in the form of string.
// A set-spec-constant-default-value pass sets the default values for the
// spec constants that have SpecId decorations (i.e., those defined by
// OpSpecConstant{|True|False} instructions).
Optimizer::PassToken CreateSetSpecConstantDefaultValuePass(
    const std::unordered_map<uint32_t, std::string>& id_value_map);

// Creates a set-spec-constant-default-value pass from a mapping from spec-ids
// to the default values in the form of bit pattern.
// A set-spec-constant-default-value pass sets the default values for the
// spec constants that have SpecId decorations (i.e., those defined by
// OpSpecConstant{|True|False} instructions).
Optimizer::PassToken CreateSetSpecConstantDefaultValuePass(
    const std::unordered_map<uint32_t, std::vector<uint32_t>>& id_value_map);

// Creates a flatten-decoration pass.
// A flatten-decoration pass replaces grouped decorations with equivalent
// ungrouped decorations.  That is, it replaces each OpDecorationGroup
// instruction and associated OpGroupDecorate and OpGroupMemberDecorate
// instructions with equivalent OpDecorate and OpMemberDecorate instructions.
// The pass does not attempt to preserve debug information for instructions
// it removes.
Optimizer::PassToken CreateFlattenDecorationPass();

// Creates a freeze-spec-constant-value pass.
// A freeze-spec-constant pass specializes the value of spec constants to
// their default values. This pass only processes the spec constants that have
// SpecId decorations (defined by OpSpecConstant, OpSpecConstantTrue, or
// OpSpecConstantFalse instructions) and replaces them with their normal
// counterparts (OpConstant, OpConstantTrue, or OpConstantFalse). The
// corresponding SpecId annotation instructions will also be removed. This
// pass does not fold the newly added normal constants and does not process
// other spec constants defined by OpSpecConstantComposite or
// OpSpecConstantOp.
Optimizer::PassToken CreateFreezeSpecConstantValuePass();

// Creates a fold-spec-constant-op-and-composite pass.
// A fold-spec-constant-op-and-composite pass folds spec constants defined by
// OpSpecConstantOp or OpSpecConstantComposite instruction, to normal Constants
// defined by OpConstantTrue, OpConstantFalse, OpConstant, OpConstantNull, or
// OpConstantComposite instructions. Note that spec constants defined with
// OpSpecConstant, OpSpecConstantTrue, or OpSpecConstantFalse instructions are
// not handled, as these instructions indicate their value are not determined
// and can be changed in future. A spec constant is foldable if all of its
// value(s) can be determined from the module. E.g., an integer spec constant
// defined with OpSpecConstantOp instruction can be folded if its value won't
// change later. This pass will replace the original OpSpecContantOp instruction
// with an OpConstant instruction. When folding composite spec constants,
// new instructions may be inserted to define the components of the composite
// constant first, then the original spec constants will be replaced by
// OpConstantComposite instructions.
//
// There are some operations not supported yet:
//   OpSConvert, OpFConvert, OpQuantizeToF16 and
//   all the operations under Kernel capability.
// TODO(qining): Add support for the operations listed above.
Optimizer::PassToken CreateFoldSpecConstantOpAndCompositePass();

// Creates a unify-constant pass.
// A unify-constant pass de-duplicates the constants. Constants with the exact
// same value and identical form will be unified and only one constant will
// be kept for each unique pair of type and value.
// There are several cases not handled by this pass:
//  1) Constants defined by OpConstantNull instructions (null constants) and
//  constants defined by OpConstantFalse, OpConstant or OpConstantComposite
//  with value 0 (zero-valued normal constants) are not considered equivalent.
//  So null constants won't be used to replace zero-valued normal constants,
//  vice versa.
//  2) Whenever there are decorations to the constant's result id id, the
//  constant won't be handled, which means, it won't be used to replace any
//  other constants, neither can other constants replace it.
//  3) NaN in float point format with different bit patterns are not unified.
Optimizer::PassToken CreateUnifyConstantPass();

// Creates a eliminate-dead-constant pass.
// A eliminate-dead-constant pass removes dead constants, including normal
// contants defined by OpConstant, OpConstantComposite, OpConstantTrue, or
// OpConstantFalse and spec constants defined by OpSpecConstant,
// OpSpecConstantComposite, OpSpecConstantTrue, OpSpecConstantFalse or
// OpSpecConstantOp.
Optimizer::PassToken CreateEliminateDeadConstantPass();

// Creates an inline pass.
// An inline pass exhaustively inlines all function calls in all functions
// designated as an entry point. The intent is to enable, albeit through
// brute force, analysis and optimization across function calls by subsequent
// passes. As the inlining is exhaustive, there is no attempt to optimize for
// size or runtime performance. Functions that are not designated as entry
// points are not changed.
Optimizer::PassToken CreateInlinePass();

<<<<<<< HEAD
// Create dead branch elimination pass.
// For each entry point function, this pass will look for BranchConditionals
// with constant condition and convert to a branch. The BranchConditional must
// be preceeded by OpSelectionMerge. For all phi functions in merge block,
// replace all uses with the id corresponding to the living predecessor.
//
// This pass is most effective when preceeded by passes which eliminate
// local loads and stores, effectively propagating constant values where
// possible.
Optimizer::PassToken CreateDeadBranchElimPass();
=======
// Creates a local access chain conversion pass.
// A local access chain conversion pass identifies all function scope
// variables which are accessed only with loads, stores and access chains
// with constant indices. It then converts all loads and stores of such
// variables into equivalent sequences of loads, stores, extracts and inserts.
//
// This pass only processes entry point functions. It currently only converts
// non-nested, non-ptr access chains. It does not process modules with
// non-32-bit integer types present. Optional memory access options on loads
// and stores are ignored as we are only processing function scope variables.
//
// This pass unifies access to these variables to a single mode and simplifies
// subsequent analysis and elimination of these variables along with their
// loads and stores allowing values to propagate to their points of use where
// possible.
Optimizer::PassToken CreateLocalAccessChainConvertPass();
>>>>>>> 1567cddc

// Creates a compact ids pass.
// The pass remaps result ids to a compact and gapless range starting from %1.
Optimizer::PassToken CreateCompactIdsPass();

}  // namespace spvtools

#endif  // SPIRV_TOOLS_OPTIMIZER_HPP_<|MERGE_RESOLUTION|>--- conflicted
+++ resolved
@@ -194,7 +194,6 @@
 // points are not changed.
 Optimizer::PassToken CreateInlinePass();
 
-<<<<<<< HEAD
 // Create dead branch elimination pass.
 // For each entry point function, this pass will look for BranchConditionals
 // with constant condition and convert to a branch. The BranchConditional must
@@ -205,7 +204,7 @@
 // local loads and stores, effectively propagating constant values where
 // possible.
 Optimizer::PassToken CreateDeadBranchElimPass();
-=======
+
 // Creates a local access chain conversion pass.
 // A local access chain conversion pass identifies all function scope
 // variables which are accessed only with loads, stores and access chains
@@ -222,7 +221,6 @@
 // loads and stores allowing values to propagate to their points of use where
 // possible.
 Optimizer::PassToken CreateLocalAccessChainConvertPass();
->>>>>>> 1567cddc
 
 // Creates a compact ids pass.
 // The pass remaps result ids to a compact and gapless range starting from %1.
