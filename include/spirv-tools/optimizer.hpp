--- conflicted
+++ resolved
@@ -231,7 +231,24 @@
 // possible.
 Optimizer::PassToken CreateLocalAccessChainConvertPass();
 
-<<<<<<< HEAD
+// Creates a local single store elimination pass.
+// For each entry point function, this pass eliminates loads and stores for 
+// function scope variable that are stored to only once, where possible. Only
+// whole variable loads and stores are eliminated; access-chain references are
+// not optimized. Replace all loads of such variables with the value that is
+// stored and eliminate any resulting dead code.
+//
+// Currently, the presence of access chains and function calls can inhibit this
+// pass, however the Inlining and LocalAccessChainConvert passes can make it
+// more effective. In additional, many non-load/store memory operations are
+// not supported and will prohibit optimization of a function. Support of
+// these operations are future work.
+//
+// This pass will reduce the work needed to be done by LocalSingleBlockElim
+// and LocalSSARewrite and can improve the effectiveness of other passes such
+// as DeadBranchElimination which depend on values for their analysis.
+Optimizer::PassToken CreateLocalSingleStoreElimPass();
+
 // Creates an insert/extract elimination pass.
 // This pass processes each entry point function in the module, searching for
 // extracts on a sequence of inserts. It further searches the sequence for an
@@ -243,25 +260,6 @@
 // passes to delete the inserts. This pass performs best after access chains are
 // converted to inserts and extracts and local loads and stores are eliminated.
 Optimizer::PassToken CreateInsertExtractElimPass();
-=======
-// Creates a local single store elimination pass.
-// For each entry point function, this pass eliminates loads and stores for 
-// function scope variable that are stored to only once, where possible. Only
-// whole variable loads and stores are eliminated; access-chain references are
-// not optimized. Replace all loads of such variables with the value that is
-// stored and eliminate any resulting dead code.
-//
-// Currently, the presence of access chains and function calls can inhibit this
-// pass, however the Inlining and LocalAccessChainConvert passes can make it
-// more effective. In additional, many non-load/store memory operations are
-// not supported and will prohibit optimization of a function. Support of
-// these operations are future work.
-//
-// This pass will reduce the work needed to be done by LocalSingleBlockElim
-// and LocalSSARewrite and can improve the effectiveness of other passes such
-// as DeadBranchElimination which depend on values for their analysis.
-Optimizer::PassToken CreateLocalSingleStoreElimPass();
->>>>>>> 760789f5
 
 // Creates a compact ids pass.
 // The pass remaps result ids to a compact and gapless range starting from %1.
