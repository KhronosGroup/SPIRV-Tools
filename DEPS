--- conflicted
+++ resolved
@@ -12,13 +12,8 @@
   # Use protobufs before they gained the dependency on abseil
   'protobuf_revision': 'v21.12',
 
-<<<<<<< HEAD
-  're2_revision': 'ab7c5918b418428ed17dbe564e0d8402bd7d743d',
-  'spirv_headers_revision': '69597bee034c4bd878490c7b3e1a1e1f6d6b8ecc',
-=======
   're2_revision': 'ed9fc269e2fdb299afe59e912928d31ad3fdcf7d',
   'spirv_headers_revision': '05cc486580771e4fa7ddc89f5c9ee1e97382689a',
->>>>>>> dc667644
 }
 
 deps = {
