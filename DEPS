use_relative_paths = True

vars = {
  'github': 'https://github.com',

  'abseil_revision': '79ca5d7aad63973c83a4962a66ab07cd623131ea',

  'effcee_revision': '19b4aa87af25cb4ee779a071409732f34bfc305c',

  'googletest_revision': '5df0241ea4880e5a846775d3efc8b873f7b36c31',

  # Use protobufs before they gained the dependency on abseil
  'protobuf_revision': 'v21.12',

<<<<<<< HEAD
  're2_revision': 'dbf15a205c5b28fe7e8c43df2e036bbf47c9cb57',
  'spirv_headers_revision': 'b73e168ca5e123dcf3dea8a34b19a5130f421ae1',
=======
  're2_revision': 'ed9fc269e2fdb299afe59e912928d31ad3fdcf7d',
  'spirv_headers_revision': '8b246ff75c6615ba4532fe4fde20f1be090c3764',
>>>>>>> 04896c46
}

deps = {
  'external/abseil_cpp':
      Var('github') + '/abseil/abseil-cpp.git@' + Var('abseil_revision'),

  'external/effcee':
      Var('github') + '/google/effcee.git@' + Var('effcee_revision'),

  'external/googletest':
      Var('github') + '/google/googletest.git@' + Var('googletest_revision'),

  'external/protobuf':
      Var('github') + '/protocolbuffers/protobuf.git@' + Var('protobuf_revision'),

  'external/re2':
      Var('github') + '/google/re2.git@' + Var('re2_revision'),

  'external/spirv-headers':
      Var('github') +  '/KhronosGroup/SPIRV-Headers.git@' +
          Var('spirv_headers_revision'),
}
<|MERGE_RESOLUTION|>--- conflicted
+++ resolved
@@ -12,13 +12,8 @@
   # Use protobufs before they gained the dependency on abseil
   'protobuf_revision': 'v21.12',
 
-<<<<<<< HEAD
   're2_revision': 'dbf15a205c5b28fe7e8c43df2e036bbf47c9cb57',
-  'spirv_headers_revision': 'b73e168ca5e123dcf3dea8a34b19a5130f421ae1',
-=======
-  're2_revision': 'ed9fc269e2fdb299afe59e912928d31ad3fdcf7d',
   'spirv_headers_revision': '8b246ff75c6615ba4532fe4fde20f1be090c3764',
->>>>>>> 04896c46
 }
 
 deps = {
