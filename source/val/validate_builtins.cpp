// Copyright (c) 2018 Google LLC.
// Modifications Copyright (C) 2020 Advanced Micro Devices, Inc. All rights
// reserved.
//
// Licensed under the Apache License, Version 2.0 (the "License");
// you may not use this file except in compliance with the License.
// You may obtain a copy of the License at
//
//     http://www.apache.org/licenses/LICENSE-2.0
//
// Unless required by applicable law or agreed to in writing, software
// distributed under the License is distributed on an "AS IS" BASIS,
// WITHOUT WARRANTIES OR CONDITIONS OF ANY KIND, either express or implied.
// See the License for the specific language governing permissions and
// limitations under the License.

// Validates correctness of built-in variables.

#include <array>
#include <functional>
#include <list>
#include <map>
#include <set>
#include <sstream>
#include <stack>
#include <string>
#include <unordered_map>
#include <vector>

#include "source/diagnostic.h"
#include "source/opcode.h"
#include "source/spirv_target_env.h"
#include "source/util/bitutils.h"
#include "source/val/instruction.h"
#include "source/val/validate.h"
#include "source/val/validation_state.h"

namespace spvtools {
namespace val {
namespace {

// Returns a short textual description of the id defined by the given
// instruction.
std::string GetIdDesc(const Instruction& inst) {
  std::ostringstream ss;
  ss << "ID <" << inst.id() << "> (Op" << spvOpcodeString(inst.opcode()) << ")";
  return ss.str();
}

// Gets underlying data type which is
// - member type if instruction is OpTypeStruct
//   (member index is taken from decoration).
// - data type if id creates a pointer.
// - type of the constant if instruction is OpConst or OpSpecConst.
//
// Fails in any other case. The function is based on built-ins allowed by
// the Vulkan spec.
// TODO: If non-Vulkan validation rules are added then it might need
// to be refactored.
spv_result_t GetUnderlyingType(ValidationState_t& _,
                               const Decoration& decoration,
                               const Instruction& inst,
                               uint32_t* underlying_type) {
  if (decoration.struct_member_index() != Decoration::kInvalidMember) {
    if (inst.opcode() != SpvOpTypeStruct) {
      return _.diag(SPV_ERROR_INVALID_DATA, &inst)
             << GetIdDesc(inst)
             << "Attempted to get underlying data type via member index for "
                "non-struct type.";
    }
    *underlying_type = inst.word(decoration.struct_member_index() + 2);
    return SPV_SUCCESS;
  }

  if (inst.opcode() == SpvOpTypeStruct) {
    return _.diag(SPV_ERROR_INVALID_DATA, &inst)
           << GetIdDesc(inst)
           << " did not find an member index to get underlying data type for "
              "struct type.";
  }

  if (spvOpcodeIsConstant(inst.opcode())) {
    *underlying_type = inst.type_id();
    return SPV_SUCCESS;
  }

  uint32_t storage_class = 0;
  if (!_.GetPointerTypeInfo(inst.type_id(), underlying_type, &storage_class)) {
    return _.diag(SPV_ERROR_INVALID_DATA, &inst)
           << GetIdDesc(inst)
           << " is decorated with BuiltIn. BuiltIn decoration should only be "
              "applied to struct types, variables and constants.";
  }
  return SPV_SUCCESS;
}

// Returns Storage Class used by the instruction if applicable.
// Returns SpvStorageClassMax if not.
SpvStorageClass GetStorageClass(const Instruction& inst) {
  switch (inst.opcode()) {
    case SpvOpTypePointer:
    case SpvOpTypeForwardPointer: {
      return SpvStorageClass(inst.word(2));
    }
    case SpvOpVariable: {
      return SpvStorageClass(inst.word(3));
    }
    case SpvOpGenericCastToPtrExplicit: {
      return SpvStorageClass(inst.word(4));
    }
    default: { break; }
  }
  return SpvStorageClassMax;
}

typedef enum VUIDError_ {
  VUIDErrorExecutionModel = 0,
  VUIDErrorStorageClass = 1,
  VUIDErrorType = 2,
  VUIDErrorMax,
} VUIDError;

<<<<<<< HEAD
const static uint32_t NumVUIDBuiltins = 34;
=======
const static uint32_t NumVUIDBuiltins = 35;
>>>>>>> 83f66fa4

typedef struct {
  SpvBuiltIn builtIn;
  uint32_t vuid[VUIDErrorMax];  // execution mode, storage class, type VUIDs
} BuiltinVUIDMapping;

std::array<BuiltinVUIDMapping, NumVUIDBuiltins> builtinVUIDInfo = {{
    // clang-format off
    {SpvBuiltInSubgroupEqMask,            {0,    4370, 4371}},
    {SpvBuiltInSubgroupGeMask,            {0,    4372, 4373}},
    {SpvBuiltInSubgroupGtMask,            {0,    4374, 4375}},
    {SpvBuiltInSubgroupLeMask,            {0,    4376, 4377}},
    {SpvBuiltInSubgroupLtMask,            {0,    4378, 4379}},
    {SpvBuiltInSubgroupLocalInvocationId, {0,    4380, 4381}},
    {SpvBuiltInSubgroupSize,              {0,    4382, 4383}},
    {SpvBuiltInGlobalInvocationId,        {4236, 4237, 4238}},
    {SpvBuiltInLocalInvocationId,         {4281, 4282, 4283}},
    {SpvBuiltInNumWorkgroups,             {4296, 4297, 4298}},
    {SpvBuiltInNumSubgroups,              {4293, 4294, 4295}},
    {SpvBuiltInSubgroupId,                {4367, 4368, 4369}},
    {SpvBuiltInWorkgroupId,               {4422, 4423, 4424}},
    {SpvBuiltInHitKindKHR,                {4242, 4243, 4244}},
    {SpvBuiltInHitTNV,                    {4245, 4246, 4247}},
    {SpvBuiltInInstanceCustomIndexKHR,    {4251, 4252, 4253}},
    {SpvBuiltInInstanceId,                {4254, 4255, 4256}},
    {SpvBuiltInRayGeometryIndexKHR,       {4345, 4346, 4347}},
    {SpvBuiltInObjectRayDirectionKHR,     {4299, 4300, 4301}},
    {SpvBuiltInObjectRayOriginKHR,        {4302, 4303, 4304}},
    {SpvBuiltInObjectToWorldKHR,          {4305, 4306, 4307}},
    {SpvBuiltInWorldToObjectKHR,          {4434, 4435, 4436}},
    {SpvBuiltInIncomingRayFlagsKHR,       {4248, 4249, 4250}},
    {SpvBuiltInRayTminKHR,                {4351, 4352, 4353}},
    {SpvBuiltInRayTmaxKHR,                {4348, 4349, 4350}},
    {SpvBuiltInWorldRayDirectionKHR,      {4428, 4429, 4430}},
    {SpvBuiltInWorldRayOriginKHR,         {4431, 4432, 4433}},
    {SpvBuiltInLaunchIdKHR,               {4266, 4267, 4268}},
    {SpvBuiltInLaunchSizeKHR,             {4269, 4270, 4271}},
    {SpvBuiltInFragInvocationCountEXT,    {4217, 4218, 4219}},
    {SpvBuiltInFragSizeEXT,               {4220, 4221, 4222}},
    {SpvBuiltInFragStencilRefEXT,         {4223, 4224, 4225}},
    {SpvBuiltInFullyCoveredEXT,           {4232, 4233, 4234}},
<<<<<<< HEAD
    {SpvBuiltInCullMaskKHR,               {6735, 6736, 6737}},
=======
    {SpvBuiltInBaryCoordKHR,              {4154, 4155, 4156}},
    {SpvBuiltInBaryCoordNoPerspKHR,       {4160, 4161, 4162}},
>>>>>>> 83f66fa4
    // clang-format off
} };

uint32_t GetVUIDForBuiltin(SpvBuiltIn builtIn, VUIDError type) {
  uint32_t vuid = 0;
  for (const auto& iter: builtinVUIDInfo) {
    if (iter.builtIn == builtIn) {
      assert(type < VUIDErrorMax);
      vuid = iter.vuid[type];
      break;
    }
  }
  return vuid;
}

bool IsExecutionModelValidForRtBuiltIn(SpvBuiltIn builtin,
                                       SpvExecutionModel stage) {
  switch (builtin) {
    case SpvBuiltInHitKindKHR:
    case SpvBuiltInHitTNV:
      if (stage == SpvExecutionModelAnyHitKHR ||
          stage == SpvExecutionModelClosestHitKHR) {
        return true;
      }
      break;
    case SpvBuiltInInstanceCustomIndexKHR:
    case SpvBuiltInInstanceId:
    case SpvBuiltInRayGeometryIndexKHR:
    case SpvBuiltInObjectRayDirectionKHR:
    case SpvBuiltInObjectRayOriginKHR:
    case SpvBuiltInObjectToWorldKHR:
    case SpvBuiltInWorldToObjectKHR:
      switch (stage) {
        case SpvExecutionModelIntersectionKHR:
        case SpvExecutionModelAnyHitKHR:
        case SpvExecutionModelClosestHitKHR:
          return true;
        default:
          return false;
      }
      break;
    case SpvBuiltInIncomingRayFlagsKHR:
    case SpvBuiltInRayTminKHR:
    case SpvBuiltInRayTmaxKHR:
    case SpvBuiltInWorldRayDirectionKHR:
    case SpvBuiltInWorldRayOriginKHR:
    case SpvBuiltInCullMaskKHR:
      switch (stage) {
        case SpvExecutionModelIntersectionKHR:
        case SpvExecutionModelAnyHitKHR:
        case SpvExecutionModelClosestHitKHR:
        case SpvExecutionModelMissKHR:
          return true;
        default:
          return false;
      }
      break;
    case SpvBuiltInLaunchIdKHR:
    case SpvBuiltInLaunchSizeKHR:
      switch (stage) {
        case SpvExecutionModelRayGenerationKHR:
        case SpvExecutionModelIntersectionKHR:
        case SpvExecutionModelAnyHitKHR:
        case SpvExecutionModelClosestHitKHR:
        case SpvExecutionModelMissKHR:
        case SpvExecutionModelCallableKHR:
          return true;
        default:
          return false;
      }
      break;
    default:
      break;
  }
  return false;
}

// Helper class managing validation of built-ins.
// TODO: Generic functionality of this class can be moved into
// ValidationState_t to be made available to other users.
class BuiltInsValidator {
 public:
  BuiltInsValidator(ValidationState_t& vstate) : _(vstate) {}

  // Run validation.
  spv_result_t Run();

 private:
  // Goes through all decorations in the module, if decoration is BuiltIn
  // calls ValidateSingleBuiltInAtDefinition().
  spv_result_t ValidateBuiltInsAtDefinition();

  // Validates the instruction defining an id with built-in decoration.
  // Can be called multiple times for the same id, if multiple built-ins are
  // specified. Seeds id_to_at_reference_checks_ with decorated ids if needed.
  spv_result_t ValidateSingleBuiltInAtDefinition(const Decoration& decoration,
                                                 const Instruction& inst);

  // The following section contains functions which are called when id defined
  // by |inst| is decorated with BuiltIn |decoration|.
  // Most functions are specific to a single built-in and have naming scheme:
  // ValidateXYZAtDefinition. Some functions are common to multiple kinds of
  // BuiltIn.
  spv_result_t ValidateClipOrCullDistanceAtDefinition(
      const Decoration& decoration, const Instruction& inst);
  spv_result_t ValidateFragCoordAtDefinition(const Decoration& decoration,
                                             const Instruction& inst);
  spv_result_t ValidateFragDepthAtDefinition(const Decoration& decoration,
                                             const Instruction& inst);
  spv_result_t ValidateFrontFacingAtDefinition(const Decoration& decoration,
                                               const Instruction& inst);
  spv_result_t ValidateHelperInvocationAtDefinition(
      const Decoration& decoration, const Instruction& inst);
  spv_result_t ValidateInvocationIdAtDefinition(const Decoration& decoration,
                                                const Instruction& inst);
  spv_result_t ValidateInstanceIndexAtDefinition(const Decoration& decoration,
                                                 const Instruction& inst);
  spv_result_t ValidateLayerOrViewportIndexAtDefinition(
      const Decoration& decoration, const Instruction& inst);
  spv_result_t ValidatePatchVerticesAtDefinition(const Decoration& decoration,
                                                 const Instruction& inst);
  spv_result_t ValidatePointCoordAtDefinition(const Decoration& decoration,
                                              const Instruction& inst);
  spv_result_t ValidatePointSizeAtDefinition(const Decoration& decoration,
                                             const Instruction& inst);
  spv_result_t ValidatePositionAtDefinition(const Decoration& decoration,
                                            const Instruction& inst);
  spv_result_t ValidatePrimitiveIdAtDefinition(const Decoration& decoration,
                                               const Instruction& inst);
  spv_result_t ValidateSampleIdAtDefinition(const Decoration& decoration,
                                            const Instruction& inst);
  spv_result_t ValidateSampleMaskAtDefinition(const Decoration& decoration,
                                              const Instruction& inst);
  spv_result_t ValidateSamplePositionAtDefinition(const Decoration& decoration,
                                                  const Instruction& inst);
  spv_result_t ValidateTessCoordAtDefinition(const Decoration& decoration,
                                             const Instruction& inst);
  spv_result_t ValidateTessLevelOuterAtDefinition(const Decoration& decoration,
                                                  const Instruction& inst);
  spv_result_t ValidateTessLevelInnerAtDefinition(const Decoration& decoration,
                                                  const Instruction& inst);
  spv_result_t ValidateVertexIndexAtDefinition(const Decoration& decoration,
                                               const Instruction& inst);
  spv_result_t ValidateVertexIdAtDefinition(const Decoration& decoration,
                                            const Instruction& inst);
  spv_result_t ValidateLocalInvocationIndexAtDefinition(
      const Decoration& decoration, const Instruction& inst);
  spv_result_t ValidateWorkgroupSizeAtDefinition(const Decoration& decoration,
                                                 const Instruction& inst);
  spv_result_t ValidateBaseInstanceOrVertexAtDefinition(
      const Decoration& decoration, const Instruction& inst);
  spv_result_t ValidateDrawIndexAtDefinition(const Decoration& decoration,
                                             const Instruction& inst);
  spv_result_t ValidateViewIndexAtDefinition(const Decoration& decoration,
                                             const Instruction& inst);
  spv_result_t ValidateDeviceIndexAtDefinition(const Decoration& decoration,
                                               const Instruction& inst);
  spv_result_t ValidateFragInvocationCountAtDefinition(const Decoration& decoration,
                                               const Instruction& inst);
  spv_result_t ValidateFragSizeAtDefinition(const Decoration& decoration,
                                               const Instruction& inst);
  spv_result_t ValidateFragStencilRefAtDefinition(const Decoration& decoration,
                                               const Instruction& inst);
  spv_result_t ValidateFullyCoveredAtDefinition(const Decoration& decoration,
                                               const Instruction& inst);
  // Used for GlobalInvocationId, LocalInvocationId, NumWorkgroups, WorkgroupId.
  spv_result_t ValidateComputeShaderI32Vec3InputAtDefinition(
      const Decoration& decoration, const Instruction& inst);
  spv_result_t ValidateSMBuiltinsAtDefinition(const Decoration& decoration,
                                              const Instruction& inst);
  // Used for BaryCoord, BaryCoordNoPersp.
  spv_result_t ValidateFragmentShaderF32Vec3InputAtDefinition(
      const Decoration& decoration, const Instruction& inst);
  // Used for SubgroupEqMask, SubgroupGeMask, SubgroupGtMask, SubgroupLtMask,
  // SubgroupLeMask.
  spv_result_t ValidateI32Vec4InputAtDefinition(const Decoration& decoration,
                                                const Instruction& inst);
  // Used for SubgroupLocalInvocationId, SubgroupSize.
  spv_result_t ValidateI32InputAtDefinition(const Decoration& decoration,
                                            const Instruction& inst);
  // Used for SubgroupId, NumSubgroups.
  spv_result_t ValidateComputeI32InputAtDefinition(const Decoration& decoration,
                                                   const Instruction& inst);

  spv_result_t ValidatePrimitiveShadingRateAtDefinition(
      const Decoration& decoration, const Instruction& inst);

  spv_result_t ValidateShadingRateAtDefinition(const Decoration& decoration,
                                               const Instruction& inst);

  spv_result_t ValidateRayTracingBuiltinsAtDefinition(
      const Decoration& decoration, const Instruction& inst);

  // The following section contains functions which are called when id defined
  // by |referenced_inst| is
  // 1. referenced by |referenced_from_inst|
  // 2. dependent on |built_in_inst| which is decorated with BuiltIn
  // |decoration|. Most functions are specific to a single built-in and have
  // naming scheme: ValidateXYZAtReference. Some functions are common to
  // multiple kinds of BuiltIn.
  spv_result_t ValidateFragCoordAtReference(
      const Decoration& decoration, const Instruction& built_in_inst,
      const Instruction& referenced_inst,
      const Instruction& referenced_from_inst);

  spv_result_t ValidateFragDepthAtReference(
      const Decoration& decoration, const Instruction& built_in_inst,
      const Instruction& referenced_inst,
      const Instruction& referenced_from_inst);

  spv_result_t ValidateFrontFacingAtReference(
      const Decoration& decoration, const Instruction& built_in_inst,
      const Instruction& referenced_inst,
      const Instruction& referenced_from_inst);

  spv_result_t ValidateHelperInvocationAtReference(
      const Decoration& decoration, const Instruction& built_in_inst,
      const Instruction& referenced_inst,
      const Instruction& referenced_from_inst);

  spv_result_t ValidateInvocationIdAtReference(
      const Decoration& decoration, const Instruction& built_in_inst,
      const Instruction& referenced_inst,
      const Instruction& referenced_from_inst);

  spv_result_t ValidateInstanceIndexAtReference(
      const Decoration& decoration, const Instruction& built_in_inst,
      const Instruction& referenced_inst,
      const Instruction& referenced_from_inst);

  spv_result_t ValidatePatchVerticesAtReference(
      const Decoration& decoration, const Instruction& built_in_inst,
      const Instruction& referenced_inst,
      const Instruction& referenced_from_inst);

  spv_result_t ValidatePointCoordAtReference(
      const Decoration& decoration, const Instruction& built_in_inst,
      const Instruction& referenced_inst,
      const Instruction& referenced_from_inst);

  spv_result_t ValidatePointSizeAtReference(
      const Decoration& decoration, const Instruction& built_in_inst,
      const Instruction& referenced_inst,
      const Instruction& referenced_from_inst);

  spv_result_t ValidatePositionAtReference(
      const Decoration& decoration, const Instruction& built_in_inst,
      const Instruction& referenced_inst,
      const Instruction& referenced_from_inst);

  spv_result_t ValidatePrimitiveIdAtReference(
      const Decoration& decoration, const Instruction& built_in_inst,
      const Instruction& referenced_inst,
      const Instruction& referenced_from_inst);

  spv_result_t ValidateSampleIdAtReference(
      const Decoration& decoration, const Instruction& built_in_inst,
      const Instruction& referenced_inst,
      const Instruction& referenced_from_inst);

  spv_result_t ValidateSampleMaskAtReference(
      const Decoration& decoration, const Instruction& built_in_inst,
      const Instruction& referenced_inst,
      const Instruction& referenced_from_inst);

  spv_result_t ValidateSamplePositionAtReference(
      const Decoration& decoration, const Instruction& built_in_inst,
      const Instruction& referenced_inst,
      const Instruction& referenced_from_inst);

  spv_result_t ValidateTessCoordAtReference(
      const Decoration& decoration, const Instruction& built_in_inst,
      const Instruction& referenced_inst,
      const Instruction& referenced_from_inst);

  spv_result_t ValidateTessLevelAtReference(
      const Decoration& decoration, const Instruction& built_in_inst,
      const Instruction& referenced_inst,
      const Instruction& referenced_from_inst);

  spv_result_t ValidateLocalInvocationIndexAtReference(
      const Decoration& decoration, const Instruction& built_in_inst,
      const Instruction& referenced_inst,
      const Instruction& referenced_from_inst);

  spv_result_t ValidateVertexIndexAtReference(
      const Decoration& decoration, const Instruction& built_in_inst,
      const Instruction& referenced_inst,
      const Instruction& referenced_from_inst);

  spv_result_t ValidateLayerOrViewportIndexAtReference(
      const Decoration& decoration, const Instruction& built_in_inst,
      const Instruction& referenced_inst,
      const Instruction& referenced_from_inst);

  spv_result_t ValidateWorkgroupSizeAtReference(
      const Decoration& decoration, const Instruction& built_in_inst,
      const Instruction& referenced_inst,
      const Instruction& referenced_from_inst);

  spv_result_t ValidateClipOrCullDistanceAtReference(
      const Decoration& decoration, const Instruction& built_in_inst,
      const Instruction& referenced_inst,
      const Instruction& referenced_from_inst);

  spv_result_t ValidateBaseInstanceOrVertexAtReference(
      const Decoration& decoration, const Instruction& built_in_inst,
      const Instruction& referenced_inst,
      const Instruction& referenced_from_inst);

  spv_result_t ValidateDrawIndexAtReference(
      const Decoration& decoration, const Instruction& built_in_inst,
      const Instruction& referenced_inst,
      const Instruction& referenced_from_inst);

  spv_result_t ValidateViewIndexAtReference(
      const Decoration& decoration, const Instruction& built_in_inst,
      const Instruction& referenced_inst,
      const Instruction& referenced_from_inst);

  spv_result_t ValidateDeviceIndexAtReference(
      const Decoration& decoration, const Instruction& built_in_inst,
      const Instruction& referenced_inst,
      const Instruction& referenced_from_inst);

  spv_result_t ValidateFragInvocationCountAtReference(
      const Decoration& decoration, const Instruction& built_in_inst,
      const Instruction& referenced_inst,
      const Instruction& referenced_from_inst);

  spv_result_t ValidateFragSizeAtReference(
      const Decoration& decoration, const Instruction& built_in_inst,
      const Instruction& referenced_inst,
      const Instruction& referenced_from_inst);

  spv_result_t ValidateFragStencilRefAtReference(
      const Decoration& decoration, const Instruction& built_in_inst,
      const Instruction& referenced_inst,
      const Instruction& referenced_from_inst);

  spv_result_t ValidateFullyCoveredAtReference(
      const Decoration& decoration, const Instruction& built_in_inst,
      const Instruction& referenced_inst,
      const Instruction& referenced_from_inst);

  // Used for GlobalInvocationId, LocalInvocationId, NumWorkgroups, WorkgroupId.
  spv_result_t ValidateComputeShaderI32Vec3InputAtReference(
      const Decoration& decoration, const Instruction& built_in_inst,
      const Instruction& referenced_inst,
      const Instruction& referenced_from_inst);

  // Used for BaryCoord, BaryCoordNoPersp.
  spv_result_t ValidateFragmentShaderF32Vec3InputAtReference(
      const Decoration& decoration, const Instruction& built_in_inst,
      const Instruction& referenced_inst,
      const Instruction& referenced_from_inst);

  // Used for SubgroupId and NumSubgroups.
  spv_result_t ValidateComputeI32InputAtReference(
      const Decoration& decoration, const Instruction& built_in_inst,
      const Instruction& referenced_inst,
      const Instruction& referenced_from_inst);

  spv_result_t ValidateSMBuiltinsAtReference(
      const Decoration& decoration, const Instruction& built_in_inst,
      const Instruction& referenced_inst,
      const Instruction& referenced_from_inst);

  spv_result_t ValidatePrimitiveShadingRateAtReference(
      const Decoration& decoration, const Instruction& built_in_inst,
      const Instruction& referenced_inst,
      const Instruction& referenced_from_inst);

  spv_result_t ValidateShadingRateAtReference(
      const Decoration& decoration, const Instruction& built_in_inst,
      const Instruction& referenced_inst,
      const Instruction& referenced_from_inst);

  spv_result_t ValidateRayTracingBuiltinsAtReference(
      const Decoration& decoration, const Instruction& built_in_inst,
      const Instruction& referenced_inst,
      const Instruction& referenced_from_inst);

  // Validates that |built_in_inst| is not (even indirectly) referenced from
  // within a function which can be called with |execution_model|.
  //
  // |vuid| - Vulkan ID for the error, or a negative value if none.
  // |comment| - text explaining why the restriction was imposed.
  // |decoration| - BuiltIn decoration which causes the restriction.
  // |referenced_inst| - instruction which is dependent on |built_in_inst| and
  //                     defines the id which was referenced.
  // |referenced_from_inst| - instruction which references id defined by
  //                          |referenced_inst| from within a function.
  spv_result_t ValidateNotCalledWithExecutionModel(
      int vuid, const char* comment, SpvExecutionModel execution_model,
      const Decoration& decoration, const Instruction& built_in_inst,
      const Instruction& referenced_inst,
      const Instruction& referenced_from_inst);

  // The following section contains functions which check that the decorated
  // variable has the type specified in the function name. |diag| would be
  // called with a corresponding error message, if validation is not successful.
  spv_result_t ValidateBool(
      const Decoration& decoration, const Instruction& inst,
      const std::function<spv_result_t(const std::string& message)>& diag);
  spv_result_t ValidateI(
      const Decoration& decoration, const Instruction& inst,
      const std::function<spv_result_t(const std::string& message)>& diag);
  spv_result_t ValidateI32(
      const Decoration& decoration, const Instruction& inst,
      const std::function<spv_result_t(const std::string& message)>& diag);
  spv_result_t ValidateI32Vec(
      const Decoration& decoration, const Instruction& inst,
      uint32_t num_components,
      const std::function<spv_result_t(const std::string& message)>& diag);
  spv_result_t ValidateI32Arr(
      const Decoration& decoration, const Instruction& inst,
      const std::function<spv_result_t(const std::string& message)>& diag);
  spv_result_t ValidateOptionalArrayedI32(
      const Decoration& decoration, const Instruction& inst,
      const std::function<spv_result_t(const std::string& message)>& diag);
  spv_result_t ValidateI32Helper(
      const Decoration& decoration, const Instruction& inst,
      const std::function<spv_result_t(const std::string& message)>& diag,
      uint32_t underlying_type);
  spv_result_t ValidateF32(
      const Decoration& decoration, const Instruction& inst,
      const std::function<spv_result_t(const std::string& message)>& diag);
  spv_result_t ValidateOptionalArrayedF32(
      const Decoration& decoration, const Instruction& inst,
      const std::function<spv_result_t(const std::string& message)>& diag);
  spv_result_t ValidateF32Helper(
      const Decoration& decoration, const Instruction& inst,
      const std::function<spv_result_t(const std::string& message)>& diag,
      uint32_t underlying_type);
  spv_result_t ValidateF32Vec(
      const Decoration& decoration, const Instruction& inst,
      uint32_t num_components,
      const std::function<spv_result_t(const std::string& message)>& diag);
  spv_result_t ValidateOptionalArrayedF32Vec(
      const Decoration& decoration, const Instruction& inst,
      uint32_t num_components,
      const std::function<spv_result_t(const std::string& message)>& diag);
  spv_result_t ValidateF32VecHelper(
      const Decoration& decoration, const Instruction& inst,
      uint32_t num_components,
      const std::function<spv_result_t(const std::string& message)>& diag,
      uint32_t underlying_type);
  // If |num_components| is zero, the number of components is not checked.
  spv_result_t ValidateF32Arr(
      const Decoration& decoration, const Instruction& inst,
      uint32_t num_components,
      const std::function<spv_result_t(const std::string& message)>& diag);
  spv_result_t ValidateOptionalArrayedF32Arr(
      const Decoration& decoration, const Instruction& inst,
      uint32_t num_components,
      const std::function<spv_result_t(const std::string& message)>& diag);
  spv_result_t ValidateF32ArrHelper(
      const Decoration& decoration, const Instruction& inst,
      uint32_t num_components,
      const std::function<spv_result_t(const std::string& message)>& diag,
      uint32_t underlying_type);
  spv_result_t ValidateF32Mat(
      const Decoration& decoration, const Instruction& inst,
      uint32_t req_num_rows, uint32_t req_num_columns,
      const std::function<spv_result_t(const std::string& message)>& diag);

  // Generates strings like "Member #0 of struct ID <2>".
  std::string GetDefinitionDesc(const Decoration& decoration,
                                const Instruction& inst) const;

  // Generates strings like "ID <51> (OpTypePointer) is referencing ID <2>
  // (OpTypeStruct) which is decorated with BuiltIn Position".
  std::string GetReferenceDesc(
      const Decoration& decoration, const Instruction& built_in_inst,
      const Instruction& referenced_inst,
      const Instruction& referenced_from_inst,
      SpvExecutionModel execution_model = SpvExecutionModelMax) const;

  // Generates strings like "ID <51> (OpTypePointer) uses storage class
  // UniformConstant".
  std::string GetStorageClassDesc(const Instruction& inst) const;

  // Updates inner working of the class. Is called sequentially for every
  // instruction.
  void Update(const Instruction& inst);

  ValidationState_t& _;

  // Mapping id -> list of rules which validate instruction referencing the
  // id. Rules can create new rules and add them to this container.
  // Using std::map, and not std::unordered_map to avoid iterator invalidation
  // during rehashing.
  std::map<uint32_t, std::list<std::function<spv_result_t(const Instruction&)>>>
      id_to_at_reference_checks_;

  // Id of the function we are currently inside. 0 if not inside a function.
  uint32_t function_id_ = 0;

  // Entry points which can (indirectly) call the current function.
  // The pointer either points to a vector inside to function_to_entry_points_
  // or to no_entry_points_. The pointer is guaranteed to never be null.
  const std::vector<uint32_t> no_entry_points;
  const std::vector<uint32_t>* entry_points_ = &no_entry_points;

  // Execution models with which the current function can be called.
  std::set<SpvExecutionModel> execution_models_;
};

void BuiltInsValidator::Update(const Instruction& inst) {
  const SpvOp opcode = inst.opcode();
  if (opcode == SpvOpFunction) {
    // Entering a function.
    assert(function_id_ == 0);
    function_id_ = inst.id();
    execution_models_.clear();
    entry_points_ = &_.FunctionEntryPoints(function_id_);
    // Collect execution models from all entry points from which the current
    // function can be called.
    for (const uint32_t entry_point : *entry_points_) {
      if (const auto* models = _.GetExecutionModels(entry_point)) {
        execution_models_.insert(models->begin(), models->end());
      }
    }
  }

  if (opcode == SpvOpFunctionEnd) {
    // Exiting a function.
    assert(function_id_ != 0);
    function_id_ = 0;
    entry_points_ = &no_entry_points;
    execution_models_.clear();
  }
}

std::string BuiltInsValidator::GetDefinitionDesc(
    const Decoration& decoration, const Instruction& inst) const {
  std::ostringstream ss;
  if (decoration.struct_member_index() != Decoration::kInvalidMember) {
    assert(inst.opcode() == SpvOpTypeStruct);
    ss << "Member #" << decoration.struct_member_index();
    ss << " of struct ID <" << inst.id() << ">";
  } else {
    ss << GetIdDesc(inst);
  }
  return ss.str();
}

std::string BuiltInsValidator::GetReferenceDesc(
    const Decoration& decoration, const Instruction& built_in_inst,
    const Instruction& referenced_inst, const Instruction& referenced_from_inst,
    SpvExecutionModel execution_model) const {
  std::ostringstream ss;
  ss << GetIdDesc(referenced_from_inst) << " is referencing "
     << GetIdDesc(referenced_inst);
  if (built_in_inst.id() != referenced_inst.id()) {
    ss << " which is dependent on " << GetIdDesc(built_in_inst);
  }

  ss << " which is decorated with BuiltIn ";
  ss << _.grammar().lookupOperandName(SPV_OPERAND_TYPE_BUILT_IN,
                                      decoration.params()[0]);
  if (function_id_) {
    ss << " in function <" << function_id_ << ">";
    if (execution_model != SpvExecutionModelMax) {
      ss << " called with execution model ";
      ss << _.grammar().lookupOperandName(SPV_OPERAND_TYPE_EXECUTION_MODEL,
                                          execution_model);
    }
  }
  ss << ".";
  return ss.str();
}

std::string BuiltInsValidator::GetStorageClassDesc(
    const Instruction& inst) const {
  std::ostringstream ss;
  ss << GetIdDesc(inst) << " uses storage class ";
  ss << _.grammar().lookupOperandName(SPV_OPERAND_TYPE_STORAGE_CLASS,
                                      GetStorageClass(inst));
  ss << ".";
  return ss.str();
}

spv_result_t BuiltInsValidator::ValidateBool(
    const Decoration& decoration, const Instruction& inst,
    const std::function<spv_result_t(const std::string& message)>& diag) {
  uint32_t underlying_type = 0;
  if (spv_result_t error =
          GetUnderlyingType(_, decoration, inst, &underlying_type)) {
    return error;
  }

  if (!_.IsBoolScalarType(underlying_type)) {
    return diag(GetDefinitionDesc(decoration, inst) + " is not a bool scalar.");
  }

  return SPV_SUCCESS;
}

spv_result_t BuiltInsValidator::ValidateI(
    const Decoration& decoration, const Instruction& inst,
    const std::function<spv_result_t(const std::string& message)>& diag) {
  uint32_t underlying_type = 0;
  if (spv_result_t error =
          GetUnderlyingType(_, decoration, inst, &underlying_type)) {
    return error;
  }

  if (!_.IsIntScalarType(underlying_type)) {
    return diag(GetDefinitionDesc(decoration, inst) + " is not an int scalar.");
  }

  return SPV_SUCCESS;
}

spv_result_t BuiltInsValidator::ValidateI32(
    const Decoration& decoration, const Instruction& inst,
    const std::function<spv_result_t(const std::string& message)>& diag) {
  uint32_t underlying_type = 0;
  if (spv_result_t error =
          GetUnderlyingType(_, decoration, inst, &underlying_type)) {
    return error;
  }

  return ValidateI32Helper(decoration, inst, diag, underlying_type);
}

spv_result_t BuiltInsValidator::ValidateOptionalArrayedI32(
    const Decoration& decoration, const Instruction& inst,
    const std::function<spv_result_t(const std::string& message)>& diag) {
  uint32_t underlying_type = 0;
  if (spv_result_t error =
          GetUnderlyingType(_, decoration, inst, &underlying_type)) {
    return error;
  }

  // Strip the array, if present.
  if (_.GetIdOpcode(underlying_type) == SpvOpTypeArray) {
    underlying_type = _.FindDef(underlying_type)->word(2u);
  }

  return ValidateI32Helper(decoration, inst, diag, underlying_type);
}

spv_result_t BuiltInsValidator::ValidateI32Helper(
    const Decoration& decoration, const Instruction& inst,
    const std::function<spv_result_t(const std::string& message)>& diag,
    uint32_t underlying_type) {
  if (!_.IsIntScalarType(underlying_type)) {
    return diag(GetDefinitionDesc(decoration, inst) + " is not an int scalar.");
  }

  const uint32_t bit_width = _.GetBitWidth(underlying_type);
  if (bit_width != 32) {
    std::ostringstream ss;
    ss << GetDefinitionDesc(decoration, inst) << " has bit width " << bit_width
       << ".";
    return diag(ss.str());
  }

  return SPV_SUCCESS;
}

spv_result_t BuiltInsValidator::ValidateOptionalArrayedF32(
    const Decoration& decoration, const Instruction& inst,
    const std::function<spv_result_t(const std::string& message)>& diag) {
  uint32_t underlying_type = 0;
  if (spv_result_t error =
          GetUnderlyingType(_, decoration, inst, &underlying_type)) {
    return error;
  }

  // Strip the array, if present.
  if (_.GetIdOpcode(underlying_type) == SpvOpTypeArray) {
    underlying_type = _.FindDef(underlying_type)->word(2u);
  }

  return ValidateF32Helper(decoration, inst, diag, underlying_type);
}

spv_result_t BuiltInsValidator::ValidateF32(
    const Decoration& decoration, const Instruction& inst,
    const std::function<spv_result_t(const std::string& message)>& diag) {
  uint32_t underlying_type = 0;
  if (spv_result_t error =
          GetUnderlyingType(_, decoration, inst, &underlying_type)) {
    return error;
  }

  return ValidateF32Helper(decoration, inst, diag, underlying_type);
}

spv_result_t BuiltInsValidator::ValidateF32Helper(
    const Decoration& decoration, const Instruction& inst,
    const std::function<spv_result_t(const std::string& message)>& diag,
    uint32_t underlying_type) {
  if (!_.IsFloatScalarType(underlying_type)) {
    return diag(GetDefinitionDesc(decoration, inst) +
                " is not a float scalar.");
  }

  const uint32_t bit_width = _.GetBitWidth(underlying_type);
  if (bit_width != 32) {
    std::ostringstream ss;
    ss << GetDefinitionDesc(decoration, inst) << " has bit width " << bit_width
       << ".";
    return diag(ss.str());
  }

  return SPV_SUCCESS;
}

spv_result_t BuiltInsValidator::ValidateI32Vec(
    const Decoration& decoration, const Instruction& inst,
    uint32_t num_components,
    const std::function<spv_result_t(const std::string& message)>& diag) {
  uint32_t underlying_type = 0;
  if (spv_result_t error =
          GetUnderlyingType(_, decoration, inst, &underlying_type)) {
    return error;
  }

  if (!_.IsIntVectorType(underlying_type)) {
    return diag(GetDefinitionDesc(decoration, inst) + " is not an int vector.");
  }

  const uint32_t actual_num_components = _.GetDimension(underlying_type);
  if (_.GetDimension(underlying_type) != num_components) {
    std::ostringstream ss;
    ss << GetDefinitionDesc(decoration, inst) << " has "
       << actual_num_components << " components.";
    return diag(ss.str());
  }

  const uint32_t bit_width = _.GetBitWidth(underlying_type);
  if (bit_width != 32) {
    std::ostringstream ss;
    ss << GetDefinitionDesc(decoration, inst)
       << " has components with bit width " << bit_width << ".";
    return diag(ss.str());
  }

  return SPV_SUCCESS;
}

spv_result_t BuiltInsValidator::ValidateOptionalArrayedF32Vec(
    const Decoration& decoration, const Instruction& inst,
    uint32_t num_components,
    const std::function<spv_result_t(const std::string& message)>& diag) {
  uint32_t underlying_type = 0;
  if (spv_result_t error =
          GetUnderlyingType(_, decoration, inst, &underlying_type)) {
    return error;
  }

  // Strip the array, if present.
  if (_.GetIdOpcode(underlying_type) == SpvOpTypeArray) {
    underlying_type = _.FindDef(underlying_type)->word(2u);
  }

  return ValidateF32VecHelper(decoration, inst, num_components, diag,
                              underlying_type);
}

spv_result_t BuiltInsValidator::ValidateF32Vec(
    const Decoration& decoration, const Instruction& inst,
    uint32_t num_components,
    const std::function<spv_result_t(const std::string& message)>& diag) {
  uint32_t underlying_type = 0;
  if (spv_result_t error =
          GetUnderlyingType(_, decoration, inst, &underlying_type)) {
    return error;
  }

  return ValidateF32VecHelper(decoration, inst, num_components, diag,
                              underlying_type);
}

spv_result_t BuiltInsValidator::ValidateF32VecHelper(
    const Decoration& decoration, const Instruction& inst,
    uint32_t num_components,
    const std::function<spv_result_t(const std::string& message)>& diag,
    uint32_t underlying_type) {
  if (!_.IsFloatVectorType(underlying_type)) {
    return diag(GetDefinitionDesc(decoration, inst) +
                " is not a float vector.");
  }

  const uint32_t actual_num_components = _.GetDimension(underlying_type);
  if (_.GetDimension(underlying_type) != num_components) {
    std::ostringstream ss;
    ss << GetDefinitionDesc(decoration, inst) << " has "
       << actual_num_components << " components.";
    return diag(ss.str());
  }

  const uint32_t bit_width = _.GetBitWidth(underlying_type);
  if (bit_width != 32) {
    std::ostringstream ss;
    ss << GetDefinitionDesc(decoration, inst)
       << " has components with bit width " << bit_width << ".";
    return diag(ss.str());
  }

  return SPV_SUCCESS;
}

spv_result_t BuiltInsValidator::ValidateI32Arr(
    const Decoration& decoration, const Instruction& inst,
    const std::function<spv_result_t(const std::string& message)>& diag) {
  uint32_t underlying_type = 0;
  if (spv_result_t error =
          GetUnderlyingType(_, decoration, inst, &underlying_type)) {
    return error;
  }

  const Instruction* const type_inst = _.FindDef(underlying_type);
  if (type_inst->opcode() != SpvOpTypeArray) {
    return diag(GetDefinitionDesc(decoration, inst) + " is not an array.");
  }

  const uint32_t component_type = type_inst->word(2);
  if (!_.IsIntScalarType(component_type)) {
    return diag(GetDefinitionDesc(decoration, inst) +
                " components are not int scalar.");
  }

  const uint32_t bit_width = _.GetBitWidth(component_type);
  if (bit_width != 32) {
    std::ostringstream ss;
    ss << GetDefinitionDesc(decoration, inst)
       << " has components with bit width " << bit_width << ".";
    return diag(ss.str());
  }

  return SPV_SUCCESS;
}

spv_result_t BuiltInsValidator::ValidateF32Arr(
    const Decoration& decoration, const Instruction& inst,
    uint32_t num_components,
    const std::function<spv_result_t(const std::string& message)>& diag) {
  uint32_t underlying_type = 0;
  if (spv_result_t error =
          GetUnderlyingType(_, decoration, inst, &underlying_type)) {
    return error;
  }

  return ValidateF32ArrHelper(decoration, inst, num_components, diag,
                              underlying_type);
}

spv_result_t BuiltInsValidator::ValidateOptionalArrayedF32Arr(
    const Decoration& decoration, const Instruction& inst,
    uint32_t num_components,
    const std::function<spv_result_t(const std::string& message)>& diag) {
  uint32_t underlying_type = 0;
  if (spv_result_t error =
          GetUnderlyingType(_, decoration, inst, &underlying_type)) {
    return error;
  }

  // Strip an extra layer of arraying if present.
  if (_.GetIdOpcode(underlying_type) == SpvOpTypeArray) {
    uint32_t subtype = _.FindDef(underlying_type)->word(2u);
    if (_.GetIdOpcode(subtype) == SpvOpTypeArray) {
      underlying_type = subtype;
    }
  }

  return ValidateF32ArrHelper(decoration, inst, num_components, diag,
                              underlying_type);
}

spv_result_t BuiltInsValidator::ValidateF32ArrHelper(
    const Decoration& decoration, const Instruction& inst,
    uint32_t num_components,
    const std::function<spv_result_t(const std::string& message)>& diag,
    uint32_t underlying_type) {
  const Instruction* const type_inst = _.FindDef(underlying_type);
  if (type_inst->opcode() != SpvOpTypeArray) {
    return diag(GetDefinitionDesc(decoration, inst) + " is not an array.");
  }

  const uint32_t component_type = type_inst->word(2);
  if (!_.IsFloatScalarType(component_type)) {
    return diag(GetDefinitionDesc(decoration, inst) +
                " components are not float scalar.");
  }

  const uint32_t bit_width = _.GetBitWidth(component_type);
  if (bit_width != 32) {
    std::ostringstream ss;
    ss << GetDefinitionDesc(decoration, inst)
       << " has components with bit width " << bit_width << ".";
    return diag(ss.str());
  }

  if (num_components != 0) {
    uint64_t actual_num_components = 0;
    if (!_.GetConstantValUint64(type_inst->word(3), &actual_num_components)) {
      assert(0 && "Array type definition is corrupt");
    }
    if (actual_num_components != num_components) {
      std::ostringstream ss;
      ss << GetDefinitionDesc(decoration, inst) << " has "
         << actual_num_components << " components.";
      return diag(ss.str());
    }
  }

  return SPV_SUCCESS;
}

spv_result_t BuiltInsValidator::ValidateF32Mat(
    const Decoration& decoration, const Instruction& inst,
    uint32_t req_num_rows, uint32_t req_num_columns,
    const std::function<spv_result_t(const std::string& message)>& diag) {
  uint32_t underlying_type = 0;
  uint32_t num_rows = 0;
  uint32_t num_cols = 0;
  uint32_t col_type = 0;
  uint32_t component_type = 0;
  if (spv_result_t error =
          GetUnderlyingType(_, decoration, inst, &underlying_type)) {
    return error;
  }
  if (!_.GetMatrixTypeInfo(underlying_type, &num_rows, &num_cols, &col_type,
                           &component_type) ||
      num_rows != req_num_rows || num_cols != req_num_columns) {
    std::ostringstream ss;
    ss << GetDefinitionDesc(decoration, inst) << " has columns " << num_cols
       << " and rows " << num_rows << " not equal to expected "
       << req_num_columns << "x" << req_num_rows << ".";
    return diag(ss.str());
  }

  return ValidateF32VecHelper(decoration, inst, req_num_rows, diag, col_type);
}

spv_result_t BuiltInsValidator::ValidateNotCalledWithExecutionModel(
    int vuid, const char* comment, SpvExecutionModel execution_model,
    const Decoration& decoration, const Instruction& built_in_inst,
    const Instruction& referenced_inst,
    const Instruction& referenced_from_inst) {
  if (function_id_) {
    if (execution_models_.count(execution_model)) {
      const char* execution_model_str = _.grammar().lookupOperandName(
          SPV_OPERAND_TYPE_EXECUTION_MODEL, execution_model);
      const char* built_in_str = _.grammar().lookupOperandName(
          SPV_OPERAND_TYPE_BUILT_IN, decoration.params()[0]);
      return _.diag(SPV_ERROR_INVALID_DATA, &referenced_from_inst)
             << (vuid < 0 ? std::string("") : _.VkErrorID(vuid)) << comment
             << " " << GetIdDesc(referenced_inst) << " depends on "
             << GetIdDesc(built_in_inst) << " which is decorated with BuiltIn "
             << built_in_str << "."
             << " Id <" << referenced_inst.id() << "> is later referenced by "
             << GetIdDesc(referenced_from_inst) << " in function <"
             << function_id_ << "> which is called with execution model "
             << execution_model_str << ".";
    }
  } else {
    // Propagate this rule to all dependant ids in the global scope.
    id_to_at_reference_checks_[referenced_from_inst.id()].push_back(
        std::bind(&BuiltInsValidator::ValidateNotCalledWithExecutionModel, this,
                  vuid, comment, execution_model, decoration, built_in_inst,
                  referenced_from_inst, std::placeholders::_1));
  }
  return SPV_SUCCESS;
}

spv_result_t BuiltInsValidator::ValidateClipOrCullDistanceAtDefinition(
    const Decoration& decoration, const Instruction& inst) {
  // Seed at reference checks with this built-in.
  return ValidateClipOrCullDistanceAtReference(decoration, inst, inst, inst);
}

spv_result_t BuiltInsValidator::ValidateClipOrCullDistanceAtReference(
    const Decoration& decoration, const Instruction& built_in_inst,
    const Instruction& referenced_inst,
    const Instruction& referenced_from_inst) {
  uint32_t operand = decoration.params()[0];
  if (spvIsVulkanEnv(_.context()->target_env)) {
    const SpvStorageClass storage_class = GetStorageClass(referenced_from_inst);
    if (storage_class != SpvStorageClassMax &&
        storage_class != SpvStorageClassInput &&
        storage_class != SpvStorageClassOutput) {
      uint32_t vuid = (decoration.params()[0] == SpvBuiltInClipDistance) ? 4190 : 4199;
      return _.diag(SPV_ERROR_INVALID_DATA, &referenced_from_inst)
             << _.VkErrorID(vuid) << "Vulkan spec allows BuiltIn "
             << _.grammar().lookupOperandName(SPV_OPERAND_TYPE_BUILT_IN,
                                              operand)
             << " to be only used for variables with Input or Output storage "
                "class. "
             << GetReferenceDesc(decoration, built_in_inst, referenced_inst,
                                 referenced_from_inst)
             << " " << GetStorageClassDesc(referenced_from_inst);
    }

    if (storage_class == SpvStorageClassInput) {
      assert(function_id_ == 0);
      uint32_t vuid = (decoration.params()[0] == SpvBuiltInClipDistance) ? 4188 : 4197;
      id_to_at_reference_checks_[referenced_from_inst.id()].push_back(std::bind(
          &BuiltInsValidator::ValidateNotCalledWithExecutionModel, this, vuid,
          "Vulkan spec doesn't allow BuiltIn ClipDistance/CullDistance to be "
          "used for variables with Input storage class if execution model is "
          "Vertex.",
          SpvExecutionModelVertex, decoration, built_in_inst,
          referenced_from_inst, std::placeholders::_1));
      id_to_at_reference_checks_[referenced_from_inst.id()].push_back(std::bind(
          &BuiltInsValidator::ValidateNotCalledWithExecutionModel, this, vuid,
          "Vulkan spec doesn't allow BuiltIn ClipDistance/CullDistance to be "
          "used for variables with Input storage class if execution model is "
          "Vertex.",
          SpvExecutionModelMeshNV, decoration, built_in_inst,
          referenced_from_inst, std::placeholders::_1));
    }

    if (storage_class == SpvStorageClassOutput) {
      assert(function_id_ == 0);
      uint32_t vuid = (decoration.params()[0] == SpvBuiltInClipDistance) ? 4189 : 4198;
      id_to_at_reference_checks_[referenced_from_inst.id()].push_back(std::bind(
          &BuiltInsValidator::ValidateNotCalledWithExecutionModel, this, vuid,
          "Vulkan spec doesn't allow BuiltIn ClipDistance/CullDistance to be "
          "used for variables with Output storage class if execution model is "
          "Fragment.",
          SpvExecutionModelFragment, decoration, built_in_inst,
          referenced_from_inst, std::placeholders::_1));
    }

    for (const SpvExecutionModel execution_model : execution_models_) {
      switch (execution_model) {
        case SpvExecutionModelFragment:
        case SpvExecutionModelVertex: {
          if (spv_result_t error = ValidateF32Arr(
                  decoration, built_in_inst, /* Any number of components */ 0,
                  [this, &decoration, &referenced_from_inst](
                      const std::string& message) -> spv_result_t {
                    uint32_t vuid =
                        (decoration.params()[0] == SpvBuiltInClipDistance)
                            ? 4191
                            : 4200;
                    return _.diag(SPV_ERROR_INVALID_DATA, &referenced_from_inst)
                           << _.VkErrorID(vuid)
                           << "According to the Vulkan spec BuiltIn "
                           << _.grammar().lookupOperandName(
                                  SPV_OPERAND_TYPE_BUILT_IN,
                                  decoration.params()[0])
                           << " variable needs to be a 32-bit float array. "
                           << message;
                  })) {
            return error;
          }
          break;
        }
        case SpvExecutionModelTessellationControl:
        case SpvExecutionModelTessellationEvaluation:
        case SpvExecutionModelGeometry:
        case SpvExecutionModelMeshNV: {
          if (decoration.struct_member_index() != Decoration::kInvalidMember) {
            // The outer level of array is applied on the variable.
            if (spv_result_t error = ValidateF32Arr(
                    decoration, built_in_inst, /* Any number of components */ 0,
                    [this, &decoration, &referenced_from_inst](
                        const std::string& message) -> spv_result_t {
                      uint32_t vuid =
                          (decoration.params()[0] == SpvBuiltInClipDistance)
                              ? 4191
                              : 4200;
                      return _.diag(SPV_ERROR_INVALID_DATA,
                                    &referenced_from_inst)
                             << _.VkErrorID(vuid)
                             << "According to the Vulkan spec BuiltIn "
                             << _.grammar().lookupOperandName(
                                    SPV_OPERAND_TYPE_BUILT_IN,
                                    decoration.params()[0])
                             << " variable needs to be a 32-bit float array. "
                             << message;
                    })) {
              return error;
            }
          } else {
            if (spv_result_t error = ValidateOptionalArrayedF32Arr(
                    decoration, built_in_inst, /* Any number of components */ 0,
                    [this, &decoration, &referenced_from_inst](
                        const std::string& message) -> spv_result_t {
                      uint32_t vuid =
                          (decoration.params()[0] == SpvBuiltInClipDistance)
                              ? 4191
                              : 4200;
                      return _.diag(SPV_ERROR_INVALID_DATA,
                                    &referenced_from_inst)
                             << _.VkErrorID(vuid)
                             << "According to the Vulkan spec BuiltIn "
                             << _.grammar().lookupOperandName(
                                    SPV_OPERAND_TYPE_BUILT_IN,
                                    decoration.params()[0])
                             << " variable needs to be a 32-bit float array. "
                             << message;
                    })) {
              return error;
            }
          }
          break;
        }

        default: {
          uint32_t vuid =
              (decoration.params()[0] == SpvBuiltInClipDistance) ? 4187 : 4196;
          return _.diag(SPV_ERROR_INVALID_DATA, &referenced_from_inst)
                 << _.VkErrorID(vuid) << "Vulkan spec allows BuiltIn "
                 << _.grammar().lookupOperandName(SPV_OPERAND_TYPE_BUILT_IN,
                                                  operand)
                 << " to be used only with Fragment, Vertex, "
                    "TessellationControl, TessellationEvaluation or Geometry "
                    "execution models. "
                 << GetReferenceDesc(decoration, built_in_inst, referenced_inst,
                                     referenced_from_inst, execution_model);
        }
      }
    }
  }

  if (function_id_ == 0) {
    // Propagate this rule to all dependant ids in the global scope.
    id_to_at_reference_checks_[referenced_from_inst.id()].push_back(
        std::bind(&BuiltInsValidator::ValidateClipOrCullDistanceAtReference,
                  this, decoration, built_in_inst, referenced_from_inst,
                  std::placeholders::_1));
  }

  return SPV_SUCCESS;
}

spv_result_t BuiltInsValidator::ValidateFragCoordAtDefinition(
    const Decoration& decoration, const Instruction& inst) {
  if (spvIsVulkanEnv(_.context()->target_env)) {
    if (spv_result_t error = ValidateF32Vec(
            decoration, inst, 4,
            [this, &inst](const std::string& message) -> spv_result_t {
              return _.diag(SPV_ERROR_INVALID_DATA, &inst)
                     << _.VkErrorID(4212) << "According to the "
                     << spvLogStringForEnv(_.context()->target_env)
                     << " spec BuiltIn FragCoord "
                        "variable needs to be a 4-component 32-bit float "
                        "vector. "
                     << message;
            })) {
      return error;
    }
  }

  // Seed at reference checks with this built-in.
  return ValidateFragCoordAtReference(decoration, inst, inst, inst);
}

spv_result_t BuiltInsValidator::ValidateFragCoordAtReference(
    const Decoration& decoration, const Instruction& built_in_inst,
    const Instruction& referenced_inst,
    const Instruction& referenced_from_inst) {
  if (spvIsVulkanEnv(_.context()->target_env)) {
    const SpvStorageClass storage_class = GetStorageClass(referenced_from_inst);
    if (storage_class != SpvStorageClassMax &&
        storage_class != SpvStorageClassInput) {
      return _.diag(SPV_ERROR_INVALID_DATA, &referenced_from_inst)
             << _.VkErrorID(4211) << spvLogStringForEnv(_.context()->target_env)
             << " spec allows BuiltIn FragCoord to be only used for "
                "variables with Input storage class. "
             << GetReferenceDesc(decoration, built_in_inst, referenced_inst,
                                 referenced_from_inst)
             << " " << GetStorageClassDesc(referenced_from_inst);
    }

    for (const SpvExecutionModel execution_model : execution_models_) {
      if (execution_model != SpvExecutionModelFragment) {
        return _.diag(SPV_ERROR_INVALID_DATA, &referenced_from_inst)
               << _.VkErrorID(4210)
               << spvLogStringForEnv(_.context()->target_env)
               << " spec allows BuiltIn FragCoord to be used only with "
                  "Fragment execution model. "
               << GetReferenceDesc(decoration, built_in_inst, referenced_inst,
                                   referenced_from_inst, execution_model);
      }
    }
  }

  if (function_id_ == 0) {
    // Propagate this rule to all dependant ids in the global scope.
    id_to_at_reference_checks_[referenced_from_inst.id()].push_back(std::bind(
        &BuiltInsValidator::ValidateFragCoordAtReference, this, decoration,
        built_in_inst, referenced_from_inst, std::placeholders::_1));
  }

  return SPV_SUCCESS;
}

spv_result_t BuiltInsValidator::ValidateFragDepthAtDefinition(
    const Decoration& decoration, const Instruction& inst) {
  if (spvIsVulkanEnv(_.context()->target_env)) {
    if (spv_result_t error = ValidateF32(
            decoration, inst,
            [this, &inst](const std::string& message) -> spv_result_t {
              return _.diag(SPV_ERROR_INVALID_DATA, &inst)
                     << _.VkErrorID(4215) << "According to the "
                     << spvLogStringForEnv(_.context()->target_env)
                     << " spec BuiltIn FragDepth "
                        "variable needs to be a 32-bit float scalar. "
                     << message;
            })) {
      return error;
    }
  }

  // Seed at reference checks with this built-in.
  return ValidateFragDepthAtReference(decoration, inst, inst, inst);
}

spv_result_t BuiltInsValidator::ValidateFragDepthAtReference(
    const Decoration& decoration, const Instruction& built_in_inst,
    const Instruction& referenced_inst,
    const Instruction& referenced_from_inst) {
  if (spvIsVulkanEnv(_.context()->target_env)) {
    const SpvStorageClass storage_class = GetStorageClass(referenced_from_inst);
    if (storage_class != SpvStorageClassMax &&
        storage_class != SpvStorageClassOutput) {
      return _.diag(SPV_ERROR_INVALID_DATA, &referenced_from_inst)
             << _.VkErrorID(4214) << spvLogStringForEnv(_.context()->target_env)
             << " spec allows BuiltIn FragDepth to be only used for "
                "variables with Output storage class. "
             << GetReferenceDesc(decoration, built_in_inst, referenced_inst,
                                 referenced_from_inst)
             << " " << GetStorageClassDesc(referenced_from_inst);
    }

    for (const SpvExecutionModel execution_model : execution_models_) {
      if (execution_model != SpvExecutionModelFragment) {
        return _.diag(SPV_ERROR_INVALID_DATA, &referenced_from_inst)
               << _.VkErrorID(4213)
               << spvLogStringForEnv(_.context()->target_env)
               << " spec allows BuiltIn FragDepth to be used only with "
                  "Fragment execution model. "
               << GetReferenceDesc(decoration, built_in_inst, referenced_inst,
                                   referenced_from_inst, execution_model);
      }
    }

    for (const uint32_t entry_point : *entry_points_) {
      // Every entry point from which this function is called needs to have
      // Execution Mode DepthReplacing.
      const auto* modes = _.GetExecutionModes(entry_point);
      if (!modes || !modes->count(SpvExecutionModeDepthReplacing)) {
        return _.diag(SPV_ERROR_INVALID_DATA, &referenced_from_inst)
               << _.VkErrorID(4216)
               << spvLogStringForEnv(_.context()->target_env)
               << " spec requires DepthReplacing execution mode to be "
                  "declared when using BuiltIn FragDepth. "
               << GetReferenceDesc(decoration, built_in_inst, referenced_inst,
                                   referenced_from_inst);
      }
    }
  }

  if (function_id_ == 0) {
    // Propagate this rule to all dependant ids in the global scope.
    id_to_at_reference_checks_[referenced_from_inst.id()].push_back(std::bind(
        &BuiltInsValidator::ValidateFragDepthAtReference, this, decoration,
        built_in_inst, referenced_from_inst, std::placeholders::_1));
  }

  return SPV_SUCCESS;
}

spv_result_t BuiltInsValidator::ValidateFrontFacingAtDefinition(
    const Decoration& decoration, const Instruction& inst) {
  if (spvIsVulkanEnv(_.context()->target_env)) {
    if (spv_result_t error = ValidateBool(
            decoration, inst,
            [this, &inst](const std::string& message) -> spv_result_t {
              return _.diag(SPV_ERROR_INVALID_DATA, &inst)
                     << _.VkErrorID(4231) << "According to the "
                     << spvLogStringForEnv(_.context()->target_env)
                     << " spec BuiltIn FrontFacing "
                        "variable needs to be a bool scalar. "
                     << message;
            })) {
      return error;
    }
  }

  // Seed at reference checks with this built-in.
  return ValidateFrontFacingAtReference(decoration, inst, inst, inst);
}

spv_result_t BuiltInsValidator::ValidateFrontFacingAtReference(
    const Decoration& decoration, const Instruction& built_in_inst,
    const Instruction& referenced_inst,
    const Instruction& referenced_from_inst) {
  if (spvIsVulkanEnv(_.context()->target_env)) {
    const SpvStorageClass storage_class = GetStorageClass(referenced_from_inst);
    if (storage_class != SpvStorageClassMax &&
        storage_class != SpvStorageClassInput) {
      return _.diag(SPV_ERROR_INVALID_DATA, &referenced_from_inst)
             << _.VkErrorID(4230) << spvLogStringForEnv(_.context()->target_env)
             << " spec allows BuiltIn FrontFacing to be only used for "
                "variables with Input storage class. "
             << GetReferenceDesc(decoration, built_in_inst, referenced_inst,
                                 referenced_from_inst)
             << " " << GetStorageClassDesc(referenced_from_inst);
    }

    for (const SpvExecutionModel execution_model : execution_models_) {
      if (execution_model != SpvExecutionModelFragment) {
        return _.diag(SPV_ERROR_INVALID_DATA, &referenced_from_inst)
               << _.VkErrorID(4229)
               << spvLogStringForEnv(_.context()->target_env)
               << " spec allows BuiltIn FrontFacing to be used only with "
                  "Fragment execution model. "
               << GetReferenceDesc(decoration, built_in_inst, referenced_inst,
                                   referenced_from_inst, execution_model);
      }
    }
  }

  if (function_id_ == 0) {
    // Propagate this rule to all dependant ids in the global scope.
    id_to_at_reference_checks_[referenced_from_inst.id()].push_back(std::bind(
        &BuiltInsValidator::ValidateFrontFacingAtReference, this, decoration,
        built_in_inst, referenced_from_inst, std::placeholders::_1));
  }

  return SPV_SUCCESS;
}

spv_result_t BuiltInsValidator::ValidateHelperInvocationAtDefinition(
    const Decoration& decoration, const Instruction& inst) {
  if (spvIsVulkanEnv(_.context()->target_env)) {
    if (spv_result_t error = ValidateBool(
            decoration, inst,
            [this, &inst](const std::string& message) -> spv_result_t {
              return _.diag(SPV_ERROR_INVALID_DATA, &inst)
                     << _.VkErrorID(4241)
                     << "According to the Vulkan spec BuiltIn HelperInvocation "
                        "variable needs to be a bool scalar. "
                     << message;
            })) {
      return error;
    }
  }

  // Seed at reference checks with this built-in.
  return ValidateHelperInvocationAtReference(decoration, inst, inst, inst);
}

spv_result_t BuiltInsValidator::ValidateHelperInvocationAtReference(
    const Decoration& decoration, const Instruction& built_in_inst,
    const Instruction& referenced_inst,
    const Instruction& referenced_from_inst) {
  if (spvIsVulkanEnv(_.context()->target_env)) {
    const SpvStorageClass storage_class = GetStorageClass(referenced_from_inst);
    if (storage_class != SpvStorageClassMax &&
        storage_class != SpvStorageClassInput) {
      return _.diag(SPV_ERROR_INVALID_DATA, &referenced_from_inst)
             << _.VkErrorID(4240)
             << "Vulkan spec allows BuiltIn HelperInvocation to be only used "
                "for variables with Input storage class. "
             << GetReferenceDesc(decoration, built_in_inst, referenced_inst,
                                 referenced_from_inst)
             << " " << GetStorageClassDesc(referenced_from_inst);
    }

    for (const SpvExecutionModel execution_model : execution_models_) {
      if (execution_model != SpvExecutionModelFragment) {
        return _.diag(SPV_ERROR_INVALID_DATA, &referenced_from_inst)
               << _.VkErrorID(4239)
               << "Vulkan spec allows BuiltIn HelperInvocation to be used only "
                  "with Fragment execution model. "
               << GetReferenceDesc(decoration, built_in_inst, referenced_inst,
                                   referenced_from_inst, execution_model);
      }
    }
  }

  if (function_id_ == 0) {
    // Propagate this rule to all dependant ids in the global scope.
    id_to_at_reference_checks_[referenced_from_inst.id()].push_back(
        std::bind(&BuiltInsValidator::ValidateHelperInvocationAtReference, this,
                  decoration, built_in_inst, referenced_from_inst,
                  std::placeholders::_1));
  }

  return SPV_SUCCESS;
}

spv_result_t BuiltInsValidator::ValidateInvocationIdAtDefinition(
    const Decoration& decoration, const Instruction& inst) {
  if (spvIsVulkanEnv(_.context()->target_env)) {
    if (spv_result_t error = ValidateI32(
            decoration, inst,
            [this, &inst](const std::string& message) -> spv_result_t {
              return _.diag(SPV_ERROR_INVALID_DATA, &inst)
                     << _.VkErrorID(4259)
                     << "According to the Vulkan spec BuiltIn InvocationId "
                        "variable needs to be a 32-bit int scalar. "
                     << message;
            })) {
      return error;
    }
  }

  // Seed at reference checks with this built-in.
  return ValidateInvocationIdAtReference(decoration, inst, inst, inst);
}

spv_result_t BuiltInsValidator::ValidateInvocationIdAtReference(
    const Decoration& decoration, const Instruction& built_in_inst,
    const Instruction& referenced_inst,
    const Instruction& referenced_from_inst) {
  if (spvIsVulkanEnv(_.context()->target_env)) {
    const SpvStorageClass storage_class = GetStorageClass(referenced_from_inst);
    if (storage_class != SpvStorageClassMax &&
        storage_class != SpvStorageClassInput) {
      return _.diag(SPV_ERROR_INVALID_DATA, &referenced_from_inst)
             << _.VkErrorID(4258)
             << "Vulkan spec allows BuiltIn InvocationId to be only used for "
                "variables with Input storage class. "
             << GetReferenceDesc(decoration, built_in_inst, referenced_inst,
                                 referenced_from_inst)
             << " " << GetStorageClassDesc(referenced_from_inst);
    }

    for (const SpvExecutionModel execution_model : execution_models_) {
      if (execution_model != SpvExecutionModelTessellationControl &&
          execution_model != SpvExecutionModelGeometry) {
        return _.diag(SPV_ERROR_INVALID_DATA, &referenced_from_inst)
               << _.VkErrorID(4257)
               << "Vulkan spec allows BuiltIn InvocationId to be used only "
                  "with TessellationControl or Geometry execution models. "
               << GetReferenceDesc(decoration, built_in_inst, referenced_inst,
                                   referenced_from_inst, execution_model);
      }
    }
  }

  if (function_id_ == 0) {
    // Propagate this rule to all dependant ids in the global scope.
    id_to_at_reference_checks_[referenced_from_inst.id()].push_back(std::bind(
        &BuiltInsValidator::ValidateInvocationIdAtReference, this, decoration,
        built_in_inst, referenced_from_inst, std::placeholders::_1));
  }

  return SPV_SUCCESS;
}

spv_result_t BuiltInsValidator::ValidateInstanceIndexAtDefinition(
    const Decoration& decoration, const Instruction& inst) {
  if (spvIsVulkanEnv(_.context()->target_env)) {
    if (spv_result_t error = ValidateI32(
            decoration, inst,
            [this, &inst](const std::string& message) -> spv_result_t {
              return _.diag(SPV_ERROR_INVALID_DATA, &inst)
                     << _.VkErrorID(4265) << "According to the "
                     << spvLogStringForEnv(_.context()->target_env)
                     << " spec BuiltIn InstanceIndex "
                        "variable needs to be a 32-bit int scalar. "
                     << message;
            })) {
      return error;
    }
  }

  // Seed at reference checks with this built-in.
  return ValidateInstanceIndexAtReference(decoration, inst, inst, inst);
}

spv_result_t BuiltInsValidator::ValidateInstanceIndexAtReference(
    const Decoration& decoration, const Instruction& built_in_inst,
    const Instruction& referenced_inst,
    const Instruction& referenced_from_inst) {
  if (spvIsVulkanEnv(_.context()->target_env)) {
    const SpvStorageClass storage_class = GetStorageClass(referenced_from_inst);
    if (storage_class != SpvStorageClassMax &&
        storage_class != SpvStorageClassInput) {
      return _.diag(SPV_ERROR_INVALID_DATA, &referenced_from_inst)
             << _.VkErrorID(4264) << spvLogStringForEnv(_.context()->target_env)
             << " spec allows BuiltIn InstanceIndex to be only used for "
                "variables with Input storage class. "
             << GetReferenceDesc(decoration, built_in_inst, referenced_inst,
                                 referenced_from_inst)
             << " " << GetStorageClassDesc(referenced_from_inst);
    }

    for (const SpvExecutionModel execution_model : execution_models_) {
      if (execution_model != SpvExecutionModelVertex) {
        return _.diag(SPV_ERROR_INVALID_DATA, &referenced_from_inst)
               << _.VkErrorID(4263)
               << spvLogStringForEnv(_.context()->target_env)
               << " spec allows BuiltIn InstanceIndex to be used only "
                  "with Vertex execution model. "
               << GetReferenceDesc(decoration, built_in_inst, referenced_inst,
                                   referenced_from_inst, execution_model);
      }
    }
  }

  if (function_id_ == 0) {
    // Propagate this rule to all dependant ids in the global scope.
    id_to_at_reference_checks_[referenced_from_inst.id()].push_back(std::bind(
        &BuiltInsValidator::ValidateInstanceIndexAtReference, this, decoration,
        built_in_inst, referenced_from_inst, std::placeholders::_1));
  }

  return SPV_SUCCESS;
}

spv_result_t BuiltInsValidator::ValidatePatchVerticesAtDefinition(
    const Decoration& decoration, const Instruction& inst) {
  if (spvIsVulkanEnv(_.context()->target_env)) {
    if (spv_result_t error = ValidateI32(
            decoration, inst,
            [this, &inst](const std::string& message) -> spv_result_t {
              return _.diag(SPV_ERROR_INVALID_DATA, &inst)
                     << _.VkErrorID(4310)
                     << "According to the Vulkan spec BuiltIn PatchVertices "
                        "variable needs to be a 32-bit int scalar. "
                     << message;
            })) {
      return error;
    }
  }

  // Seed at reference checks with this built-in.
  return ValidatePatchVerticesAtReference(decoration, inst, inst, inst);
}

spv_result_t BuiltInsValidator::ValidatePatchVerticesAtReference(
    const Decoration& decoration, const Instruction& built_in_inst,
    const Instruction& referenced_inst,
    const Instruction& referenced_from_inst) {
  if (spvIsVulkanEnv(_.context()->target_env)) {
    const SpvStorageClass storage_class = GetStorageClass(referenced_from_inst);
    if (storage_class != SpvStorageClassMax &&
        storage_class != SpvStorageClassInput) {
      return _.diag(SPV_ERROR_INVALID_DATA, &referenced_from_inst)
             << _.VkErrorID(4309)
             << "Vulkan spec allows BuiltIn PatchVertices to be only used for "
                "variables with Input storage class. "
             << GetReferenceDesc(decoration, built_in_inst, referenced_inst,
                                 referenced_from_inst)
             << " " << GetStorageClassDesc(referenced_from_inst);
    }

    for (const SpvExecutionModel execution_model : execution_models_) {
      if (execution_model != SpvExecutionModelTessellationControl &&
          execution_model != SpvExecutionModelTessellationEvaluation) {
        return _.diag(SPV_ERROR_INVALID_DATA, &referenced_from_inst)
               << _.VkErrorID(4308)
               << "Vulkan spec allows BuiltIn PatchVertices to be used only "
                  "with TessellationControl or TessellationEvaluation "
                  "execution models. "
               << GetReferenceDesc(decoration, built_in_inst, referenced_inst,
                                   referenced_from_inst, execution_model);
      }
    }
  }

  if (function_id_ == 0) {
    // Propagate this rule to all dependant ids in the global scope.
    id_to_at_reference_checks_[referenced_from_inst.id()].push_back(std::bind(
        &BuiltInsValidator::ValidatePatchVerticesAtReference, this, decoration,
        built_in_inst, referenced_from_inst, std::placeholders::_1));
  }

  return SPV_SUCCESS;
}

spv_result_t BuiltInsValidator::ValidatePointCoordAtDefinition(
    const Decoration& decoration, const Instruction& inst) {
  if (spvIsVulkanEnv(_.context()->target_env)) {
    if (spv_result_t error = ValidateF32Vec(
            decoration, inst, 2,
            [this, &inst](const std::string& message) -> spv_result_t {
              return _.diag(SPV_ERROR_INVALID_DATA, &inst)
                     << _.VkErrorID(4313)
                     << "According to the Vulkan spec BuiltIn PointCoord "
                        "variable needs to be a 2-component 32-bit float "
                        "vector. "
                     << message;
            })) {
      return error;
    }
  }

  // Seed at reference checks with this built-in.
  return ValidatePointCoordAtReference(decoration, inst, inst, inst);
}

spv_result_t BuiltInsValidator::ValidatePointCoordAtReference(
    const Decoration& decoration, const Instruction& built_in_inst,
    const Instruction& referenced_inst,
    const Instruction& referenced_from_inst) {
  if (spvIsVulkanEnv(_.context()->target_env)) {
    const SpvStorageClass storage_class = GetStorageClass(referenced_from_inst);
    if (storage_class != SpvStorageClassMax &&
        storage_class != SpvStorageClassInput) {
      return _.diag(SPV_ERROR_INVALID_DATA, &referenced_from_inst)
             << _.VkErrorID(4312)
             << "Vulkan spec allows BuiltIn PointCoord to be only used for "
                "variables with Input storage class. "
             << GetReferenceDesc(decoration, built_in_inst, referenced_inst,
                                 referenced_from_inst)
             << " " << GetStorageClassDesc(referenced_from_inst);
    }

    for (const SpvExecutionModel execution_model : execution_models_) {
      if (execution_model != SpvExecutionModelFragment) {
        return _.diag(SPV_ERROR_INVALID_DATA, &referenced_from_inst)
               << _.VkErrorID(4311)
               << "Vulkan spec allows BuiltIn PointCoord to be used only with "
                  "Fragment execution model. "
               << GetReferenceDesc(decoration, built_in_inst, referenced_inst,
                                   referenced_from_inst, execution_model);
      }
    }
  }

  if (function_id_ == 0) {
    // Propagate this rule to all dependant ids in the global scope.
    id_to_at_reference_checks_[referenced_from_inst.id()].push_back(std::bind(
        &BuiltInsValidator::ValidatePointCoordAtReference, this, decoration,
        built_in_inst, referenced_from_inst, std::placeholders::_1));
  }

  return SPV_SUCCESS;
}

spv_result_t BuiltInsValidator::ValidatePointSizeAtDefinition(
    const Decoration& decoration, const Instruction& inst) {
  // Seed at reference checks with this built-in.
  return ValidatePointSizeAtReference(decoration, inst, inst, inst);
}

spv_result_t BuiltInsValidator::ValidatePointSizeAtReference(
    const Decoration& decoration, const Instruction& built_in_inst,
    const Instruction& referenced_inst,
    const Instruction& referenced_from_inst) {
  if (spvIsVulkanEnv(_.context()->target_env)) {
    const SpvStorageClass storage_class = GetStorageClass(referenced_from_inst);
    if (storage_class != SpvStorageClassMax &&
        storage_class != SpvStorageClassInput &&
        storage_class != SpvStorageClassOutput) {
      return _.diag(SPV_ERROR_INVALID_DATA, &referenced_from_inst)
             << _.VkErrorID(4316)
             << "Vulkan spec allows BuiltIn PointSize to be only used for "
                "variables with Input or Output storage class. "
             << GetReferenceDesc(decoration, built_in_inst, referenced_inst,
                                 referenced_from_inst)
             << " " << GetStorageClassDesc(referenced_from_inst);
    }

    if (storage_class == SpvStorageClassInput) {
      assert(function_id_ == 0);
      id_to_at_reference_checks_[referenced_from_inst.id()].push_back(std::bind(
          &BuiltInsValidator::ValidateNotCalledWithExecutionModel, this, 4315,
          "Vulkan spec doesn't allow BuiltIn PointSize to be used for "
          "variables with Input storage class if execution model is "
          "Vertex.",
          SpvExecutionModelVertex, decoration, built_in_inst,
          referenced_from_inst, std::placeholders::_1));
    }

    for (const SpvExecutionModel execution_model : execution_models_) {
      switch (execution_model) {
        case SpvExecutionModelVertex: {
          if (spv_result_t error = ValidateF32(
                  decoration, built_in_inst,
                  [this, &referenced_from_inst](
                      const std::string& message) -> spv_result_t {
                    return _.diag(SPV_ERROR_INVALID_DATA, &referenced_from_inst)
                           << _.VkErrorID(4317)
                           << "According to the Vulkan spec BuiltIn PointSize "
                              "variable needs to be a 32-bit float scalar. "
                           << message;
                  })) {
            return error;
          }
          break;
        }
        case SpvExecutionModelTessellationControl:
        case SpvExecutionModelTessellationEvaluation:
        case SpvExecutionModelGeometry:
        case SpvExecutionModelMeshNV: {
          // PointSize can be a per-vertex variable for tessellation control,
          // tessellation evaluation and geometry shader stages. In such cases
          // variables will have an array of 32-bit floats.
          if (decoration.struct_member_index() != Decoration::kInvalidMember) {
            // The array is on the variable, so this must be a 32-bit float.
            if (spv_result_t error = ValidateF32(
                    decoration, built_in_inst,
                    [this, &referenced_from_inst](
                        const std::string& message) -> spv_result_t {
                      return _.diag(SPV_ERROR_INVALID_DATA,
                                    &referenced_from_inst)
                             << _.VkErrorID(4317)
                             << "According to the Vulkan spec BuiltIn "
                                "PointSize variable needs to be a 32-bit "
                                "float scalar. "
                             << message;
                    })) {
              return error;
            }
          } else {
            if (spv_result_t error = ValidateOptionalArrayedF32(
                    decoration, built_in_inst,
                    [this, &referenced_from_inst](
                        const std::string& message) -> spv_result_t {
                      return _.diag(SPV_ERROR_INVALID_DATA,
                                    &referenced_from_inst)
                             << _.VkErrorID(4317)
                             << "According to the Vulkan spec BuiltIn "
                                "PointSize variable needs to be a 32-bit "
                                "float scalar. "
                             << message;
                    })) {
              return error;
            }
          }
          break;
        }

        default: {
          return _.diag(SPV_ERROR_INVALID_DATA, &referenced_from_inst)
                 << _.VkErrorID(4314)
                 << "Vulkan spec allows BuiltIn PointSize to be used only with "
                    "Vertex, TessellationControl, TessellationEvaluation or "
                    "Geometry execution models. "
                 << GetReferenceDesc(decoration, built_in_inst, referenced_inst,
                                     referenced_from_inst, execution_model);
        }
      }
    }
  }

  if (function_id_ == 0) {
    // Propagate this rule to all dependant ids in the global scope.
    id_to_at_reference_checks_[referenced_from_inst.id()].push_back(std::bind(
        &BuiltInsValidator::ValidatePointSizeAtReference, this, decoration,
        built_in_inst, referenced_from_inst, std::placeholders::_1));
  }

  return SPV_SUCCESS;
}

spv_result_t BuiltInsValidator::ValidatePositionAtDefinition(
    const Decoration& decoration, const Instruction& inst) {
  // Seed at reference checks with this built-in.
  return ValidatePositionAtReference(decoration, inst, inst, inst);
}

spv_result_t BuiltInsValidator::ValidatePositionAtReference(
    const Decoration& decoration, const Instruction& built_in_inst,
    const Instruction& referenced_inst,
    const Instruction& referenced_from_inst) {
  if (spvIsVulkanEnv(_.context()->target_env)) {
    const SpvStorageClass storage_class = GetStorageClass(referenced_from_inst);
    if (storage_class != SpvStorageClassMax &&
        storage_class != SpvStorageClassInput &&
        storage_class != SpvStorageClassOutput) {
      return _.diag(SPV_ERROR_INVALID_DATA, &referenced_from_inst)
             << _.VkErrorID(4320) << "Vulkan spec allows BuiltIn Position to be only used for "
                "variables with Input or Output storage class. "
             << GetReferenceDesc(decoration, built_in_inst, referenced_inst,
                                 referenced_from_inst)
             << " " << GetStorageClassDesc(referenced_from_inst);
    }

    if (storage_class == SpvStorageClassInput) {
      assert(function_id_ == 0);
      id_to_at_reference_checks_[referenced_from_inst.id()].push_back(std::bind(
          &BuiltInsValidator::ValidateNotCalledWithExecutionModel, this, 4319,
          "Vulkan spec doesn't allow BuiltIn Position to be used "
          "for variables "
          "with Input storage class if execution model is Vertex.",
          SpvExecutionModelVertex, decoration, built_in_inst,
          referenced_from_inst, std::placeholders::_1));
      id_to_at_reference_checks_[referenced_from_inst.id()].push_back(std::bind(
          &BuiltInsValidator::ValidateNotCalledWithExecutionModel, this, 4319,
          "Vulkan spec doesn't allow BuiltIn Position to be used "
          "for variables "
          "with Input storage class if execution model is MeshNV.",
          SpvExecutionModelMeshNV, decoration, built_in_inst,
          referenced_from_inst, std::placeholders::_1));
    }

    for (const SpvExecutionModel execution_model : execution_models_) {
      switch (execution_model) {
        case SpvExecutionModelVertex: {
          if (spv_result_t error = ValidateF32Vec(
                  decoration, built_in_inst, 4,
                  [this, &referenced_from_inst](
                      const std::string& message) -> spv_result_t {
                    return _.diag(SPV_ERROR_INVALID_DATA, &referenced_from_inst)
                           << _.VkErrorID(4321)
                           << "According to the Vulkan spec BuiltIn Position "
                              "variable needs to be a 4-component 32-bit float "
                              "vector. "
                           << message;
                  })) {
            return error;
          }
          break;
        }
        case SpvExecutionModelGeometry:
        case SpvExecutionModelTessellationControl:
        case SpvExecutionModelTessellationEvaluation:
        case SpvExecutionModelMeshNV: {
          // Position can be a per-vertex variable for tessellation control,
          // tessellation evaluation, geometry and mesh shader stages. In such
          // cases variables will have an array of 4-component 32-bit float
          // vectors.
          if (decoration.struct_member_index() != Decoration::kInvalidMember) {
            // The array is on the variable, so this must be a 4-component
            // 32-bit float vector.
            if (spv_result_t error = ValidateF32Vec(
                    decoration, built_in_inst, 4,
                    [this, &referenced_from_inst](
                        const std::string& message) -> spv_result_t {
                      return _.diag(SPV_ERROR_INVALID_DATA,
                                    &referenced_from_inst)
                             << _.VkErrorID(4321)
                             << "According to the Vulkan spec BuiltIn Position "
                                "variable needs to be a 4-component 32-bit "
                                "float vector. "
                             << message;
                    })) {
              return error;
            }
          } else {
            if (spv_result_t error = ValidateOptionalArrayedF32Vec(
                    decoration, built_in_inst, 4,
                    [this, &referenced_from_inst](
                        const std::string& message) -> spv_result_t {
                      return _.diag(SPV_ERROR_INVALID_DATA,
                                    &referenced_from_inst)
                             << _.VkErrorID(4321)
                             << "According to the Vulkan spec BuiltIn Position "
                                "variable needs to be a 4-component 32-bit "
                                "float vector. "
                             << message;
                    })) {
              return error;
            }
          }
          break;
        }

        default: {
          return _.diag(SPV_ERROR_INVALID_DATA, &referenced_from_inst)
                 << _.VkErrorID(4318)
                 << "Vulkan spec allows BuiltIn Position to be used only "
                    "with Vertex, TessellationControl, TessellationEvaluation"
                    " or Geometry execution models. "
                 << GetReferenceDesc(decoration, built_in_inst, referenced_inst,
                                     referenced_from_inst, execution_model);
        }
      }
    }
  }

  if (function_id_ == 0) {
    // Propagate this rule to all dependant ids in the global scope.
    id_to_at_reference_checks_[referenced_from_inst.id()].push_back(std::bind(
        &BuiltInsValidator::ValidatePositionAtReference, this, decoration,
        built_in_inst, referenced_from_inst, std::placeholders::_1));
  }

  return SPV_SUCCESS;
}

spv_result_t BuiltInsValidator::ValidatePrimitiveIdAtDefinition(
    const Decoration& decoration, const Instruction& inst) {
  if (spvIsVulkanEnv(_.context()->target_env)) {
    // PrimitiveId can be a per-primitive variable for mesh shader stage.
    // In such cases variable will have an array of 32-bit integers.
    if (decoration.struct_member_index() != Decoration::kInvalidMember) {
      // This must be a 32-bit int scalar.
      if (spv_result_t error = ValidateI32(
              decoration, inst,
              [this, &inst](const std::string& message) -> spv_result_t {
                return _.diag(SPV_ERROR_INVALID_DATA, &inst)
                       << _.VkErrorID(4337)
                       << "According to the Vulkan spec BuiltIn PrimitiveId "
                          "variable needs to be a 32-bit int scalar. "
                       << message;
              })) {
        return error;
      }
    } else {
      if (spv_result_t error = ValidateOptionalArrayedI32(
              decoration, inst,
              [this, &inst](const std::string& message) -> spv_result_t {
                return _.diag(SPV_ERROR_INVALID_DATA, &inst)
                       << _.VkErrorID(4337)
                       << "According to the Vulkan spec BuiltIn PrimitiveId "
                          "variable needs to be a 32-bit int scalar. "
                       << message;
              })) {
        return error;
      }
    }
  }

  // Seed at reference checks with this built-in.
  return ValidatePrimitiveIdAtReference(decoration, inst, inst, inst);
}

spv_result_t BuiltInsValidator::ValidatePrimitiveIdAtReference(
    const Decoration& decoration, const Instruction& built_in_inst,
    const Instruction& referenced_inst,
    const Instruction& referenced_from_inst) {
  if (spvIsVulkanEnv(_.context()->target_env)) {
    const SpvStorageClass storage_class = GetStorageClass(referenced_from_inst);
    if (storage_class != SpvStorageClassMax &&
        storage_class != SpvStorageClassInput &&
        storage_class != SpvStorageClassOutput) {
      return _.diag(SPV_ERROR_INVALID_DATA, &referenced_from_inst)
             << "Vulkan spec allows BuiltIn PrimitiveId to be only used for "
                "variables with Input or Output storage class. "
             << GetReferenceDesc(decoration, built_in_inst, referenced_inst,
                                 referenced_from_inst)
             << " " << GetStorageClassDesc(referenced_from_inst);
    }

    if (storage_class == SpvStorageClassOutput) {
      assert(function_id_ == 0);
      id_to_at_reference_checks_[referenced_from_inst.id()].push_back(std::bind(
          &BuiltInsValidator::ValidateNotCalledWithExecutionModel, this, 4334,
          "Vulkan spec doesn't allow BuiltIn PrimitiveId to be used for "
          "variables with Output storage class if execution model is "
          "TessellationControl.",
          SpvExecutionModelTessellationControl, decoration, built_in_inst,
          referenced_from_inst, std::placeholders::_1));
      id_to_at_reference_checks_[referenced_from_inst.id()].push_back(std::bind(
          &BuiltInsValidator::ValidateNotCalledWithExecutionModel, this, 4334,
          "Vulkan spec doesn't allow BuiltIn PrimitiveId to be used for "
          "variables with Output storage class if execution model is "
          "TessellationEvaluation.",
          SpvExecutionModelTessellationEvaluation, decoration, built_in_inst,
          referenced_from_inst, std::placeholders::_1));
      id_to_at_reference_checks_[referenced_from_inst.id()].push_back(std::bind(
          &BuiltInsValidator::ValidateNotCalledWithExecutionModel, this, 4334,
          "Vulkan spec doesn't allow BuiltIn PrimitiveId to be used for "
          "variables with Output storage class if execution model is "
          "Fragment.",
          SpvExecutionModelFragment, decoration, built_in_inst,
          referenced_from_inst, std::placeholders::_1));
      id_to_at_reference_checks_[referenced_from_inst.id()].push_back(std::bind(
          &BuiltInsValidator::ValidateNotCalledWithExecutionModel, this, 4334,
          "Vulkan spec doesn't allow BuiltIn PrimitiveId to be used for "
          "variables with Output storage class if execution model is "
          "IntersectionKHR.",
          SpvExecutionModelIntersectionKHR, decoration, built_in_inst,
          referenced_from_inst, std::placeholders::_1));
      id_to_at_reference_checks_[referenced_from_inst.id()].push_back(std::bind(
          &BuiltInsValidator::ValidateNotCalledWithExecutionModel, this, 4334,
          "Vulkan spec doesn't allow BuiltIn PrimitiveId to be used for "
          "variables with Output storage class if execution model is "
          "AnyHitKHR.",
          SpvExecutionModelAnyHitKHR, decoration, built_in_inst,
          referenced_from_inst, std::placeholders::_1));
      id_to_at_reference_checks_[referenced_from_inst.id()].push_back(std::bind(
          &BuiltInsValidator::ValidateNotCalledWithExecutionModel, this, 4334,
          "Vulkan spec doesn't allow BuiltIn PrimitiveId to be used for "
          "variables with Output storage class if execution model is "
          "ClosestHitKHR.",
          SpvExecutionModelClosestHitKHR, decoration, built_in_inst,
          referenced_from_inst, std::placeholders::_1));
    }

    for (const SpvExecutionModel execution_model : execution_models_) {
      switch (execution_model) {
        case SpvExecutionModelFragment:
        case SpvExecutionModelTessellationControl:
        case SpvExecutionModelTessellationEvaluation:
        case SpvExecutionModelGeometry:
        case SpvExecutionModelMeshNV:
        case SpvExecutionModelIntersectionKHR:
        case SpvExecutionModelAnyHitKHR:
        case SpvExecutionModelClosestHitKHR: {
          // Ok.
          break;
        }

        default: {
          return _.diag(SPV_ERROR_INVALID_DATA, &referenced_from_inst)
                 << _.VkErrorID(4330)
                 << "Vulkan spec allows BuiltIn PrimitiveId to be used only "
                    "with Fragment, TessellationControl, "
                    "TessellationEvaluation, Geometry, MeshNV, "
                    "IntersectionKHR, "
                    "AnyHitKHR, and ClosestHitKHR execution models. "
                 << GetReferenceDesc(decoration, built_in_inst, referenced_inst,
                                     referenced_from_inst, execution_model);
        }
      }
    }
  }

  if (function_id_ == 0) {
    // Propagate this rule to all dependant ids in the global scope.
    id_to_at_reference_checks_[referenced_from_inst.id()].push_back(std::bind(
        &BuiltInsValidator::ValidatePrimitiveIdAtReference, this, decoration,
        built_in_inst, referenced_from_inst, std::placeholders::_1));
  }

  return SPV_SUCCESS;
}

spv_result_t BuiltInsValidator::ValidateSampleIdAtDefinition(
    const Decoration& decoration, const Instruction& inst) {
  if (spvIsVulkanEnv(_.context()->target_env)) {
    if (spv_result_t error = ValidateI32(
            decoration, inst,
            [this, &inst](const std::string& message) -> spv_result_t {
              return _.diag(SPV_ERROR_INVALID_DATA, &inst)
                     << _.VkErrorID(4356)
                     << "According to the Vulkan spec BuiltIn SampleId "
                        "variable needs to be a 32-bit int scalar. "
                     << message;
            })) {
      return error;
    }
  }

  // Seed at reference checks with this built-in.
  return ValidateSampleIdAtReference(decoration, inst, inst, inst);
}

spv_result_t BuiltInsValidator::ValidateSampleIdAtReference(
    const Decoration& decoration, const Instruction& built_in_inst,
    const Instruction& referenced_inst,
    const Instruction& referenced_from_inst) {
  if (spvIsVulkanEnv(_.context()->target_env)) {
    const SpvStorageClass storage_class = GetStorageClass(referenced_from_inst);
    if (storage_class != SpvStorageClassMax &&
        storage_class != SpvStorageClassInput) {
      return _.diag(SPV_ERROR_INVALID_DATA, &referenced_from_inst)
             << _.VkErrorID(4355)
             << "Vulkan spec allows BuiltIn SampleId to be only used for "
                "variables with Input storage class. "
             << GetReferenceDesc(decoration, built_in_inst, referenced_inst,
                                 referenced_from_inst)
             << " " << GetStorageClassDesc(referenced_from_inst);
    }

    for (const SpvExecutionModel execution_model : execution_models_) {
      if (execution_model != SpvExecutionModelFragment) {
        return _.diag(SPV_ERROR_INVALID_DATA, &referenced_from_inst)
               << _.VkErrorID(4354)
               << "Vulkan spec allows BuiltIn SampleId to be used only with "
                  "Fragment execution model. "
               << GetReferenceDesc(decoration, built_in_inst, referenced_inst,
                                   referenced_from_inst, execution_model);
      }
    }
  }

  if (function_id_ == 0) {
    // Propagate this rule to all dependant ids in the global scope.
    id_to_at_reference_checks_[referenced_from_inst.id()].push_back(std::bind(
        &BuiltInsValidator::ValidateSampleIdAtReference, this, decoration,
        built_in_inst, referenced_from_inst, std::placeholders::_1));
  }

  return SPV_SUCCESS;
}

spv_result_t BuiltInsValidator::ValidateSampleMaskAtDefinition(
    const Decoration& decoration, const Instruction& inst) {
  if (spvIsVulkanEnv(_.context()->target_env)) {
    if (spv_result_t error = ValidateI32Arr(
            decoration, inst,
            [this, &inst](const std::string& message) -> spv_result_t {
              return _.diag(SPV_ERROR_INVALID_DATA, &inst)
                     << _.VkErrorID(4359)
                     << "According to the Vulkan spec BuiltIn SampleMask "
                        "variable needs to be a 32-bit int array. "
                     << message;
            })) {
      return error;
    }
  }

  // Seed at reference checks with this built-in.
  return ValidateSampleMaskAtReference(decoration, inst, inst, inst);
}

spv_result_t BuiltInsValidator::ValidateSampleMaskAtReference(
    const Decoration& decoration, const Instruction& built_in_inst,
    const Instruction& referenced_inst,
    const Instruction& referenced_from_inst) {
  if (spvIsVulkanEnv(_.context()->target_env)) {
    const SpvStorageClass storage_class = GetStorageClass(referenced_from_inst);
    if (storage_class != SpvStorageClassMax &&
        storage_class != SpvStorageClassInput &&
        storage_class != SpvStorageClassOutput) {
      return _.diag(SPV_ERROR_INVALID_DATA, &referenced_from_inst)
             << _.VkErrorID(4358)
             << "Vulkan spec allows BuiltIn SampleMask to be only used for "
                "variables with Input or Output storage class. "
             << GetReferenceDesc(decoration, built_in_inst, referenced_inst,
                                 referenced_from_inst)
             << " " << GetStorageClassDesc(referenced_from_inst);
    }

    for (const SpvExecutionModel execution_model : execution_models_) {
      if (execution_model != SpvExecutionModelFragment) {
        return _.diag(SPV_ERROR_INVALID_DATA, &referenced_from_inst)
               << _.VkErrorID(4357)
               << "Vulkan spec allows BuiltIn SampleMask to be used only "
                  "with "
                  "Fragment execution model. "
               << GetReferenceDesc(decoration, built_in_inst, referenced_inst,
                                   referenced_from_inst, execution_model);
      }
    }
  }

  if (function_id_ == 0) {
    // Propagate this rule to all dependant ids in the global scope.
    id_to_at_reference_checks_[referenced_from_inst.id()].push_back(std::bind(
        &BuiltInsValidator::ValidateSampleMaskAtReference, this, decoration,
        built_in_inst, referenced_from_inst, std::placeholders::_1));
  }

  return SPV_SUCCESS;
}

spv_result_t BuiltInsValidator::ValidateSamplePositionAtDefinition(
    const Decoration& decoration, const Instruction& inst) {
  if (spvIsVulkanEnv(_.context()->target_env)) {
    if (spv_result_t error = ValidateF32Vec(
            decoration, inst, 2,
            [this, &inst](const std::string& message) -> spv_result_t {
              return _.diag(SPV_ERROR_INVALID_DATA, &inst)
                     << _.VkErrorID(4362)
                     << "According to the Vulkan spec BuiltIn SamplePosition "
                        "variable needs to be a 2-component 32-bit float "
                        "vector. "
                     << message;
            })) {
      return error;
    }
  }

  // Seed at reference checks with this built-in.
  return ValidateSamplePositionAtReference(decoration, inst, inst, inst);
}

spv_result_t BuiltInsValidator::ValidateSamplePositionAtReference(
    const Decoration& decoration, const Instruction& built_in_inst,
    const Instruction& referenced_inst,
    const Instruction& referenced_from_inst) {
  if (spvIsVulkanEnv(_.context()->target_env)) {
    const SpvStorageClass storage_class = GetStorageClass(referenced_from_inst);
    if (storage_class != SpvStorageClassMax &&
        storage_class != SpvStorageClassInput) {
      return _.diag(SPV_ERROR_INVALID_DATA, &referenced_from_inst)
             << _.VkErrorID(4361)
             << "Vulkan spec allows BuiltIn SamplePosition to be only used "
                "for "
                "variables with Input storage class. "
             << GetReferenceDesc(decoration, built_in_inst, referenced_inst,
                                 referenced_from_inst)
             << " " << GetStorageClassDesc(referenced_from_inst);
    }

    for (const SpvExecutionModel execution_model : execution_models_) {
      if (execution_model != SpvExecutionModelFragment) {
        return _.diag(SPV_ERROR_INVALID_DATA, &referenced_from_inst)
               << _.VkErrorID(4360)
               << "Vulkan spec allows BuiltIn SamplePosition to be used only "
                  "with "
                  "Fragment execution model. "
               << GetReferenceDesc(decoration, built_in_inst, referenced_inst,
                                   referenced_from_inst, execution_model);
      }
    }
  }

  if (function_id_ == 0) {
    // Propagate this rule to all dependant ids in the global scope.
    id_to_at_reference_checks_[referenced_from_inst.id()].push_back(std::bind(
        &BuiltInsValidator::ValidateSamplePositionAtReference, this, decoration,
        built_in_inst, referenced_from_inst, std::placeholders::_1));
  }

  return SPV_SUCCESS;
}

spv_result_t BuiltInsValidator::ValidateTessCoordAtDefinition(
    const Decoration& decoration, const Instruction& inst) {
  if (spvIsVulkanEnv(_.context()->target_env)) {
    if (spv_result_t error = ValidateF32Vec(
            decoration, inst, 3,
            [this, &inst](const std::string& message) -> spv_result_t {
              return _.diag(SPV_ERROR_INVALID_DATA, &inst)
                     << _.VkErrorID(4389)
                     << "According to the Vulkan spec BuiltIn TessCoord "
                        "variable needs to be a 3-component 32-bit float "
                        "vector. "
                     << message;
            })) {
      return error;
    }
  }

  // Seed at reference checks with this built-in.
  return ValidateTessCoordAtReference(decoration, inst, inst, inst);
}

spv_result_t BuiltInsValidator::ValidateTessCoordAtReference(
    const Decoration& decoration, const Instruction& built_in_inst,
    const Instruction& referenced_inst,
    const Instruction& referenced_from_inst) {
  if (spvIsVulkanEnv(_.context()->target_env)) {
    const SpvStorageClass storage_class = GetStorageClass(referenced_from_inst);
    if (storage_class != SpvStorageClassMax &&
        storage_class != SpvStorageClassInput) {
      return _.diag(SPV_ERROR_INVALID_DATA, &referenced_from_inst)
             << _.VkErrorID(4388)
             << "Vulkan spec allows BuiltIn TessCoord to be only used for "
                "variables with Input storage class. "
             << GetReferenceDesc(decoration, built_in_inst, referenced_inst,
                                 referenced_from_inst)
             << " " << GetStorageClassDesc(referenced_from_inst);
    }

    for (const SpvExecutionModel execution_model : execution_models_) {
      if (execution_model != SpvExecutionModelTessellationEvaluation) {
        return _.diag(SPV_ERROR_INVALID_DATA, &referenced_from_inst)
               << _.VkErrorID(4387)
               << "Vulkan spec allows BuiltIn TessCoord to be used only with "
                  "TessellationEvaluation execution model. "
               << GetReferenceDesc(decoration, built_in_inst, referenced_inst,
                                   referenced_from_inst, execution_model);
      }
    }
  }

  if (function_id_ == 0) {
    // Propagate this rule to all dependant ids in the global scope.
    id_to_at_reference_checks_[referenced_from_inst.id()].push_back(std::bind(
        &BuiltInsValidator::ValidateTessCoordAtReference, this, decoration,
        built_in_inst, referenced_from_inst, std::placeholders::_1));
  }

  return SPV_SUCCESS;
}

spv_result_t BuiltInsValidator::ValidateTessLevelOuterAtDefinition(
    const Decoration& decoration, const Instruction& inst) {
  if (spvIsVulkanEnv(_.context()->target_env)) {
    if (spv_result_t error = ValidateF32Arr(
            decoration, inst, 4,
            [this, &inst](const std::string& message) -> spv_result_t {
              return _.diag(SPV_ERROR_INVALID_DATA, &inst)
                     << _.VkErrorID(4393)
                     << "According to the Vulkan spec BuiltIn TessLevelOuter "
                        "variable needs to be a 4-component 32-bit float "
                        "array. "
                     << message;
            })) {
      return error;
    }
  }

  // Seed at reference checks with this built-in.
  return ValidateTessLevelAtReference(decoration, inst, inst, inst);
}

spv_result_t BuiltInsValidator::ValidateTessLevelInnerAtDefinition(
    const Decoration& decoration, const Instruction& inst) {
  if (spvIsVulkanEnv(_.context()->target_env)) {
    if (spv_result_t error = ValidateF32Arr(
            decoration, inst, 2,
            [this, &inst](const std::string& message) -> spv_result_t {
              return _.diag(SPV_ERROR_INVALID_DATA, &inst)
                     << _.VkErrorID(4397)
                     << "According to the Vulkan spec BuiltIn TessLevelOuter "
                        "variable needs to be a 2-component 32-bit float "
                        "array. "
                     << message;
            })) {
      return error;
    }
  }

  // Seed at reference checks with this built-in.
  return ValidateTessLevelAtReference(decoration, inst, inst, inst);
}

spv_result_t BuiltInsValidator::ValidateTessLevelAtReference(
    const Decoration& decoration, const Instruction& built_in_inst,
    const Instruction& referenced_inst,
    const Instruction& referenced_from_inst) {
  uint32_t operand = decoration.params()[0];
  if (spvIsVulkanEnv(_.context()->target_env)) {
    const SpvStorageClass storage_class = GetStorageClass(referenced_from_inst);
    if (storage_class != SpvStorageClassMax &&
        storage_class != SpvStorageClassInput &&
        storage_class != SpvStorageClassOutput) {
      return _.diag(SPV_ERROR_INVALID_DATA, &referenced_from_inst)
             << "Vulkan spec allows BuiltIn "
             << _.grammar().lookupOperandName(SPV_OPERAND_TYPE_BUILT_IN,
                                              operand)
             << " to be only used for variables with Input or Output storage "
                "class. "
             << GetReferenceDesc(decoration, built_in_inst, referenced_inst,
                                 referenced_from_inst)
             << " " << GetStorageClassDesc(referenced_from_inst);
    }

    if (storage_class == SpvStorageClassInput) {
      assert(function_id_ == 0);
      uint32_t vuid = (decoration.params()[0] == SpvBuiltInTessLevelOuter) ? 4391 : 4395;
      id_to_at_reference_checks_[referenced_from_inst.id()].push_back(std::bind(
          &BuiltInsValidator::ValidateNotCalledWithExecutionModel, this, vuid,
          "Vulkan spec doesn't allow TessLevelOuter/TessLevelInner to be "
          "used "
          "for variables with Input storage class if execution model is "
          "TessellationControl.",
          SpvExecutionModelTessellationControl, decoration, built_in_inst,
          referenced_from_inst, std::placeholders::_1));
    }

    if (storage_class == SpvStorageClassOutput) {
      assert(function_id_ == 0);
      uint32_t vuid = (decoration.params()[0] == SpvBuiltInTessLevelOuter) ? 4392 : 4396;
      id_to_at_reference_checks_[referenced_from_inst.id()].push_back(std::bind(
          &BuiltInsValidator::ValidateNotCalledWithExecutionModel, this, vuid,
          "Vulkan spec doesn't allow TessLevelOuter/TessLevelInner to be "
          "used "
          "for variables with Output storage class if execution model is "
          "TessellationEvaluation.",
          SpvExecutionModelTessellationEvaluation, decoration, built_in_inst,
          referenced_from_inst, std::placeholders::_1));
    }

    for (const SpvExecutionModel execution_model : execution_models_) {
      switch (execution_model) {
        case SpvExecutionModelTessellationControl:
        case SpvExecutionModelTessellationEvaluation: {
          // Ok.
          break;
        }

        default: {
          uint32_t vuid = (operand == SpvBuiltInTessLevelOuter) ? 4390 : 4394;
          return _.diag(SPV_ERROR_INVALID_DATA, &referenced_from_inst)
                 << _.VkErrorID(vuid) << "Vulkan spec allows BuiltIn "
                 << _.grammar().lookupOperandName(SPV_OPERAND_TYPE_BUILT_IN,
                                                  operand)
                 << " to be used only with TessellationControl or "
                    "TessellationEvaluation execution models. "
                 << GetReferenceDesc(decoration, built_in_inst, referenced_inst,
                                     referenced_from_inst, execution_model);
        }
      }
    }
  }

  if (function_id_ == 0) {
    // Propagate this rule to all dependant ids in the global scope.
    id_to_at_reference_checks_[referenced_from_inst.id()].push_back(std::bind(
        &BuiltInsValidator::ValidateTessLevelAtReference, this, decoration,
        built_in_inst, referenced_from_inst, std::placeholders::_1));
  }

  return SPV_SUCCESS;
}

spv_result_t BuiltInsValidator::ValidateVertexIndexAtDefinition(
    const Decoration& decoration, const Instruction& inst) {
  if (spvIsVulkanEnv(_.context()->target_env)) {
    if (spv_result_t error = ValidateI32(
            decoration, inst,
            [this, &inst](const std::string& message) -> spv_result_t {
              return _.diag(SPV_ERROR_INVALID_DATA, &inst)
                     << _.VkErrorID(4400) << "According to the "
                     << spvLogStringForEnv(_.context()->target_env)
                     << " spec BuiltIn VertexIndex variable needs to be a "
                        "32-bit int scalar. "
                     << message;
            })) {
      return error;
    }
  }

  // Seed at reference checks with this built-in.
  return ValidateVertexIndexAtReference(decoration, inst, inst, inst);
}

spv_result_t BuiltInsValidator::ValidateVertexIdAtDefinition(
    const Decoration& decoration, const Instruction& inst) {
  (void)decoration;
  if (spvIsVulkanEnv(_.context()->target_env)) {
    return _.diag(SPV_ERROR_INVALID_DATA, &inst)
           << "Vulkan spec doesn't allow BuiltIn VertexId "
              "to be used.";
  }

  return SPV_SUCCESS;
}

spv_result_t BuiltInsValidator::ValidateLocalInvocationIndexAtDefinition(
    const Decoration& decoration, const Instruction& inst) {
  // Seed at reference checks with this built-in.
  return ValidateLocalInvocationIndexAtReference(decoration, inst, inst, inst);
}

spv_result_t BuiltInsValidator::ValidateLocalInvocationIndexAtReference(
    const Decoration& decoration, const Instruction& built_in_inst,
    const Instruction&,
    const Instruction& referenced_from_inst) {
  if (function_id_ == 0) {
    // Propagate this rule to all dependant ids in the global scope.
    id_to_at_reference_checks_[referenced_from_inst.id()].push_back(
        std::bind(&BuiltInsValidator::ValidateLocalInvocationIndexAtReference,
                  this, decoration, built_in_inst, referenced_from_inst,
                  std::placeholders::_1));
  }

  return SPV_SUCCESS;
}

spv_result_t BuiltInsValidator::ValidateVertexIndexAtReference(
    const Decoration& decoration, const Instruction& built_in_inst,
    const Instruction& referenced_inst,
    const Instruction& referenced_from_inst) {
  if (spvIsVulkanEnv(_.context()->target_env)) {
    const SpvStorageClass storage_class = GetStorageClass(referenced_from_inst);
    if (storage_class != SpvStorageClassMax &&
        storage_class != SpvStorageClassInput) {
      return _.diag(SPV_ERROR_INVALID_DATA, &referenced_from_inst)
             << _.VkErrorID(4399) << spvLogStringForEnv(_.context()->target_env)
             << " spec allows BuiltIn VertexIndex to be only used for "
                "variables with Input storage class. "
             << GetReferenceDesc(decoration, built_in_inst, referenced_inst,
                                 referenced_from_inst)
             << " " << GetStorageClassDesc(referenced_from_inst);
    }

    for (const SpvExecutionModel execution_model : execution_models_) {
      if (execution_model != SpvExecutionModelVertex) {
        return _.diag(SPV_ERROR_INVALID_DATA, &referenced_from_inst)
               << _.VkErrorID(4398)
               << spvLogStringForEnv(_.context()->target_env)
               << " spec allows BuiltIn VertexIndex to be used only with "
                  "Vertex execution model. "
               << GetReferenceDesc(decoration, built_in_inst, referenced_inst,
                                   referenced_from_inst, execution_model);
      }
    }
  }

  if (function_id_ == 0) {
    // Propagate this rule to all dependant ids in the global scope.
    id_to_at_reference_checks_[referenced_from_inst.id()].push_back(std::bind(
        &BuiltInsValidator::ValidateVertexIndexAtReference, this, decoration,
        built_in_inst, referenced_from_inst, std::placeholders::_1));
  }

  return SPV_SUCCESS;
}

spv_result_t BuiltInsValidator::ValidateLayerOrViewportIndexAtDefinition(
    const Decoration& decoration, const Instruction& inst) {
  if (spvIsVulkanEnv(_.context()->target_env)) {
    // This can be a per-primitive variable for mesh shader stage.
    // In such cases variable will have an array of 32-bit integers.
    if (decoration.struct_member_index() != Decoration::kInvalidMember) {
      // This must be a 32-bit int scalar.
      if (spv_result_t error = ValidateI32(
              decoration, inst,
              [this, &decoration,
               &inst](const std::string& message) -> spv_result_t {
                uint32_t vuid =
                    (decoration.params()[0] == SpvBuiltInLayer) ? 4276 : 4408;
                return _.diag(SPV_ERROR_INVALID_DATA, &inst)
                       << _.VkErrorID(vuid)
                       << "According to the Vulkan spec BuiltIn "
                       << _.grammar().lookupOperandName(
                              SPV_OPERAND_TYPE_BUILT_IN, decoration.params()[0])
                       << "variable needs to be a 32-bit int scalar. "
                       << message;
              })) {
        return error;
      }
    } else {
      if (spv_result_t error = ValidateOptionalArrayedI32(
              decoration, inst,
              [this, &decoration,
               &inst](const std::string& message) -> spv_result_t {
                uint32_t vuid =
                    (decoration.params()[0] == SpvBuiltInLayer) ? 4276 : 4408;
                return _.diag(SPV_ERROR_INVALID_DATA, &inst)
                       << _.VkErrorID(vuid)
                       << "According to the Vulkan spec BuiltIn "
                       << _.grammar().lookupOperandName(
                              SPV_OPERAND_TYPE_BUILT_IN, decoration.params()[0])
                       << "variable needs to be a 32-bit int scalar. "
                       << message;
              })) {
        return error;
      }
    }
  }

  // Seed at reference checks with this built-in.
  return ValidateLayerOrViewportIndexAtReference(decoration, inst, inst, inst);
}

spv_result_t BuiltInsValidator::ValidateLayerOrViewportIndexAtReference(
    const Decoration& decoration, const Instruction& built_in_inst,
    const Instruction& referenced_inst,
    const Instruction& referenced_from_inst) {
  uint32_t operand = decoration.params()[0];
  if (spvIsVulkanEnv(_.context()->target_env)) {
    const SpvStorageClass storage_class = GetStorageClass(referenced_from_inst);
    if (storage_class != SpvStorageClassMax &&
        storage_class != SpvStorageClassInput &&
        storage_class != SpvStorageClassOutput) {
      return _.diag(SPV_ERROR_INVALID_DATA, &referenced_from_inst)
             << "Vulkan spec allows BuiltIn "
             << _.grammar().lookupOperandName(SPV_OPERAND_TYPE_BUILT_IN,
                                              operand)
             << " to be only used for variables with Input or Output storage "
                "class. "
             << GetReferenceDesc(decoration, built_in_inst, referenced_inst,
                                 referenced_from_inst)
             << " " << GetStorageClassDesc(referenced_from_inst);
    }

    if (storage_class == SpvStorageClassInput) {
      assert(function_id_ == 0);
      for (const auto em :
           {SpvExecutionModelVertex, SpvExecutionModelTessellationEvaluation,
            SpvExecutionModelGeometry, SpvExecutionModelMeshNV}) {
        id_to_at_reference_checks_[referenced_from_inst.id()].push_back(
            std::bind(&BuiltInsValidator::ValidateNotCalledWithExecutionModel,
                      this, ((operand == SpvBuiltInLayer) ? 4274 : 4406),
                      "Vulkan spec doesn't allow BuiltIn Layer and "
                      "ViewportIndex to be "
                      "used for variables with Input storage class if "
                      "execution model is Vertex, TessellationEvaluation, "
                      "Geometry, or MeshNV.",
                      em, decoration, built_in_inst, referenced_from_inst,
                      std::placeholders::_1));
      }
    }

    if (storage_class == SpvStorageClassOutput) {
      assert(function_id_ == 0);
      id_to_at_reference_checks_[referenced_from_inst.id()].push_back(
          std::bind(&BuiltInsValidator::ValidateNotCalledWithExecutionModel,
                    this, ((operand == SpvBuiltInLayer) ? 4275 : 4407),
                    "Vulkan spec doesn't allow BuiltIn Layer and "
                    "ViewportIndex to be "
                    "used for variables with Output storage class if "
                    "execution model is "
                    "Fragment.",
                    SpvExecutionModelFragment, decoration, built_in_inst,
                    referenced_from_inst, std::placeholders::_1));
    }

    for (const SpvExecutionModel execution_model : execution_models_) {
      switch (execution_model) {
        case SpvExecutionModelGeometry:
        case SpvExecutionModelFragment:
        case SpvExecutionModelMeshNV:
          // Ok.
          break;
        case SpvExecutionModelVertex:
        case SpvExecutionModelTessellationEvaluation: {
          if (!_.HasCapability(SpvCapabilityShaderViewportIndexLayerEXT)) {
            if (operand == SpvBuiltInViewportIndex &&
                _.HasCapability(SpvCapabilityShaderViewportIndex))
              break;  // Ok
            if (operand == SpvBuiltInLayer &&
                _.HasCapability(SpvCapabilityShaderLayer))
              break;  // Ok

            const char* capability = "ShaderViewportIndexLayerEXT";

            if (operand == SpvBuiltInViewportIndex)
              capability = "ShaderViewportIndexLayerEXT or ShaderViewportIndex";
            if (operand == SpvBuiltInLayer)
              capability = "ShaderViewportIndexLayerEXT or ShaderLayer";

            uint32_t vuid = (operand == SpvBuiltInLayer) ? 4273 : 4405;
            return _.diag(SPV_ERROR_INVALID_DATA, &referenced_from_inst)
                   << _.VkErrorID(vuid) << "Using BuiltIn "
                   << _.grammar().lookupOperandName(SPV_OPERAND_TYPE_BUILT_IN,
                                                    operand)
                   << " in Vertex or Tessellation execution model requires the "
                   << capability << " capability.";
          }
          break;
        }
        default: {
          uint32_t vuid = (operand == SpvBuiltInLayer) ? 4272 : 4404;
          return _.diag(SPV_ERROR_INVALID_DATA, &referenced_from_inst)
                 << _.VkErrorID(vuid) << "Vulkan spec allows BuiltIn "
                 << _.grammar().lookupOperandName(SPV_OPERAND_TYPE_BUILT_IN,
                                                  operand)
                 << " to be used only with Vertex, TessellationEvaluation, "
                    "Geometry, or Fragment execution models. "
                 << GetReferenceDesc(decoration, built_in_inst, referenced_inst,
                                     referenced_from_inst, execution_model);
        }
      }
    }
  }

  if (function_id_ == 0) {
    // Propagate this rule to all dependant ids in the global scope.
    id_to_at_reference_checks_[referenced_from_inst.id()].push_back(
        std::bind(&BuiltInsValidator::ValidateLayerOrViewportIndexAtReference,
                  this, decoration, built_in_inst, referenced_from_inst,
                  std::placeholders::_1));
  }

  return SPV_SUCCESS;
}

spv_result_t BuiltInsValidator::ValidateFragmentShaderF32Vec3InputAtDefinition(
    const Decoration& decoration, const Instruction& inst) {
  if (spvIsVulkanEnv(_.context()->target_env)) {
    const SpvBuiltIn builtin = SpvBuiltIn(decoration.params()[0]);
    if (spv_result_t error = ValidateF32Vec(
            decoration, inst, 3,
            [this, &inst, builtin](const std::string& message) -> spv_result_t {
              uint32_t vuid = GetVUIDForBuiltin(builtin, VUIDErrorType);
              return _.diag(SPV_ERROR_INVALID_DATA, &inst)
                     << _.VkErrorID(vuid) << "According to the "
                     << spvLogStringForEnv(_.context()->target_env)
                     << " spec BuiltIn "
                     << _.grammar().lookupOperandName(SPV_OPERAND_TYPE_BUILT_IN,
                                                      builtin)
                     << " variable needs to be a 3-component 32-bit float "
                        "vector. "
                     << message;
            })) {
      return error;
    }
  }

  // Seed at reference checks with this built-in.
  return ValidateFragmentShaderF32Vec3InputAtReference(decoration, inst, inst,
                                                      inst);
}

spv_result_t BuiltInsValidator::ValidateFragmentShaderF32Vec3InputAtReference(
    const Decoration& decoration, const Instruction& built_in_inst,
    const Instruction& referenced_inst,
    const Instruction& referenced_from_inst) {

  if (spvIsVulkanEnv(_.context()->target_env)) {
    const SpvBuiltIn builtin = SpvBuiltIn(decoration.params()[0]);
    const SpvStorageClass storage_class = GetStorageClass(referenced_from_inst);
    if (storage_class != SpvStorageClassMax &&
        storage_class != SpvStorageClassInput) {
      uint32_t vuid = GetVUIDForBuiltin(builtin, VUIDErrorStorageClass);
      return _.diag(SPV_ERROR_INVALID_DATA, &referenced_from_inst)
             << _.VkErrorID(vuid) << spvLogStringForEnv(_.context()->target_env)
             << " spec allows BuiltIn "
             << _.grammar().lookupOperandName(SPV_OPERAND_TYPE_BUILT_IN, builtin)
             << " to be only used for variables with Input storage class. "
             << GetReferenceDesc(decoration, built_in_inst, referenced_inst,
                                 referenced_from_inst)
             << " " << GetStorageClassDesc(referenced_from_inst);
    }

    for (const SpvExecutionModel execution_model : execution_models_) {
      if (execution_model != SpvExecutionModelFragment) {
        uint32_t vuid = GetVUIDForBuiltin(builtin, VUIDErrorExecutionModel);
        return _.diag(SPV_ERROR_INVALID_DATA, &referenced_from_inst)
               << _.VkErrorID(vuid)
               << spvLogStringForEnv(_.context()->target_env)
               << " spec allows BuiltIn "
               << _.grammar().lookupOperandName(SPV_OPERAND_TYPE_BUILT_IN, builtin)
               << " to be used only with Fragment execution model. "
               << GetReferenceDesc(decoration, built_in_inst, referenced_inst,
                                   referenced_from_inst, execution_model);
      }
    }
  }

  if (function_id_ == 0) {
    // Propagate this rule to all dependant ids in the global scope.
    id_to_at_reference_checks_[referenced_from_inst.id()].push_back(std::bind(
        &BuiltInsValidator::ValidateFragmentShaderF32Vec3InputAtReference, this,
        decoration, built_in_inst, referenced_from_inst,
        std::placeholders::_1));
  }

  return SPV_SUCCESS;
}

spv_result_t BuiltInsValidator::ValidateComputeShaderI32Vec3InputAtDefinition(
    const Decoration& decoration, const Instruction& inst) {
  if (spvIsVulkanEnv(_.context()->target_env)) {
    const SpvBuiltIn builtin = SpvBuiltIn(decoration.params()[0]);
    if (spv_result_t error = ValidateI32Vec(
            decoration, inst, 3,
            [this, &inst, builtin](const std::string& message) -> spv_result_t {
              uint32_t vuid = GetVUIDForBuiltin(builtin, VUIDErrorType);
              return _.diag(SPV_ERROR_INVALID_DATA, &inst)
                     << _.VkErrorID(vuid) << "According to the "
                     << spvLogStringForEnv(_.context()->target_env)
                     << " spec BuiltIn "
                     << _.grammar().lookupOperandName(SPV_OPERAND_TYPE_BUILT_IN,
                                                      builtin)
                     << " variable needs to be a 3-component 32-bit int "
                        "vector. "
                     << message;
            })) {
      return error;
    }
  }

  // Seed at reference checks with this built-in.
  return ValidateComputeShaderI32Vec3InputAtReference(decoration, inst, inst,
                                                      inst);
}

spv_result_t BuiltInsValidator::ValidateComputeShaderI32Vec3InputAtReference(
    const Decoration& decoration, const Instruction& built_in_inst,
    const Instruction& referenced_inst,
    const Instruction& referenced_from_inst) {
  if (spvIsVulkanEnv(_.context()->target_env)) {
    const SpvBuiltIn builtin = SpvBuiltIn(decoration.params()[0]);
    const SpvStorageClass storage_class = GetStorageClass(referenced_from_inst);
    if (storage_class != SpvStorageClassMax &&
        storage_class != SpvStorageClassInput) {
      uint32_t vuid = GetVUIDForBuiltin(builtin, VUIDErrorStorageClass);
      return _.diag(SPV_ERROR_INVALID_DATA, &referenced_from_inst)
             << _.VkErrorID(vuid) << spvLogStringForEnv(_.context()->target_env)
             << " spec allows BuiltIn "
             << _.grammar().lookupOperandName(SPV_OPERAND_TYPE_BUILT_IN, builtin)
             << " to be only used for variables with Input storage class. "
             << GetReferenceDesc(decoration, built_in_inst, referenced_inst,
                                 referenced_from_inst)
             << " " << GetStorageClassDesc(referenced_from_inst);
    }

    for (const SpvExecutionModel execution_model : execution_models_) {
      bool has_vulkan_model = execution_model == SpvExecutionModelGLCompute ||
                              execution_model == SpvExecutionModelTaskNV ||
                              execution_model == SpvExecutionModelMeshNV;
      if (spvIsVulkanEnv(_.context()->target_env) && !has_vulkan_model) {
        uint32_t vuid = GetVUIDForBuiltin(builtin, VUIDErrorExecutionModel);
        return _.diag(SPV_ERROR_INVALID_DATA, &referenced_from_inst)
               << _.VkErrorID(vuid)
               << spvLogStringForEnv(_.context()->target_env)
               << " spec allows BuiltIn "
               << _.grammar().lookupOperandName(SPV_OPERAND_TYPE_BUILT_IN, builtin)
               << " to be used only with GLCompute, MeshNV, or TaskNV execution model. "
               << GetReferenceDesc(decoration, built_in_inst, referenced_inst,
                                   referenced_from_inst, execution_model);
      }
    }
  }

  if (function_id_ == 0) {
    // Propagate this rule to all dependant ids in the global scope.
    id_to_at_reference_checks_[referenced_from_inst.id()].push_back(std::bind(
        &BuiltInsValidator::ValidateComputeShaderI32Vec3InputAtReference, this,
        decoration, built_in_inst, referenced_from_inst,
        std::placeholders::_1));
  }

  return SPV_SUCCESS;
}

spv_result_t BuiltInsValidator::ValidateComputeI32InputAtDefinition(
    const Decoration& decoration, const Instruction& inst) {
  if (spvIsVulkanEnv(_.context()->target_env)) {
    const SpvBuiltIn builtin = SpvBuiltIn(decoration.params()[0]);
    if (decoration.struct_member_index() != Decoration::kInvalidMember) {
      return _.diag(SPV_ERROR_INVALID_DATA, &inst)
             << "BuiltIn "
             << _.grammar().lookupOperandName(SPV_OPERAND_TYPE_BUILT_IN, builtin)
             << " cannot be used as a member decoration ";
    }
    if (spv_result_t error = ValidateI32(
            decoration, inst,
            [this, &inst, builtin](const std::string& message) -> spv_result_t {
              uint32_t vuid = GetVUIDForBuiltin(builtin, VUIDErrorType);
              return _.diag(SPV_ERROR_INVALID_DATA, &inst)
                     << _.VkErrorID(vuid)
                     << "According to the "
                     << spvLogStringForEnv(_.context()->target_env)
                     << " spec BuiltIn "
                     << _.grammar().lookupOperandName(SPV_OPERAND_TYPE_BUILT_IN, builtin)
                     << " variable needs to be a 32-bit int "
                        "vector. "
                     << message;
            })) {
      return error;
    }
  }

  // Seed at reference checks with this built-in.
  return ValidateComputeI32InputAtReference(decoration, inst, inst, inst);
}

spv_result_t BuiltInsValidator::ValidateComputeI32InputAtReference(
    const Decoration& decoration, const Instruction& built_in_inst,
    const Instruction& referenced_inst,
    const Instruction& referenced_from_inst) {
  if (spvIsVulkanEnv(_.context()->target_env)) {
    const SpvBuiltIn builtin = SpvBuiltIn(decoration.params()[0]);
    const SpvStorageClass storage_class = GetStorageClass(referenced_from_inst);
    if (storage_class != SpvStorageClassMax &&
        storage_class != SpvStorageClassInput) {
      uint32_t vuid = GetVUIDForBuiltin(builtin, VUIDErrorStorageClass);
      return _.diag(SPV_ERROR_INVALID_DATA, &referenced_from_inst)
             << _.VkErrorID(vuid)
             << spvLogStringForEnv(_.context()->target_env)
             << " spec allows BuiltIn "
             << _.grammar().lookupOperandName(SPV_OPERAND_TYPE_BUILT_IN, builtin)
             << " to be only used for variables with Input storage class. "
             << GetReferenceDesc(decoration, built_in_inst, referenced_inst,
                                 referenced_from_inst)
             << " " << GetStorageClassDesc(referenced_from_inst);
    }

    for (const SpvExecutionModel execution_model : execution_models_) {
      bool has_vulkan_model = execution_model == SpvExecutionModelGLCompute ||
                              execution_model == SpvExecutionModelTaskNV ||
                              execution_model == SpvExecutionModelMeshNV;
      if (spvIsVulkanEnv(_.context()->target_env) && !has_vulkan_model) {
        uint32_t vuid = GetVUIDForBuiltin(builtin, VUIDErrorExecutionModel);
        return _.diag(SPV_ERROR_INVALID_DATA, &referenced_from_inst)
               << _.VkErrorID(vuid)
               << spvLogStringForEnv(_.context()->target_env)
               << " spec allows BuiltIn "
               << _.grammar().lookupOperandName(SPV_OPERAND_TYPE_BUILT_IN, builtin)
               << " to be used only with GLCompute, MeshNV, or TaskNV execution model. "
               << GetReferenceDesc(decoration, built_in_inst, referenced_inst,
                                   referenced_from_inst, execution_model);
      }
    }
  }

  if (function_id_ == 0) {
    // Propagate this rule to all dependant ids in the global scope.
    id_to_at_reference_checks_[referenced_from_inst.id()].push_back(
        std::bind(&BuiltInsValidator::ValidateComputeI32InputAtReference, this,
                  decoration, built_in_inst, referenced_from_inst,
                  std::placeholders::_1));
  }

  return SPV_SUCCESS;
}

spv_result_t BuiltInsValidator::ValidateI32InputAtDefinition(
    const Decoration& decoration, const Instruction& inst) {
  if (spvIsVulkanEnv(_.context()->target_env)) {
    const SpvBuiltIn builtin = SpvBuiltIn(decoration.params()[0]);
    if (decoration.struct_member_index() != Decoration::kInvalidMember) {
      return _.diag(SPV_ERROR_INVALID_DATA, &inst)
             << "BuiltIn "
             << _.grammar().lookupOperandName(SPV_OPERAND_TYPE_BUILT_IN, builtin)
             << " cannot be used as a member decoration ";
    }
    if (spv_result_t error = ValidateI32(
            decoration, inst,
            [this, &inst, builtin](const std::string& message) -> spv_result_t {
              uint32_t vuid = GetVUIDForBuiltin(builtin, VUIDErrorType);
              return _.diag(SPV_ERROR_INVALID_DATA, &inst)
                     << _.VkErrorID(vuid)
                     << "According to the "
                     << spvLogStringForEnv(_.context()->target_env)
                     << " spec BuiltIn "
                     << _.grammar().lookupOperandName(SPV_OPERAND_TYPE_BUILT_IN, builtin)
                     << " variable needs to be a 32-bit int. " << message;
            })) {
      return error;
    }

    const SpvStorageClass storage_class = GetStorageClass(inst);
    if (storage_class != SpvStorageClassMax &&
        storage_class != SpvStorageClassInput) {
      uint32_t vuid = GetVUIDForBuiltin(builtin, VUIDErrorStorageClass);
      return _.diag(SPV_ERROR_INVALID_DATA, &inst)
             << _.VkErrorID(vuid)
             << spvLogStringForEnv(_.context()->target_env)
             << " spec allows BuiltIn "
             << _.grammar().lookupOperandName(SPV_OPERAND_TYPE_BUILT_IN, builtin)
             << " to be only used for variables with Input storage class. "
             << GetReferenceDesc(decoration, inst, inst, inst) << " "
             << GetStorageClassDesc(inst);
    }
  }

  return SPV_SUCCESS;
}

spv_result_t BuiltInsValidator::ValidateI32Vec4InputAtDefinition(
    const Decoration& decoration, const Instruction& inst) {
  if (spvIsVulkanEnv(_.context()->target_env)) {
    const SpvBuiltIn builtin = SpvBuiltIn(decoration.params()[0]);
    if (decoration.struct_member_index() != Decoration::kInvalidMember) {
      return _.diag(SPV_ERROR_INVALID_DATA, &inst)
             << "BuiltIn "
             << _.grammar().lookupOperandName(SPV_OPERAND_TYPE_BUILT_IN, builtin)
             << " cannot be used as a member decoration ";
    }
    if (spv_result_t error = ValidateI32Vec(
            decoration, inst, 4,
            [this, &inst, builtin](const std::string& message) -> spv_result_t {
              uint32_t vuid = GetVUIDForBuiltin(builtin, VUIDErrorType);
              return _.diag(SPV_ERROR_INVALID_DATA, &inst)
                     << _.VkErrorID(vuid)
                     << "According to the "
                     << spvLogStringForEnv(_.context()->target_env)
                     << " spec BuiltIn "
                     << _.grammar().lookupOperandName(SPV_OPERAND_TYPE_BUILT_IN, builtin)
                     << " variable needs to be a 4-component 32-bit int "
                        "vector. "
                     << message;
            })) {
      return error;
    }

    const SpvStorageClass storage_class = GetStorageClass(inst);
    if (storage_class != SpvStorageClassMax &&
        storage_class != SpvStorageClassInput) {
      uint32_t vuid = GetVUIDForBuiltin(builtin, VUIDErrorStorageClass);
      return _.diag(SPV_ERROR_INVALID_DATA, &inst)
             << _.VkErrorID(vuid)
             << spvLogStringForEnv(_.context()->target_env)
             << " spec allows BuiltIn "
             << _.grammar().lookupOperandName(SPV_OPERAND_TYPE_BUILT_IN, builtin)
             << " to be only used for variables with Input storage class. "
             << GetReferenceDesc(decoration, inst, inst, inst) << " "
             << GetStorageClassDesc(inst);
    }
  }

  return SPV_SUCCESS;
}

spv_result_t BuiltInsValidator::ValidateWorkgroupSizeAtDefinition(
    const Decoration& decoration, const Instruction& inst) {
  if (spvIsVulkanEnv(_.context()->target_env)) {
    if (spvIsVulkanEnv(_.context()->target_env) &&
        !spvOpcodeIsConstant(inst.opcode())) {
      return _.diag(SPV_ERROR_INVALID_DATA, &inst)
             << _.VkErrorID(4426)
             << "Vulkan spec requires BuiltIn WorkgroupSize to be a "
                "constant. "
             << GetIdDesc(inst) << " is not a constant.";
    }

    if (spv_result_t error = ValidateI32Vec(
            decoration, inst, 3,
            [this, &inst](const std::string& message) -> spv_result_t {
              return _.diag(SPV_ERROR_INVALID_DATA, &inst)
                     << _.VkErrorID(4427) << "According to the "
                     << spvLogStringForEnv(_.context()->target_env)
                     << " spec BuiltIn WorkgroupSize variable needs to be a "
                        "3-component 32-bit int vector. "
                     << message;
            })) {
      return error;
    }
  }

  // Seed at reference checks with this built-in.
  return ValidateWorkgroupSizeAtReference(decoration, inst, inst, inst);
}

spv_result_t BuiltInsValidator::ValidateWorkgroupSizeAtReference(
    const Decoration& decoration, const Instruction& built_in_inst,
    const Instruction& referenced_inst,
    const Instruction& referenced_from_inst) {
  if (spvIsVulkanEnv(_.context()->target_env)) {
    for (const SpvExecutionModel execution_model : execution_models_) {
      if (execution_model != SpvExecutionModelGLCompute &&
          execution_model != SpvExecutionModelTaskNV &&
          execution_model != SpvExecutionModelMeshNV) {
        return _.diag(SPV_ERROR_INVALID_DATA, &referenced_from_inst)
               << _.VkErrorID(4425)
               << spvLogStringForEnv(_.context()->target_env)
               << " spec allows BuiltIn "
               << _.grammar().lookupOperandName(SPV_OPERAND_TYPE_BUILT_IN,
                                                decoration.params()[0])
               << " to be used only with GLCompute, MeshNV, or TaskNV execution model. "
               << GetReferenceDesc(decoration, built_in_inst, referenced_inst,
                                   referenced_from_inst, execution_model);
      }
    }
  }

  if (function_id_ == 0) {
    // Propagate this rule to all dependant ids in the global scope.
    id_to_at_reference_checks_[referenced_from_inst.id()].push_back(std::bind(
        &BuiltInsValidator::ValidateWorkgroupSizeAtReference, this, decoration,
        built_in_inst, referenced_from_inst, std::placeholders::_1));
  }

  return SPV_SUCCESS;
}

spv_result_t BuiltInsValidator::ValidateBaseInstanceOrVertexAtDefinition(
    const Decoration& decoration, const Instruction& inst) {
  if (spvIsVulkanEnv(_.context()->target_env)) {
    if (spv_result_t error = ValidateI32(
            decoration, inst,
            [this, &inst,
             &decoration](const std::string& message) -> spv_result_t {
              uint32_t vuid = (decoration.params()[0] == SpvBuiltInBaseInstance)
                                  ? 4183
                                  : 4186;
              return _.diag(SPV_ERROR_INVALID_DATA, &inst)
                     << _.VkErrorID(vuid)
                     << "According to the Vulkan spec BuiltIn "
                     << _.grammar().lookupOperandName(SPV_OPERAND_TYPE_BUILT_IN,
                                                      decoration.params()[0])
                     << " variable needs to be a 32-bit int scalar. "
                     << message;
            })) {
      return error;
    }
  }

  return ValidateBaseInstanceOrVertexAtReference(decoration, inst, inst, inst);
}

spv_result_t BuiltInsValidator::ValidateBaseInstanceOrVertexAtReference(
    const Decoration& decoration, const Instruction& built_in_inst,
    const Instruction& referenced_inst,
    const Instruction& referenced_from_inst) {
  uint32_t operand = decoration.params()[0];
  if (spvIsVulkanEnv(_.context()->target_env)) {
    const SpvStorageClass storage_class = GetStorageClass(referenced_from_inst);
    if (storage_class != SpvStorageClassMax &&
        storage_class != SpvStorageClassInput) {
      uint32_t vuid = (operand == SpvBuiltInBaseInstance) ? 4182 : 4185;
      return _.diag(SPV_ERROR_INVALID_DATA, &referenced_from_inst)
             << _.VkErrorID(vuid) << "Vulkan spec allows BuiltIn "
             << _.grammar().lookupOperandName(SPV_OPERAND_TYPE_BUILT_IN,
                                              operand)
             << " to be only used for variables with Input storage class. "
             << GetReferenceDesc(decoration, built_in_inst, referenced_inst,
                                 referenced_from_inst)
             << " " << GetStorageClassDesc(referenced_from_inst);
    }

    for (const SpvExecutionModel execution_model : execution_models_) {
      if (execution_model != SpvExecutionModelVertex) {
        uint32_t vuid = (operand == SpvBuiltInBaseInstance) ? 4181 : 4184;
        return _.diag(SPV_ERROR_INVALID_DATA, &referenced_from_inst)
               << _.VkErrorID(vuid) << "Vulkan spec allows BuiltIn "
               << _.grammar().lookupOperandName(SPV_OPERAND_TYPE_BUILT_IN,
                                                operand)
               << " to be used only with Vertex execution model. "
               << GetReferenceDesc(decoration, built_in_inst, referenced_inst,
                                   referenced_from_inst, execution_model);
      }
    }
  }

  if (function_id_ == 0) {
    // Propagate this rule to all dependant ids in the global scope.
    id_to_at_reference_checks_[referenced_from_inst.id()].push_back(
        std::bind(&BuiltInsValidator::ValidateBaseInstanceOrVertexAtReference,
                  this, decoration, built_in_inst, referenced_from_inst,
                  std::placeholders::_1));
  }

  return SPV_SUCCESS;
}

spv_result_t BuiltInsValidator::ValidateDrawIndexAtDefinition(
    const Decoration& decoration, const Instruction& inst) {
  if (spvIsVulkanEnv(_.context()->target_env)) {
    if (spv_result_t error = ValidateI32(
            decoration, inst,
            [this, &inst,
             &decoration](const std::string& message) -> spv_result_t {
              return _.diag(SPV_ERROR_INVALID_DATA, &inst)
                     << _.VkErrorID(4209)
                     << "According to the Vulkan spec BuiltIn "
                     << _.grammar().lookupOperandName(SPV_OPERAND_TYPE_BUILT_IN,
                                                      decoration.params()[0])
                     << " variable needs to be a 32-bit int scalar. "
                     << message;
            })) {
      return error;
    }
  }

  return ValidateDrawIndexAtReference(decoration, inst, inst, inst);
}

spv_result_t BuiltInsValidator::ValidateDrawIndexAtReference(
    const Decoration& decoration, const Instruction& built_in_inst,
    const Instruction& referenced_inst,
    const Instruction& referenced_from_inst) {
  uint32_t operand = decoration.params()[0];
  if (spvIsVulkanEnv(_.context()->target_env)) {
    const SpvStorageClass storage_class = GetStorageClass(referenced_from_inst);
    if (storage_class != SpvStorageClassMax &&
        storage_class != SpvStorageClassInput) {
      return _.diag(SPV_ERROR_INVALID_DATA, &referenced_from_inst)
             << _.VkErrorID(4208) << "Vulkan spec allows BuiltIn "
             << _.grammar().lookupOperandName(SPV_OPERAND_TYPE_BUILT_IN,
                                              operand)
             << " to be only used for variables with Input storage class. "
             << GetReferenceDesc(decoration, built_in_inst, referenced_inst,
                                 referenced_from_inst)
             << " " << GetStorageClassDesc(referenced_from_inst);
    }

    for (const SpvExecutionModel execution_model : execution_models_) {
      if (execution_model != SpvExecutionModelVertex &&
          execution_model != SpvExecutionModelMeshNV &&
          execution_model != SpvExecutionModelTaskNV) {
        return _.diag(SPV_ERROR_INVALID_DATA, &referenced_from_inst)
               << _.VkErrorID(4207) << "Vulkan spec allows BuiltIn "
               << _.grammar().lookupOperandName(SPV_OPERAND_TYPE_BUILT_IN,
                                                operand)
               << " to be used only with Vertex, MeshNV, or TaskNV execution "
                  "model. "
               << GetReferenceDesc(decoration, built_in_inst, referenced_inst,
                                   referenced_from_inst, execution_model);
      }
    }
  }

  if (function_id_ == 0) {
    // Propagate this rule to all dependant ids in the global scope.
    id_to_at_reference_checks_[referenced_from_inst.id()].push_back(std::bind(
        &BuiltInsValidator::ValidateDrawIndexAtReference, this, decoration,
        built_in_inst, referenced_from_inst, std::placeholders::_1));
  }

  return SPV_SUCCESS;
}

spv_result_t BuiltInsValidator::ValidateViewIndexAtDefinition(
    const Decoration& decoration, const Instruction& inst) {
  if (spvIsVulkanEnv(_.context()->target_env)) {
    if (spv_result_t error = ValidateI32(
            decoration, inst,
            [this, &inst,
             &decoration](const std::string& message) -> spv_result_t {
              return _.diag(SPV_ERROR_INVALID_DATA, &inst)
                     << _.VkErrorID(4403)
                     << "According to the Vulkan spec BuiltIn "
                     << _.grammar().lookupOperandName(SPV_OPERAND_TYPE_BUILT_IN,
                                                      decoration.params()[0])
                     << " variable needs to be a 32-bit int scalar. "
                     << message;
            })) {
      return error;
    }
  }

  return ValidateViewIndexAtReference(decoration, inst, inst, inst);
}

spv_result_t BuiltInsValidator::ValidateViewIndexAtReference(
    const Decoration& decoration, const Instruction& built_in_inst,
    const Instruction& referenced_inst,
    const Instruction& referenced_from_inst) {
  uint32_t operand = decoration.params()[0];
  if (spvIsVulkanEnv(_.context()->target_env)) {
    const SpvStorageClass storage_class = GetStorageClass(referenced_from_inst);
    if (storage_class != SpvStorageClassMax &&
        storage_class != SpvStorageClassInput) {
      return _.diag(SPV_ERROR_INVALID_DATA, &referenced_from_inst)
             << _.VkErrorID(4402) << "Vulkan spec allows BuiltIn "
             << _.grammar().lookupOperandName(SPV_OPERAND_TYPE_BUILT_IN,
                                              operand)
             << " to be only used for variables with Input storage class. "
             << GetReferenceDesc(decoration, built_in_inst, referenced_inst,
                                 referenced_from_inst)
             << " " << GetStorageClassDesc(referenced_from_inst);
    }

    for (const SpvExecutionModel execution_model : execution_models_) {
      if (execution_model == SpvExecutionModelGLCompute) {
        return _.diag(SPV_ERROR_INVALID_DATA, &referenced_from_inst)
               << _.VkErrorID(4401) << "Vulkan spec allows BuiltIn "
               << _.grammar().lookupOperandName(SPV_OPERAND_TYPE_BUILT_IN,
                                                operand)
               << " to be not be used with GLCompute execution model. "
               << GetReferenceDesc(decoration, built_in_inst, referenced_inst,
                                   referenced_from_inst, execution_model);
      }
    }
  }

  if (function_id_ == 0) {
    // Propagate this rule to all dependant ids in the global scope.
    id_to_at_reference_checks_[referenced_from_inst.id()].push_back(std::bind(
        &BuiltInsValidator::ValidateViewIndexAtReference, this, decoration,
        built_in_inst, referenced_from_inst, std::placeholders::_1));
  }

  return SPV_SUCCESS;
}

spv_result_t BuiltInsValidator::ValidateDeviceIndexAtDefinition(
    const Decoration& decoration, const Instruction& inst) {
  if (spvIsVulkanEnv(_.context()->target_env)) {
    if (spv_result_t error = ValidateI32(
            decoration, inst,
            [this, &inst,
             &decoration](const std::string& message) -> spv_result_t {
              return _.diag(SPV_ERROR_INVALID_DATA, &inst)
                     << _.VkErrorID(4206)
                     << "According to the Vulkan spec BuiltIn "
                     << _.grammar().lookupOperandName(SPV_OPERAND_TYPE_BUILT_IN,
                                                      decoration.params()[0])
                     << " variable needs to be a 32-bit int scalar. "
                     << message;
            })) {
      return error;
    }
  }

  return ValidateDeviceIndexAtReference(decoration, inst, inst, inst);
}

spv_result_t BuiltInsValidator::ValidateDeviceIndexAtReference(
    const Decoration& decoration, const Instruction& built_in_inst,
    const Instruction& referenced_inst,
    const Instruction& referenced_from_inst) {
  uint32_t operand = decoration.params()[0];
  if (spvIsVulkanEnv(_.context()->target_env)) {
    const SpvStorageClass storage_class = GetStorageClass(referenced_from_inst);
    if (storage_class != SpvStorageClassMax &&
        storage_class != SpvStorageClassInput) {
      return _.diag(SPV_ERROR_INVALID_DATA, &referenced_from_inst)
             << _.VkErrorID(4205) << "Vulkan spec allows BuiltIn "
             << _.grammar().lookupOperandName(SPV_OPERAND_TYPE_BUILT_IN,
                                              operand)
             << " to be only used for variables with Input storage class. "
             << GetReferenceDesc(decoration, built_in_inst, referenced_inst,
                                 referenced_from_inst)
             << " " << GetStorageClassDesc(referenced_from_inst);
    }
  }

  if (function_id_ == 0) {
    // Propagate this rule to all dependant ids in the global scope.
    id_to_at_reference_checks_[referenced_from_inst.id()].push_back(std::bind(
        &BuiltInsValidator::ValidateDeviceIndexAtReference, this, decoration,
        built_in_inst, referenced_from_inst, std::placeholders::_1));
  }

  return SPV_SUCCESS;
}

spv_result_t BuiltInsValidator::ValidateFragInvocationCountAtDefinition(const Decoration& decoration,
                                            const Instruction& inst) {

  if (spvIsVulkanEnv(_.context()->target_env)) {
    const SpvBuiltIn builtin = SpvBuiltIn(decoration.params()[0]);
    if (spv_result_t error = ValidateI32(
            decoration, inst,
            [this, &inst, &builtin](const std::string& message) -> spv_result_t {
              uint32_t vuid = GetVUIDForBuiltin(builtin, VUIDErrorType);
              return _.diag(SPV_ERROR_INVALID_DATA, &inst)
                     << _.VkErrorID(vuid) << "According to the "
                     << spvLogStringForEnv(_.context()->target_env)
                     << " spec BuiltIn "
                     << _.grammar().lookupOperandName(SPV_OPERAND_TYPE_BUILT_IN,
                                                      builtin)
                     << " variable needs to be a 32-bit int scalar. "
                     << message;
            })) {
      return error;
    }
  }

  return ValidateFragInvocationCountAtReference(decoration, inst, inst, inst);
}

spv_result_t BuiltInsValidator::ValidateFragInvocationCountAtReference(
    const Decoration& decoration, const Instruction& built_in_inst,
    const Instruction& referenced_inst,
    const Instruction& referenced_from_inst) {

  if (spvIsVulkanEnv(_.context()->target_env)) {
    const SpvBuiltIn builtin = SpvBuiltIn(decoration.params()[0]);
    const SpvStorageClass storage_class = GetStorageClass(referenced_from_inst);
    if (storage_class != SpvStorageClassMax &&
        storage_class != SpvStorageClassInput) {
      uint32_t vuid = GetVUIDForBuiltin(builtin, VUIDErrorStorageClass);
      return _.diag(SPV_ERROR_INVALID_DATA, &referenced_from_inst)
             << _.VkErrorID(vuid) << spvLogStringForEnv(_.context()->target_env)
             << " spec allows BuiltIn "
             << _.grammar().lookupOperandName(SPV_OPERAND_TYPE_BUILT_IN, builtin)
             << " to be only used for variables with Input storage class. "
             << GetReferenceDesc(decoration, built_in_inst, referenced_inst,
                                 referenced_from_inst)
             << " " << GetStorageClassDesc(referenced_from_inst);
    }

    for (const SpvExecutionModel execution_model : execution_models_) {
      if (execution_model != SpvExecutionModelFragment) {
        uint32_t vuid = GetVUIDForBuiltin(builtin, VUIDErrorExecutionModel);
        return _.diag(SPV_ERROR_INVALID_DATA, &referenced_from_inst)
               << _.VkErrorID(vuid)
               << spvLogStringForEnv(_.context()->target_env)
               << " spec allows BuiltIn "
               << _.grammar().lookupOperandName(SPV_OPERAND_TYPE_BUILT_IN, builtin)
               << " to be used only with Fragment execution model. "
               << GetReferenceDesc(decoration, built_in_inst, referenced_inst,
                                   referenced_from_inst, execution_model);
      }
    }
  }

  if (function_id_ == 0) {
    // Propagate this rule to all dependant ids in the global scope.
    id_to_at_reference_checks_[referenced_from_inst.id()].push_back(std::bind(
        &BuiltInsValidator::ValidateFragInvocationCountAtReference, this, decoration,
        built_in_inst, referenced_from_inst, std::placeholders::_1));
  }

  return SPV_SUCCESS;
}

spv_result_t BuiltInsValidator::ValidateFragSizeAtDefinition(const Decoration& decoration,
                                            const Instruction& inst) {
  if (spvIsVulkanEnv(_.context()->target_env)) {
    const SpvBuiltIn builtin = SpvBuiltIn(decoration.params()[0]);
    if (spv_result_t error = ValidateI32Vec(
            decoration, inst, 2,
            [this, &inst, &builtin](const std::string& message) -> spv_result_t {
              uint32_t vuid = GetVUIDForBuiltin(builtin, VUIDErrorType);
              return _.diag(SPV_ERROR_INVALID_DATA, &inst)
                     << _.VkErrorID(vuid) << "According to the "
                     << spvLogStringForEnv(_.context()->target_env)
                     << " spec BuiltIn "
                     << _.grammar().lookupOperandName(SPV_OPERAND_TYPE_BUILT_IN,
                                                      builtin)
                     << " variable needs to be a 2-component 32-bit int vector. "
                     << message;
            })) {
      return error;
    }
  }

  return ValidateFragSizeAtReference(decoration, inst, inst, inst);
}

spv_result_t BuiltInsValidator::ValidateFragSizeAtReference(
    const Decoration& decoration, const Instruction& built_in_inst,
    const Instruction& referenced_inst,
    const Instruction& referenced_from_inst) {

  if (spvIsVulkanEnv(_.context()->target_env)) {
    const SpvBuiltIn builtin = SpvBuiltIn(decoration.params()[0]);
    const SpvStorageClass storage_class = GetStorageClass(referenced_from_inst);
    if (storage_class != SpvStorageClassMax &&
        storage_class != SpvStorageClassInput) {
      uint32_t vuid = GetVUIDForBuiltin(builtin, VUIDErrorStorageClass);
      return _.diag(SPV_ERROR_INVALID_DATA, &referenced_from_inst)
             << _.VkErrorID(vuid) << spvLogStringForEnv(_.context()->target_env)
             << " spec allows BuiltIn "
             << _.grammar().lookupOperandName(SPV_OPERAND_TYPE_BUILT_IN, builtin)
             << " to be only used for variables with Input storage class. "
             << GetReferenceDesc(decoration, built_in_inst, referenced_inst,
                                 referenced_from_inst)
             << " " << GetStorageClassDesc(referenced_from_inst);
    }

    for (const SpvExecutionModel execution_model : execution_models_) {
      if (execution_model != SpvExecutionModelFragment) {
        uint32_t vuid = GetVUIDForBuiltin(builtin, VUIDErrorExecutionModel);
        return _.diag(SPV_ERROR_INVALID_DATA, &referenced_from_inst)
               << _.VkErrorID(vuid)
               << spvLogStringForEnv(_.context()->target_env)
               << " spec allows BuiltIn "
               << _.grammar().lookupOperandName(SPV_OPERAND_TYPE_BUILT_IN, builtin)
               << " to be used only with Fragment execution model. "
               << GetReferenceDesc(decoration, built_in_inst, referenced_inst,
                                   referenced_from_inst, execution_model);
      }
    }
  }

  if (function_id_ == 0) {
    // Propagate this rule to all dependant ids in the global scope.
    id_to_at_reference_checks_[referenced_from_inst.id()].push_back(std::bind(
        &BuiltInsValidator::ValidateFragSizeAtReference, this, decoration,
        built_in_inst, referenced_from_inst, std::placeholders::_1));
  }

  return SPV_SUCCESS;
}

spv_result_t BuiltInsValidator::ValidateFragStencilRefAtDefinition(const Decoration& decoration,
                                            const Instruction& inst) {
  if (spvIsVulkanEnv(_.context()->target_env)) {
    const SpvBuiltIn builtin = SpvBuiltIn(decoration.params()[0]);
    if (spv_result_t error = ValidateI(
            decoration, inst,
            [this, &inst, &builtin](const std::string& message) -> spv_result_t {
              uint32_t vuid = GetVUIDForBuiltin(builtin, VUIDErrorType);
              return _.diag(SPV_ERROR_INVALID_DATA, &inst)
                     << _.VkErrorID(vuid) << "According to the "
                     << spvLogStringForEnv(_.context()->target_env)
                     << " spec BuiltIn "
                     << _.grammar().lookupOperandName(SPV_OPERAND_TYPE_BUILT_IN,
                                                      builtin)
                     << " variable needs to be a int scalar. "
                     << message;
            })) {
      return error;
    }
  }

  return ValidateFragStencilRefAtReference(decoration, inst, inst, inst);
}

spv_result_t BuiltInsValidator::ValidateFragStencilRefAtReference(
    const Decoration& decoration, const Instruction& built_in_inst,
    const Instruction& referenced_inst,
    const Instruction& referenced_from_inst) {

  if (spvIsVulkanEnv(_.context()->target_env)) {
    const SpvBuiltIn builtin = SpvBuiltIn(decoration.params()[0]);
    const SpvStorageClass storage_class = GetStorageClass(referenced_from_inst);
    if (storage_class != SpvStorageClassMax &&
        storage_class != SpvStorageClassOutput) {
      uint32_t vuid = GetVUIDForBuiltin(builtin, VUIDErrorStorageClass);
      return _.diag(SPV_ERROR_INVALID_DATA, &referenced_from_inst)
             << _.VkErrorID(vuid) << spvLogStringForEnv(_.context()->target_env)
             << " spec allows BuiltIn "
             << _.grammar().lookupOperandName(SPV_OPERAND_TYPE_BUILT_IN, builtin)
             << " to be only used for variables with Output storage class. "
             << GetReferenceDesc(decoration, built_in_inst, referenced_inst,
                                 referenced_from_inst)
             << " " << GetStorageClassDesc(referenced_from_inst);
    }

    for (const SpvExecutionModel execution_model : execution_models_) {
      if (execution_model != SpvExecutionModelFragment) {
        uint32_t vuid = GetVUIDForBuiltin(builtin, VUIDErrorExecutionModel);
        return _.diag(SPV_ERROR_INVALID_DATA, &referenced_from_inst)
               << _.VkErrorID(vuid)
               << spvLogStringForEnv(_.context()->target_env)
               << " spec allows BuiltIn "
               << _.grammar().lookupOperandName(SPV_OPERAND_TYPE_BUILT_IN, builtin)
               << " to be used only with Fragment execution model. "
               << GetReferenceDesc(decoration, built_in_inst, referenced_inst,
                                   referenced_from_inst, execution_model);
      }
    }
  }

  if (function_id_ == 0) {
    // Propagate this rule to all dependant ids in the global scope.
    id_to_at_reference_checks_[referenced_from_inst.id()].push_back(std::bind(
        &BuiltInsValidator::ValidateFragStencilRefAtReference, this, decoration,
        built_in_inst, referenced_from_inst, std::placeholders::_1));
  }

  return SPV_SUCCESS;
}

spv_result_t BuiltInsValidator::ValidateFullyCoveredAtDefinition(const Decoration& decoration,
                                               const Instruction& inst) {
  if (spvIsVulkanEnv(_.context()->target_env)) {
    const SpvBuiltIn builtin = SpvBuiltIn(decoration.params()[0]);
    if (spv_result_t error = ValidateBool(
            decoration, inst,
            [this, &inst, &builtin](const std::string& message) -> spv_result_t {
              uint32_t vuid = GetVUIDForBuiltin(builtin, VUIDErrorType);
              return _.diag(SPV_ERROR_INVALID_DATA, &inst)
                     << _.VkErrorID(vuid) << "According to the "
                     << spvLogStringForEnv(_.context()->target_env)
                     << " spec BuiltIn "
                     << _.grammar().lookupOperandName(SPV_OPERAND_TYPE_BUILT_IN,
                                                      builtin)
                     << " variable needs to be a bool scalar. "
                     << message;
            })) {
      return error;
    }
  }

  return ValidateFullyCoveredAtReference(decoration, inst, inst, inst);
}

spv_result_t BuiltInsValidator::ValidateFullyCoveredAtReference(
    const Decoration& decoration, const Instruction& built_in_inst,
    const Instruction& referenced_inst,
    const Instruction& referenced_from_inst) {

  if (spvIsVulkanEnv(_.context()->target_env)) {
    const SpvBuiltIn builtin = SpvBuiltIn(decoration.params()[0]);
    const SpvStorageClass storage_class = GetStorageClass(referenced_from_inst);
    if (storage_class != SpvStorageClassMax &&
        storage_class != SpvStorageClassInput) {
      uint32_t vuid = GetVUIDForBuiltin(builtin, VUIDErrorStorageClass);
      return _.diag(SPV_ERROR_INVALID_DATA, &referenced_from_inst)
             << _.VkErrorID(vuid) << spvLogStringForEnv(_.context()->target_env)
             << " spec allows BuiltIn "
             << _.grammar().lookupOperandName(SPV_OPERAND_TYPE_BUILT_IN, builtin)
             << " to be only used for variables with Input storage class. "
             << GetReferenceDesc(decoration, built_in_inst, referenced_inst,
                                 referenced_from_inst)
             << " " << GetStorageClassDesc(referenced_from_inst);
    }

    for (const SpvExecutionModel execution_model : execution_models_) {
      if (execution_model != SpvExecutionModelFragment) {
        uint32_t vuid = GetVUIDForBuiltin(builtin, VUIDErrorExecutionModel);
        return _.diag(SPV_ERROR_INVALID_DATA, &referenced_from_inst)
               << _.VkErrorID(vuid)
               << spvLogStringForEnv(_.context()->target_env)
               << " spec allows BuiltIn "
               << _.grammar().lookupOperandName(SPV_OPERAND_TYPE_BUILT_IN, builtin)
               << " to be used only with Fragment execution model. "
               << GetReferenceDesc(decoration, built_in_inst, referenced_inst,
                                   referenced_from_inst, execution_model);
      }
    }
  }

  if (function_id_ == 0) {
    // Propagate this rule to all dependant ids in the global scope.
    id_to_at_reference_checks_[referenced_from_inst.id()].push_back(std::bind(
        &BuiltInsValidator::ValidateFullyCoveredAtReference, this, decoration,
        built_in_inst, referenced_from_inst, std::placeholders::_1));
  }

  return SPV_SUCCESS;
}

spv_result_t BuiltInsValidator::ValidateSMBuiltinsAtDefinition(
    const Decoration& decoration, const Instruction& inst) {
  if (spvIsVulkanEnv(_.context()->target_env)) {
    if (spv_result_t error = ValidateI32(
            decoration, inst,
            [this, &inst,
             &decoration](const std::string& message) -> spv_result_t {
              return _.diag(SPV_ERROR_INVALID_DATA, &inst)
                     << "According to the "
                     << spvLogStringForEnv(_.context()->target_env)
                     << " spec BuiltIn "
                     << _.grammar().lookupOperandName(SPV_OPERAND_TYPE_BUILT_IN,
                                                      decoration.params()[0])
                     << " variable needs to be a 32-bit int scalar. "
                     << message;
            })) {
      return error;
    }
  }

  // Seed at reference checks with this built-in.
  return ValidateSMBuiltinsAtReference(decoration, inst, inst, inst);
}

spv_result_t BuiltInsValidator::ValidateSMBuiltinsAtReference(
    const Decoration& decoration, const Instruction& built_in_inst,
    const Instruction& referenced_inst,
    const Instruction& referenced_from_inst) {
  if (spvIsVulkanEnv(_.context()->target_env)) {
    const SpvStorageClass storage_class = GetStorageClass(referenced_from_inst);
    if (storage_class != SpvStorageClassMax &&
        storage_class != SpvStorageClassInput) {
      return _.diag(SPV_ERROR_INVALID_DATA, &referenced_from_inst)
             << spvLogStringForEnv(_.context()->target_env)
             << " spec allows BuiltIn "
             << _.grammar().lookupOperandName(SPV_OPERAND_TYPE_BUILT_IN,
                                              decoration.params()[0])
             << " to be only used for "
                "variables with Input storage class. "
             << GetReferenceDesc(decoration, built_in_inst, referenced_inst,
                                 referenced_from_inst)
             << " " << GetStorageClassDesc(referenced_from_inst);
    }
  }

  if (function_id_ == 0) {
    // Propagate this rule to all dependant ids in the global scope.
    id_to_at_reference_checks_[referenced_from_inst.id()].push_back(std::bind(
        &BuiltInsValidator::ValidateSMBuiltinsAtReference, this, decoration,
        built_in_inst, referenced_from_inst, std::placeholders::_1));
  }

  return SPV_SUCCESS;
}

spv_result_t BuiltInsValidator::ValidatePrimitiveShadingRateAtDefinition(
    const Decoration& decoration, const Instruction& inst) {
  if (spvIsVulkanEnv(_.context()->target_env)) {
    if (spv_result_t error = ValidateI32(
            decoration, inst,
            [this, &inst,
             &decoration](const std::string& message) -> spv_result_t {
              return _.diag(SPV_ERROR_INVALID_DATA, &inst)
                     << _.VkErrorID(4486)
                     << "According to the Vulkan spec BuiltIn "
                     << _.grammar().lookupOperandName(SPV_OPERAND_TYPE_BUILT_IN,
                                                      decoration.params()[0])
                     << " variable needs to be a 32-bit int scalar. "
                     << message;
            })) {
      return error;
    }
  }

  // Seed at reference checks with this built-in.
  return ValidatePrimitiveShadingRateAtReference(decoration, inst, inst, inst);
}

spv_result_t BuiltInsValidator::ValidatePrimitiveShadingRateAtReference(
    const Decoration& decoration, const Instruction& built_in_inst,
    const Instruction& referenced_inst,
    const Instruction& referenced_from_inst) {
  if (spvIsVulkanEnv(_.context()->target_env)) {
    const SpvStorageClass storage_class = GetStorageClass(referenced_from_inst);
    if (storage_class != SpvStorageClassMax &&
        storage_class != SpvStorageClassOutput) {
      return _.diag(SPV_ERROR_INVALID_DATA, &referenced_from_inst)
             << _.VkErrorID(4485) << "Vulkan spec allows BuiltIn "
             << _.grammar().lookupOperandName(SPV_OPERAND_TYPE_BUILT_IN,
                                              decoration.params()[0])
             << " to be only used for variables with Output storage class. "
             << GetReferenceDesc(decoration, built_in_inst, referenced_inst,
                                 referenced_from_inst)
             << " " << GetStorageClassDesc(referenced_from_inst);
    }

    for (const SpvExecutionModel execution_model : execution_models_) {
      switch (execution_model) {
        case SpvExecutionModelVertex:
        case SpvExecutionModelGeometry:
        case SpvExecutionModelMeshNV:
          break;
        default: {
          return _.diag(SPV_ERROR_INVALID_DATA, &referenced_from_inst)
                 << _.VkErrorID(4484) << "Vulkan spec allows BuiltIn "
                 << _.grammar().lookupOperandName(SPV_OPERAND_TYPE_BUILT_IN,
                                                  decoration.params()[0])
                 << " to be used only with Vertex, Geometry, or MeshNV "
                    "execution models. "
                 << GetReferenceDesc(decoration, built_in_inst, referenced_inst,
                                     referenced_from_inst, execution_model);
        }
      }
    }
  }

  if (function_id_ == 0) {
    // Propagate this rule to all dependant ids in the global scope.
    id_to_at_reference_checks_[referenced_from_inst.id()].push_back(
        std::bind(&BuiltInsValidator::ValidatePrimitiveShadingRateAtReference,
                  this, decoration, built_in_inst, referenced_from_inst,
                  std::placeholders::_1));
  }

  return SPV_SUCCESS;
}

spv_result_t BuiltInsValidator::ValidateShadingRateAtDefinition(
    const Decoration& decoration, const Instruction& inst) {
  if (spvIsVulkanEnv(_.context()->target_env)) {
    if (spv_result_t error = ValidateI32(
            decoration, inst,
            [this, &inst,
             &decoration](const std::string& message) -> spv_result_t {
              return _.diag(SPV_ERROR_INVALID_DATA, &inst)
                     << _.VkErrorID(4492)
                     << "According to the Vulkan spec BuiltIn "
                     << _.grammar().lookupOperandName(SPV_OPERAND_TYPE_BUILT_IN,
                                                      decoration.params()[0])
                     << " variable needs to be a 32-bit int scalar. "
                     << message;
            })) {
      return error;
    }
  }

  // Seed at reference checks with this built-in.
  return ValidateShadingRateAtReference(decoration, inst, inst, inst);
}

spv_result_t BuiltInsValidator::ValidateShadingRateAtReference(
    const Decoration& decoration, const Instruction& built_in_inst,
    const Instruction& referenced_inst,
    const Instruction& referenced_from_inst) {
  if (spvIsVulkanEnv(_.context()->target_env)) {
    const SpvStorageClass storage_class = GetStorageClass(referenced_from_inst);
    if (storage_class != SpvStorageClassMax &&
        storage_class != SpvStorageClassInput) {
      return _.diag(SPV_ERROR_INVALID_DATA, &referenced_from_inst)
             << _.VkErrorID(4491) << "Vulkan spec allows BuiltIn "
             << _.grammar().lookupOperandName(SPV_OPERAND_TYPE_BUILT_IN,
                                              decoration.params()[0])
             << " to be only used for variables with Input storage class. "
             << GetReferenceDesc(decoration, built_in_inst, referenced_inst,
                                 referenced_from_inst)
             << " " << GetStorageClassDesc(referenced_from_inst);
    }

    for (const SpvExecutionModel execution_model : execution_models_) {
      if (execution_model != SpvExecutionModelFragment) {
        return _.diag(SPV_ERROR_INVALID_DATA, &referenced_from_inst)
               << _.VkErrorID(4490) << "Vulkan spec allows BuiltIn "
               << _.grammar().lookupOperandName(SPV_OPERAND_TYPE_BUILT_IN,
                                                decoration.params()[0])
               << " to be used only with the Fragment execution model. "
               << GetReferenceDesc(decoration, built_in_inst, referenced_inst,
                                   referenced_from_inst, execution_model);
      }
    }
  }

  if (function_id_ == 0) {
    // Propagate this rule to all dependant ids in the global scope.
    id_to_at_reference_checks_[referenced_from_inst.id()].push_back(std::bind(
        &BuiltInsValidator::ValidateShadingRateAtReference, this, decoration,
        built_in_inst, referenced_from_inst, std::placeholders::_1));
  }

  return SPV_SUCCESS;
}

spv_result_t BuiltInsValidator::ValidateRayTracingBuiltinsAtDefinition(
    const Decoration& decoration, const Instruction& inst) {
  if (spvIsVulkanEnv(_.context()->target_env)) {
    const SpvBuiltIn builtin = SpvBuiltIn(decoration.params()[0]);
    switch (builtin) {
      case SpvBuiltInHitTNV:
      case SpvBuiltInRayTminKHR:
      case SpvBuiltInRayTmaxKHR:
        // f32 scalar
        if (spv_result_t error = ValidateF32(
                decoration, inst,
                [this, &inst,
                 builtin](const std::string& message) -> spv_result_t {
                  uint32_t vuid = GetVUIDForBuiltin(builtin, VUIDErrorType);
                  return _.diag(SPV_ERROR_INVALID_DATA, &inst)
                         << _.VkErrorID(vuid)
                         << "According to the Vulkan spec BuiltIn "
                         << _.grammar().lookupOperandName(
                                SPV_OPERAND_TYPE_BUILT_IN, builtin)
                         << " variable needs to be a 32-bit float scalar. "
                         << message;
                })) {
          return error;
        }
        break;
      case SpvBuiltInHitKindKHR:
      case SpvBuiltInInstanceCustomIndexKHR:
      case SpvBuiltInInstanceId:
      case SpvBuiltInRayGeometryIndexKHR:
      case SpvBuiltInIncomingRayFlagsKHR:
      case SpvBuiltInCullMaskKHR:
        // i32 scalar
        if (spv_result_t error = ValidateI32(
                decoration, inst,
                [this, &inst,
                 builtin](const std::string& message) -> spv_result_t {
                  uint32_t vuid = GetVUIDForBuiltin(builtin, VUIDErrorType);
                  return _.diag(SPV_ERROR_INVALID_DATA, &inst)
                         << _.VkErrorID(vuid)
                         << "According to the Vulkan spec BuiltIn "
                         << _.grammar().lookupOperandName(
                                SPV_OPERAND_TYPE_BUILT_IN, builtin)
                         << " variable needs to be a 32-bit int scalar. "
                         << message;
                })) {
          return error;
        }
        break;
      case SpvBuiltInObjectRayDirectionKHR:
      case SpvBuiltInObjectRayOriginKHR:
      case SpvBuiltInWorldRayDirectionKHR:
      case SpvBuiltInWorldRayOriginKHR:
        // f32 vec3
        if (spv_result_t error = ValidateF32Vec(
                decoration, inst, 3,
                [this, &inst,
                 builtin](const std::string& message) -> spv_result_t {
                  uint32_t vuid = GetVUIDForBuiltin(builtin, VUIDErrorType);
                  return _.diag(SPV_ERROR_INVALID_DATA, &inst)
                         << _.VkErrorID(vuid)
                         << "According to the Vulkan spec BuiltIn "
                         << _.grammar().lookupOperandName(
                                SPV_OPERAND_TYPE_BUILT_IN, builtin)
                         << " variable needs to be a 3-component 32-bit float "
                            "vector. "
                         << message;
                })) {
          return error;
        }
        break;
      case SpvBuiltInLaunchIdKHR:
      case SpvBuiltInLaunchSizeKHR:
        // i32 vec3
        if (spv_result_t error = ValidateI32Vec(
                decoration, inst, 3,
                [this, &inst,
                 builtin](const std::string& message) -> spv_result_t {
                  uint32_t vuid = GetVUIDForBuiltin(builtin, VUIDErrorType);
                  return _.diag(SPV_ERROR_INVALID_DATA, &inst)
                         << _.VkErrorID(vuid)
                         << "According to the Vulkan spec BuiltIn "
                         << _.grammar().lookupOperandName(
                                SPV_OPERAND_TYPE_BUILT_IN, builtin)
                         << " variable needs to be a 3-component 32-bit int "
                            "vector. "
                         << message;
                })) {
          return error;
        }
        break;
      case SpvBuiltInObjectToWorldKHR:
      case SpvBuiltInWorldToObjectKHR:
        // f32 mat4x3
        if (spv_result_t error = ValidateF32Mat(
                decoration, inst, 3, 4,
                [this, &inst,
                 builtin](const std::string& message) -> spv_result_t {
                  uint32_t vuid = GetVUIDForBuiltin(builtin, VUIDErrorType);
                  return _.diag(SPV_ERROR_INVALID_DATA, &inst)
                         << _.VkErrorID(vuid)
                         << "According to the Vulkan spec BuiltIn "
                         << _.grammar().lookupOperandName(
                                SPV_OPERAND_TYPE_BUILT_IN, builtin)
                         << " variable needs to be a matrix with"
                         << " 4 columns of 3-component vectors of 32-bit "
                            "floats. "
                         << message;
                })) {
          return error;
        }
        break;
      default:
        assert(0 && "Unexpected ray tracing builtin");
        break;
    }
  }

  // Seed at reference checks with this built-in.
  return ValidateRayTracingBuiltinsAtReference(decoration, inst, inst, inst);
}

spv_result_t BuiltInsValidator::ValidateRayTracingBuiltinsAtReference(
    const Decoration& decoration, const Instruction& built_in_inst,
    const Instruction& referenced_inst,
    const Instruction& referenced_from_inst) {
  if (spvIsVulkanEnv(_.context()->target_env)) {
    const SpvBuiltIn builtin = SpvBuiltIn(decoration.params()[0]);
    const SpvStorageClass storage_class = GetStorageClass(referenced_from_inst);
    if (storage_class != SpvStorageClassMax &&
        storage_class != SpvStorageClassInput) {
      uint32_t vuid = GetVUIDForBuiltin(builtin, VUIDErrorStorageClass);
      return _.diag(SPV_ERROR_INVALID_DATA, &referenced_from_inst)
             << _.VkErrorID(vuid) << "Vulkan spec allows BuiltIn "
             << _.grammar().lookupOperandName(SPV_OPERAND_TYPE_BUILT_IN,
                                              decoration.params()[0])
             << " to be only used for variables with Input storage class. "
             << GetReferenceDesc(decoration, built_in_inst, referenced_inst,
                                 referenced_from_inst)
             << " " << GetStorageClassDesc(referenced_from_inst);
    }

    for (const SpvExecutionModel execution_model : execution_models_) {
      if (!IsExecutionModelValidForRtBuiltIn(builtin, execution_model)) {
        uint32_t vuid = GetVUIDForBuiltin(builtin, VUIDErrorExecutionModel);
        return _.diag(SPV_ERROR_INVALID_DATA, &referenced_from_inst)
               << _.VkErrorID(vuid) << "Vulkan spec does not allow BuiltIn "
               << _.grammar().lookupOperandName(SPV_OPERAND_TYPE_BUILT_IN,
                                                decoration.params()[0])
               << " to be used with the execution model "
               << _.grammar().lookupOperandName(
                      SPV_OPERAND_TYPE_EXECUTION_MODEL, execution_model)
               << ".\n"
               << GetReferenceDesc(decoration, built_in_inst, referenced_inst,
                                   referenced_from_inst, execution_model);
      }
    }
  }

  if (function_id_ == 0) {
    // Propagate this rule to all dependant ids in the global scope.
    id_to_at_reference_checks_[referenced_from_inst.id()].push_back(
        std::bind(&BuiltInsValidator::ValidateRayTracingBuiltinsAtReference,
                  this, decoration, built_in_inst, referenced_from_inst,
                  std::placeholders::_1));
  }

  return SPV_SUCCESS;
}

spv_result_t BuiltInsValidator::ValidateSingleBuiltInAtDefinition(
    const Decoration& decoration, const Instruction& inst) {
  const SpvBuiltIn label = SpvBuiltIn(decoration.params()[0]);

  if (!spvIsVulkanEnv(_.context()->target_env)) {
    // Early return. All currently implemented rules are based on Vulkan spec.
    //
    // TODO: If you are adding validation rules for environments other than
    // Vulkan (or general rules which are not environment independent), then
    // you need to modify or remove this condition. Consider also adding early
    // returns into BuiltIn-specific rules, so that the system doesn't spawn new
    // rules which don't do anything.
    return SPV_SUCCESS;
  }

  // If you are adding a new BuiltIn enum, please register it here.
  // If the newly added enum has validation rules associated with it
  // consider leaving a TODO and/or creating an issue.
  switch (label) {
    case SpvBuiltInClipDistance:
    case SpvBuiltInCullDistance: {
      return ValidateClipOrCullDistanceAtDefinition(decoration, inst);
    }
    case SpvBuiltInFragCoord: {
      return ValidateFragCoordAtDefinition(decoration, inst);
    }
    case SpvBuiltInFragDepth: {
      return ValidateFragDepthAtDefinition(decoration, inst);
    }
    case SpvBuiltInFrontFacing: {
      return ValidateFrontFacingAtDefinition(decoration, inst);
    }
    case SpvBuiltInGlobalInvocationId:
    case SpvBuiltInLocalInvocationId:
    case SpvBuiltInNumWorkgroups:
    case SpvBuiltInWorkgroupId: {
      return ValidateComputeShaderI32Vec3InputAtDefinition(decoration, inst);
    }
    case SpvBuiltInBaryCoordKHR:
    case SpvBuiltInBaryCoordNoPerspKHR: {
      return ValidateFragmentShaderF32Vec3InputAtDefinition(decoration, inst);
    }
    case SpvBuiltInHelperInvocation: {
      return ValidateHelperInvocationAtDefinition(decoration, inst);
    }
    case SpvBuiltInInvocationId: {
      return ValidateInvocationIdAtDefinition(decoration, inst);
    }
    case SpvBuiltInInstanceIndex: {
      return ValidateInstanceIndexAtDefinition(decoration, inst);
    }
    case SpvBuiltInLayer:
    case SpvBuiltInViewportIndex: {
      return ValidateLayerOrViewportIndexAtDefinition(decoration, inst);
    }
    case SpvBuiltInPatchVertices: {
      return ValidatePatchVerticesAtDefinition(decoration, inst);
    }
    case SpvBuiltInPointCoord: {
      return ValidatePointCoordAtDefinition(decoration, inst);
    }
    case SpvBuiltInPointSize: {
      return ValidatePointSizeAtDefinition(decoration, inst);
    }
    case SpvBuiltInPosition: {
      return ValidatePositionAtDefinition(decoration, inst);
    }
    case SpvBuiltInPrimitiveId: {
      return ValidatePrimitiveIdAtDefinition(decoration, inst);
    }
    case SpvBuiltInSampleId: {
      return ValidateSampleIdAtDefinition(decoration, inst);
    }
    case SpvBuiltInSampleMask: {
      return ValidateSampleMaskAtDefinition(decoration, inst);
    }
    case SpvBuiltInSamplePosition: {
      return ValidateSamplePositionAtDefinition(decoration, inst);
    }
    case SpvBuiltInSubgroupId:
    case SpvBuiltInNumSubgroups: {
      return ValidateComputeI32InputAtDefinition(decoration, inst);
    }
    case SpvBuiltInSubgroupLocalInvocationId:
    case SpvBuiltInSubgroupSize: {
      return ValidateI32InputAtDefinition(decoration, inst);
    }
    case SpvBuiltInSubgroupEqMask:
    case SpvBuiltInSubgroupGeMask:
    case SpvBuiltInSubgroupGtMask:
    case SpvBuiltInSubgroupLeMask:
    case SpvBuiltInSubgroupLtMask: {
      return ValidateI32Vec4InputAtDefinition(decoration, inst);
    }
    case SpvBuiltInTessCoord: {
      return ValidateTessCoordAtDefinition(decoration, inst);
    }
    case SpvBuiltInTessLevelOuter: {
      return ValidateTessLevelOuterAtDefinition(decoration, inst);
    }
    case SpvBuiltInTessLevelInner: {
      return ValidateTessLevelInnerAtDefinition(decoration, inst);
    }
    case SpvBuiltInVertexIndex: {
      return ValidateVertexIndexAtDefinition(decoration, inst);
    }
    case SpvBuiltInWorkgroupSize: {
      return ValidateWorkgroupSizeAtDefinition(decoration, inst);
    }
    case SpvBuiltInVertexId: {
      return ValidateVertexIdAtDefinition(decoration, inst);
    }
    case SpvBuiltInLocalInvocationIndex: {
      return ValidateLocalInvocationIndexAtDefinition(decoration, inst);
    }
    case SpvBuiltInWarpsPerSMNV:
    case SpvBuiltInSMCountNV:
    case SpvBuiltInWarpIDNV:
    case SpvBuiltInSMIDNV: {
      return ValidateSMBuiltinsAtDefinition(decoration, inst);
    }
    case SpvBuiltInBaseInstance:
    case SpvBuiltInBaseVertex: {
      return ValidateBaseInstanceOrVertexAtDefinition(decoration, inst);
    }
    case SpvBuiltInDrawIndex: {
      return ValidateDrawIndexAtDefinition(decoration, inst);
    }
    case SpvBuiltInViewIndex: {
      return ValidateViewIndexAtDefinition(decoration, inst);
    }
    case SpvBuiltInDeviceIndex: {
      return ValidateDeviceIndexAtDefinition(decoration, inst);
    }
    case SpvBuiltInFragInvocationCountEXT: {
      // alias SpvBuiltInInvocationsPerPixelNV
      return ValidateFragInvocationCountAtDefinition(decoration, inst);
    }
    case SpvBuiltInFragSizeEXT: {
      // alias SpvBuiltInFragmentSizeNV
      return ValidateFragSizeAtDefinition(decoration, inst);
    }
    case SpvBuiltInFragStencilRefEXT: {
      return ValidateFragStencilRefAtDefinition(decoration, inst);
    }
    case SpvBuiltInFullyCoveredEXT:{
      return ValidateFullyCoveredAtDefinition(decoration, inst);
    }
    // Ray tracing builtins
    case SpvBuiltInHitKindKHR:  // alias SpvBuiltInHitKindNV
    case SpvBuiltInHitTNV:      // NOT present in KHR
    case SpvBuiltInInstanceId:
    case SpvBuiltInLaunchIdKHR:           // alias SpvBuiltInLaunchIdNV
    case SpvBuiltInLaunchSizeKHR:         // alias SpvBuiltInLaunchSizeNV
    case SpvBuiltInWorldRayOriginKHR:     // alias SpvBuiltInWorldRayOriginNV
    case SpvBuiltInWorldRayDirectionKHR:  // alias SpvBuiltInWorldRayDirectionNV
    case SpvBuiltInObjectRayOriginKHR:    // alias SpvBuiltInObjectRayOriginNV
    case SpvBuiltInObjectRayDirectionKHR:   // alias
                                            // SpvBuiltInObjectRayDirectionNV
    case SpvBuiltInRayTminKHR:              // alias SpvBuiltInRayTminNV
    case SpvBuiltInRayTmaxKHR:              // alias SpvBuiltInRayTmaxNV
    case SpvBuiltInInstanceCustomIndexKHR:  // alias
                                            // SpvBuiltInInstanceCustomIndexNV
    case SpvBuiltInObjectToWorldKHR:        // alias SpvBuiltInObjectToWorldNV
    case SpvBuiltInWorldToObjectKHR:        // alias SpvBuiltInWorldToObjectNV
    case SpvBuiltInIncomingRayFlagsKHR:    // alias SpvBuiltInIncomingRayFlagsNV
    case SpvBuiltInRayGeometryIndexKHR:    // NOT present in NV
    case SpvBuiltInCullMaskKHR: {
      return ValidateRayTracingBuiltinsAtDefinition(decoration, inst);
    }
    case SpvBuiltInWorkDim:
    case SpvBuiltInGlobalSize:
    case SpvBuiltInEnqueuedWorkgroupSize:
    case SpvBuiltInGlobalOffset:
    case SpvBuiltInGlobalLinearId:
    case SpvBuiltInSubgroupMaxSize:
    case SpvBuiltInNumEnqueuedSubgroups:
    case SpvBuiltInBaryCoordNoPerspAMD:
    case SpvBuiltInBaryCoordNoPerspCentroidAMD:
    case SpvBuiltInBaryCoordNoPerspSampleAMD:
    case SpvBuiltInBaryCoordSmoothAMD:
    case SpvBuiltInBaryCoordSmoothCentroidAMD:
    case SpvBuiltInBaryCoordSmoothSampleAMD:
    case SpvBuiltInBaryCoordPullModelAMD:
    case SpvBuiltInViewportMaskNV:
    case SpvBuiltInSecondaryPositionNV:
    case SpvBuiltInSecondaryViewportMaskNV:
    case SpvBuiltInPositionPerViewNV:
    case SpvBuiltInViewportMaskPerViewNV:
    case SpvBuiltInMax:
    case SpvBuiltInTaskCountNV:
    case SpvBuiltInPrimitiveCountNV:
    case SpvBuiltInPrimitiveIndicesNV:
    case SpvBuiltInClipDistancePerViewNV:
    case SpvBuiltInCullDistancePerViewNV:
    case SpvBuiltInLayerPerViewNV:
    case SpvBuiltInMeshViewCountNV:
    case SpvBuiltInMeshViewIndicesNV:
    case SpvBuiltInCurrentRayTimeNV:
      // No validation rules (for the moment).
      break;

    case SpvBuiltInPrimitiveShadingRateKHR: {
      return ValidatePrimitiveShadingRateAtDefinition(decoration, inst);
    }
    case SpvBuiltInShadingRateKHR: {
      return ValidateShadingRateAtDefinition(decoration, inst);
    }
  }
  return SPV_SUCCESS;
}

spv_result_t BuiltInsValidator::ValidateBuiltInsAtDefinition() {
  for (const auto& kv : _.id_decorations()) {
    const uint32_t id = kv.first;
    const auto& decorations = kv.second;
    if (decorations.empty()) {
      continue;
    }

    const Instruction* inst = _.FindDef(id);
    assert(inst);

    for (const auto& decoration : kv.second) {
      if (decoration.dec_type() != SpvDecorationBuiltIn) {
        continue;
      }

      if (spv_result_t error =
              ValidateSingleBuiltInAtDefinition(decoration, *inst)) {
        return error;
      }
    }
  }

  return SPV_SUCCESS;
}

spv_result_t BuiltInsValidator::Run() {
  // First pass: validate all built-ins at definition and seed
  // id_to_at_reference_checks_ with built-ins.
  if (auto error = ValidateBuiltInsAtDefinition()) {
    return error;
  }

  if (id_to_at_reference_checks_.empty()) {
    // No validation tasks were seeded. Nothing else to do.
    return SPV_SUCCESS;
  }

  // Second pass: validate every id reference in the module using
  // rules in id_to_at_reference_checks_.
  for (const Instruction& inst : _.ordered_instructions()) {
    Update(inst);

    std::set<uint32_t> already_checked;

    for (const auto& operand : inst.operands()) {
      if (!spvIsIdType(operand.type)) {
        // Not id.
        continue;
      }

      const uint32_t id = inst.word(operand.offset);
      if (id == inst.id()) {
        // No need to check result id.
        continue;
      }

      if (!already_checked.insert(id).second) {
        // The instruction has already referenced this id.
        continue;
      }

      // Instruction references the id. Run all checks associated with the id
      // on the instruction. id_to_at_reference_checks_ can be modified in the
      // process, iterators are safe because it's a tree-based map.
      const auto it = id_to_at_reference_checks_.find(id);
      if (it != id_to_at_reference_checks_.end()) {
        for (const auto& check : it->second) {
          if (spv_result_t error = check(inst)) {
            return error;
          }
        }
      }
    }
  }

  return SPV_SUCCESS;
}

}  // namespace

// Validates correctness of built-in variables.
spv_result_t ValidateBuiltIns(ValidationState_t& _) {
  BuiltInsValidator validator(_);
  return validator.Run();
}

}  // namespace val
}  // namespace spvtools<|MERGE_RESOLUTION|>--- conflicted
+++ resolved
@@ -120,11 +120,7 @@
   VUIDErrorMax,
 } VUIDError;
 
-<<<<<<< HEAD
-const static uint32_t NumVUIDBuiltins = 34;
-=======
-const static uint32_t NumVUIDBuiltins = 35;
->>>>>>> 83f66fa4
+const static uint32_t NumVUIDBuiltins = 36;
 
 typedef struct {
   SpvBuiltIn builtIn;
@@ -166,12 +162,9 @@
     {SpvBuiltInFragSizeEXT,               {4220, 4221, 4222}},
     {SpvBuiltInFragStencilRefEXT,         {4223, 4224, 4225}},
     {SpvBuiltInFullyCoveredEXT,           {4232, 4233, 4234}},
-<<<<<<< HEAD
     {SpvBuiltInCullMaskKHR,               {6735, 6736, 6737}},
-=======
     {SpvBuiltInBaryCoordKHR,              {4154, 4155, 4156}},
     {SpvBuiltInBaryCoordNoPerspKHR,       {4160, 4161, 4162}},
->>>>>>> 83f66fa4
     // clang-format off
 } };
 
