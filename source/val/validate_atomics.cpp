--- conflicted
+++ resolved
@@ -55,13 +55,9 @@
       if (_.HasCapability(SpvCapabilityKernel) &&
           (opcode == SpvOpAtomicLoad || opcode == SpvOpAtomicExchange ||
            opcode == SpvOpAtomicCompareExchange)) {
-        if (!(_.IsFloatScalarType(result_type) &&
-<<<<<<< HEAD
-              !spvIsVulkanEnv(_.context()->target_env)) &&
-=======
-            !spvIsVulkanEnv(_.context()->target_env)) &&
->>>>>>> 734ccdb6
-            !_.IsIntScalarType(result_type)) {
+        if (!(_.IsFloatScalarType(result_type)
+          &&!spvIsVulkanEnv(_.context()->target_env))
+          && !_.IsIntScalarType(result_type)) {
           return _.diag(SPV_ERROR_INVALID_DATA, inst)
                  << spvOpcodeString(opcode)
                  << ": expected Result Type to be int or float scalar type";
