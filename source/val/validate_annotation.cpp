--- conflicted
+++ resolved
@@ -136,9 +136,8 @@
       return "PerViewNV";
     case SpvDecorationPerTaskNV:
       return "PerTaskNV";
-<<<<<<< HEAD
-    case SpvDecorationPerVertexNV:
-      return "PerVertexNV";
+    case SpvDecorationPerVertexKHR:
+      return "PerVertexKHR";
     case SpvDecorationNonUniform:
       return "NonUniform";
     case SpvDecorationRestrictPointer:
@@ -147,18 +146,6 @@
       return "AliasedPointer";
     case SpvDecorationCounterBuffer:
       return "CounterBuffer";
-=======
-    case SpvDecorationPerVertexKHR:
-      return "PerVertexKHR";
-    case SpvDecorationNonUniformEXT:
-      return "NonUniformEXT";
-    case SpvDecorationRestrictPointerEXT:
-      return "RestrictPointerEXT";
-    case SpvDecorationAliasedPointerEXT:
-      return "AliasedPointerEXT";
-    case SpvDecorationHlslCounterBufferGOOGLE:
-      return "HlslCounterBufferGOOGLE";
->>>>>>> 83f66fa4
     case SpvDecorationHlslSemanticGOOGLE:
       return "HlslSemanticGOOGLE";
     default:
