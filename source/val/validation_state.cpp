--- conflicted
+++ resolved
@@ -319,11 +319,7 @@
                           error_code);
 }
 
-<<<<<<< HEAD
-std::deque<Function>& ValidationState_t::functions() {
-=======
 std::vector<Function>& ValidationState_t::functions() {
->>>>>>> a504656d
   return module_functions_;
 }
 
