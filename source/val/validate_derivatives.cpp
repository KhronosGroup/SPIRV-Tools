// Copyright (c) 2017 Google Inc.
//
// Licensed under the Apache License, Version 2.0 (the "License");
// you may not use this file except in compliance with the License.
// You may obtain a copy of the License at
//
//     http://www.apache.org/licenses/LICENSE-2.0
//
// Unless required by applicable law or agreed to in writing, software
// distributed under the License is distributed on an "AS IS" BASIS,
// WITHOUT WARRANTIES OR CONDITIONS OF ANY KIND, either express or implied.
// See the License for the specific language governing permissions and
// limitations under the License.

// Validates correctness of derivative SPIR-V instructions.

#include "source/val/validate.h"

#include <string>

#include "source/diagnostic.h"
#include "source/opcode.h"
#include "source/val/instruction.h"
#include "source/val/validation_state.h"

namespace spvtools {
namespace val {

// Validates correctness of derivative instructions.
spv_result_t DerivativesPass(ValidationState_t& _, const Instruction* inst) {
  const SpvOp opcode = inst->opcode();
  const uint32_t result_type = inst->type_id();

  switch (opcode) {
    case SpvOpDPdx:
    case SpvOpDPdy:
    case SpvOpFwidth:
    case SpvOpDPdxFine:
    case SpvOpDPdyFine:
    case SpvOpFwidthFine:
    case SpvOpDPdxCoarse:
    case SpvOpDPdyCoarse:
    case SpvOpFwidthCoarse: {
      if (!_.IsFloatScalarOrVectorType(result_type)) {
        return _.diag(SPV_ERROR_INVALID_DATA, inst)
               << "Expected Result Type to be float scalar or vector type: "
               << spvOpcodeString(opcode);
      }

      const uint32_t p_type = _.GetOperandTypeId(inst, 2);
      if (p_type != result_type) {
        return _.diag(SPV_ERROR_INVALID_DATA, inst)
               << "Expected P type and Result Type to be the same: "
               << spvOpcodeString(opcode);
      }

<<<<<<< HEAD
      _.current_function().RegisterExecutionModelLimitation(
          SpvExecutionModelFragment,
          std::string(
              "Derivative instructions require Fragment execution model: ") +
              spvOpcodeString(opcode));
=======
      _.function(inst->function()->id())
          ->RegisterExecutionModelLimitation(
              SpvExecutionModelFragment,
              std::string("Derivative instructions require Fragment execution "
                          "model: ") +
                  spvOpcodeString(opcode));
>>>>>>> 714bf84e
      break;
    }

    default:
      break;
  }

  return SPV_SUCCESS;
}

}  // namespace val
}  // namespace spvtools<|MERGE_RESOLUTION|>--- conflicted
+++ resolved
@@ -54,20 +54,12 @@
                << spvOpcodeString(opcode);
       }
 
-<<<<<<< HEAD
-      _.current_function().RegisterExecutionModelLimitation(
-          SpvExecutionModelFragment,
-          std::string(
-              "Derivative instructions require Fragment execution model: ") +
-              spvOpcodeString(opcode));
-=======
       _.function(inst->function()->id())
           ->RegisterExecutionModelLimitation(
               SpvExecutionModelFragment,
               std::string("Derivative instructions require Fragment execution "
                           "model: ") +
                   spvOpcodeString(opcode));
->>>>>>> 714bf84e
       break;
     }
 
