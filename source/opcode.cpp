--- conflicted
+++ resolved
@@ -386,12 +386,9 @@
     case spv::Op::OpTypeRayQueryKHR:
     case spv::Op::OpTypeHitObjectNV:
     case spv::Op::OpTypeUntypedPointerKHR:
-<<<<<<< HEAD
     case spv::Op::OpTypeNodePayloadArrayAMDX:
-=======
     case spv::Op::OpTypeTensorLayoutNV:
     case spv::Op::OpTypeTensorViewNV:
->>>>>>> 692529b9
       return true;
     default:
       // In particular, OpTypeForwardPointer does not generate a type,
