// Copyright (c) 2015-2022 The Khronos Group Inc.
// Modifications Copyright (C) 2020-2024 Advanced Micro Devices, Inc. All
// rights reserved.
//
// Licensed under the Apache License, Version 2.0 (the "License");
// you may not use this file except in compliance with the License.
// You may obtain a copy of the License at
//
//     http://www.apache.org/licenses/LICENSE-2.0
//
// Unless required by applicable law or agreed to in writing, software
// distributed under the License is distributed on an "AS IS" BASIS,
// WITHOUT WARRANTIES OR CONDITIONS OF ANY KIND, either express or implied.
// See the License for the specific language governing permissions and
// limitations under the License.

#include "source/opcode.h"

#include <assert.h>
#include <string.h>

#include <algorithm>
#include <cstdlib>

#include "source/instruction.h"
#include "source/macro.h"
#include "source/spirv_constant.h"
#include "source/spirv_endian.h"
#include "source/spirv_target_env.h"
#include "source/table2.h"
#include "spirv-tools/libspirv.h"

namespace {

// Represents a vendor tool entry in the SPIR-V XML Registry.
struct VendorTool {
  uint32_t value;
  const char* vendor;
  const char* tool;         // Might be empty string.
  const char* vendor_tool;  // Combination of vendor and tool.
};

const VendorTool vendor_tools[] = {
#include "generators.inc"
};

}  // anonymous namespace

// TODO(dneto): Move this to another file.  It doesn't belong with opcode
// processing.
const char* spvGeneratorStr(uint32_t generator) {
  auto where = std::find_if(
      std::begin(vendor_tools), std::end(vendor_tools),
      [generator](const VendorTool& vt) { return generator == vt.value; });
  if (where != std::end(vendor_tools)) return where->vendor_tool;
  return "Unknown";
}

uint32_t spvOpcodeMake(uint16_t wordCount, spv::Op opcode) {
  return ((uint32_t)opcode) | (((uint32_t)wordCount) << 16);
}

void spvOpcodeSplit(const uint32_t word, uint16_t* pWordCount,
                    uint16_t* pOpcode) {
  if (pWordCount) {
    *pWordCount = (uint16_t)((0xffff0000 & word) >> 16);
  }
  if (pOpcode) {
    *pOpcode = 0x0000ffff & word;
  }
}

void spvInstructionCopy(const uint32_t* words, const spv::Op opcode,
                        const uint16_t wordCount, const spv_endianness_t endian,
                        spv_instruction_t* pInst) {
  pInst->opcode = opcode;
  pInst->words.resize(wordCount);
  for (uint16_t wordIndex = 0; wordIndex < wordCount; ++wordIndex) {
    pInst->words[wordIndex] = spvFixWord(words[wordIndex], endian);
    if (!wordIndex) {
      uint16_t thisWordCount;
      uint16_t thisOpcode;
      spvOpcodeSplit(pInst->words[wordIndex], &thisWordCount, &thisOpcode);
      assert(opcode == static_cast<spv::Op>(thisOpcode) &&
             wordCount == thisWordCount && "Endianness failed!");
    }
  }
}

const char* spvOpcodeString(const uint32_t opcode) {
  const spvtools::InstructionDesc* desc = nullptr;
  if (SPV_SUCCESS !=
      spvtools::LookupOpcode(static_cast<spv::Op>(opcode), &desc)) {
    assert(0 && "Unreachable!");
    return "unknown";
  }
  return desc->name().data();
}

const char* spvOpcodeString(const spv::Op opcode) {
  return spvOpcodeString(static_cast<uint32_t>(opcode));
}

int32_t spvOpcodeIsScalarType(const spv::Op opcode) {
  switch (opcode) {
    case spv::Op::OpTypeInt:
    case spv::Op::OpTypeFloat:
    case spv::Op::OpTypeBool:
      return true;
    default:
      return false;
  }
}

int32_t spvOpcodeIsSpecConstant(const spv::Op opcode) {
  switch (opcode) {
    case spv::Op::OpSpecConstantTrue:
    case spv::Op::OpSpecConstantFalse:
    case spv::Op::OpSpecConstant:
    case spv::Op::OpSpecConstantComposite:
    case spv::Op::OpSpecConstantCompositeReplicateEXT:
    case spv::Op::OpSpecConstantOp:
      return true;
    default:
      return false;
  }
}

int32_t spvOpcodeIsConstant(const spv::Op opcode) {
  switch (opcode) {
    case spv::Op::OpConstantTrue:
    case spv::Op::OpConstantFalse:
    case spv::Op::OpConstant:
    case spv::Op::OpConstantComposite:
    case spv::Op::OpConstantCompositeReplicateEXT:
    case spv::Op::OpConstantSampler:
    case spv::Op::OpConstantNull:
    case spv::Op::OpConstantFunctionPointerINTEL:
    case spv::Op::OpConstantStringAMDX:
    case spv::Op::OpSpecConstantTrue:
    case spv::Op::OpSpecConstantFalse:
    case spv::Op::OpSpecConstant:
    case spv::Op::OpSpecConstantComposite:
    case spv::Op::OpSpecConstantCompositeReplicateEXT:
    case spv::Op::OpSpecConstantOp:
    case spv::Op::OpSpecConstantStringAMDX:
<<<<<<< HEAD
    case spv::Op::OpGraphConstantARM:
=======
    case spv::Op::OpAsmTargetINTEL:
    case spv::Op::OpAsmINTEL:
>>>>>>> 17b87049
      return true;
    default:
      return false;
  }
}

bool spvOpcodeIsConstantOrUndef(const spv::Op opcode) {
  return opcode == spv::Op::OpUndef || spvOpcodeIsConstant(opcode);
}

bool spvOpcodeIsScalarSpecConstant(const spv::Op opcode) {
  switch (opcode) {
    case spv::Op::OpSpecConstantTrue:
    case spv::Op::OpSpecConstantFalse:
    case spv::Op::OpSpecConstant:
      return true;
    default:
      return false;
  }
}

int32_t spvOpcodeIsComposite(const spv::Op opcode) {
  switch (opcode) {
    case spv::Op::OpTypeVector:
    case spv::Op::OpTypeMatrix:
    case spv::Op::OpTypeArray:
    case spv::Op::OpTypeStruct:
    case spv::Op::OpTypeRuntimeArray:
    case spv::Op::OpTypeCooperativeMatrixNV:
    case spv::Op::OpTypeCooperativeMatrixKHR:
    case spv::Op::OpTypeCooperativeVectorNV:
      return true;
    default:
      return false;
  }
}

bool spvOpcodeReturnsLogicalVariablePointer(const spv::Op opcode) {
  switch (opcode) {
    case spv::Op::OpVariable:
    case spv::Op::OpUntypedVariableKHR:
    case spv::Op::OpAccessChain:
    case spv::Op::OpInBoundsAccessChain:
    case spv::Op::OpUntypedAccessChainKHR:
    case spv::Op::OpUntypedInBoundsAccessChainKHR:
    case spv::Op::OpFunctionParameter:
    case spv::Op::OpImageTexelPointer:
    case spv::Op::OpCopyObject:
    case spv::Op::OpAllocateNodePayloadsAMDX:
    case spv::Op::OpSelect:
    case spv::Op::OpPhi:
    case spv::Op::OpFunctionCall:
    case spv::Op::OpPtrAccessChain:
    case spv::Op::OpUntypedPtrAccessChainKHR:
    case spv::Op::OpLoad:
    case spv::Op::OpConstantNull:
    case spv::Op::OpRawAccessChainNV:
      return true;
    default:
      return false;
  }
}

int32_t spvOpcodeReturnsLogicalPointer(const spv::Op opcode) {
  switch (opcode) {
    case spv::Op::OpVariable:
    case spv::Op::OpUntypedVariableKHR:
    case spv::Op::OpAccessChain:
    case spv::Op::OpInBoundsAccessChain:
    case spv::Op::OpUntypedAccessChainKHR:
    case spv::Op::OpUntypedInBoundsAccessChainKHR:
    case spv::Op::OpFunctionParameter:
    case spv::Op::OpImageTexelPointer:
    case spv::Op::OpCopyObject:
    case spv::Op::OpRawAccessChainNV:
    case spv::Op::OpAllocateNodePayloadsAMDX:
      return true;
    default:
      return false;
  }
}

int32_t spvOpcodeGeneratesType(spv::Op op) {
  switch (op) {
    case spv::Op::OpTypeVoid:
    case spv::Op::OpTypeBool:
    case spv::Op::OpTypeInt:
    case spv::Op::OpTypeFloat:
    case spv::Op::OpTypeVector:
    case spv::Op::OpTypeMatrix:
    case spv::Op::OpTypeImage:
    case spv::Op::OpTypeSampler:
    case spv::Op::OpTypeSampledImage:
    case spv::Op::OpTypeArray:
    case spv::Op::OpTypeRuntimeArray:
    case spv::Op::OpTypeStruct:
    case spv::Op::OpTypeOpaque:
    case spv::Op::OpTypePointer:
    case spv::Op::OpTypeFunction:
    case spv::Op::OpTypeEvent:
    case spv::Op::OpTypeDeviceEvent:
    case spv::Op::OpTypeReserveId:
    case spv::Op::OpTypeQueue:
    case spv::Op::OpTypePipe:
    case spv::Op::OpTypePipeStorage:
    case spv::Op::OpTypeNamedBarrier:
    case spv::Op::OpTypeAccelerationStructureNV:
    case spv::Op::OpTypeCooperativeMatrixNV:
    case spv::Op::OpTypeCooperativeMatrixKHR:
    case spv::Op::OpTypeCooperativeVectorNV:
    // case spv::Op::OpTypeAccelerationStructureKHR: covered by
    // spv::Op::OpTypeAccelerationStructureNV
    case spv::Op::OpTypeRayQueryKHR:
    case spv::Op::OpTypeHitObjectNV:
    case spv::Op::OpTypeUntypedPointerKHR:
    case spv::Op::OpTypeNodePayloadArrayAMDX:
    case spv::Op::OpTypeTensorLayoutNV:
    case spv::Op::OpTypeTensorViewNV:
    case spv::Op::OpTypeTensorARM:
    case spv::Op::OpTypeTaskSequenceINTEL:
    case spv::Op::OpTypeGraphARM:
      return true;
    default:
      // In particular, OpTypeForwardPointer does not generate a type,
      // but declares a storage class for a pointer type generated
      // by a different instruction.
      break;
  }
  return 0;
}

bool spvOpcodeIsDecoration(const spv::Op opcode) {
  switch (opcode) {
    case spv::Op::OpDecorate:
    case spv::Op::OpDecorateId:
    case spv::Op::OpMemberDecorate:
    case spv::Op::OpGroupDecorate:
    case spv::Op::OpGroupMemberDecorate:
    case spv::Op::OpDecorateStringGOOGLE:
    case spv::Op::OpMemberDecorateStringGOOGLE:
      return true;
    default:
      break;
  }
  return false;
}

bool spvOpcodeIsLoad(const spv::Op opcode) {
  switch (opcode) {
    case spv::Op::OpLoad:
    case spv::Op::OpImageSampleExplicitLod:
    case spv::Op::OpImageSampleImplicitLod:
    case spv::Op::OpImageSampleDrefImplicitLod:
    case spv::Op::OpImageSampleDrefExplicitLod:
    case spv::Op::OpImageSampleProjImplicitLod:
    case spv::Op::OpImageSampleProjExplicitLod:
    case spv::Op::OpImageSampleProjDrefImplicitLod:
    case spv::Op::OpImageSampleProjDrefExplicitLod:
    case spv::Op::OpImageSampleFootprintNV:
    case spv::Op::OpImageFetch:
    case spv::Op::OpImageGather:
    case spv::Op::OpImageDrefGather:
    case spv::Op::OpImageRead:
    case spv::Op::OpImageSparseSampleImplicitLod:
    case spv::Op::OpImageSparseSampleExplicitLod:
    case spv::Op::OpImageSparseSampleDrefExplicitLod:
    case spv::Op::OpImageSparseSampleDrefImplicitLod:
    case spv::Op::OpImageSparseFetch:
    case spv::Op::OpImageSparseGather:
    case spv::Op::OpImageSparseDrefGather:
    case spv::Op::OpImageSparseRead:
      return true;
    default:
      return false;
  }
}

bool spvOpcodeIsBranch(spv::Op opcode) {
  switch (opcode) {
    case spv::Op::OpBranch:
    case spv::Op::OpBranchConditional:
    case spv::Op::OpSwitch:
      return true;
    default:
      return false;
  }
}

bool spvOpcodeIsAtomicWithLoad(const spv::Op opcode) {
  switch (opcode) {
    case spv::Op::OpAtomicLoad:
    case spv::Op::OpAtomicExchange:
    case spv::Op::OpAtomicCompareExchange:
    case spv::Op::OpAtomicCompareExchangeWeak:
    case spv::Op::OpAtomicIIncrement:
    case spv::Op::OpAtomicIDecrement:
    case spv::Op::OpAtomicIAdd:
    case spv::Op::OpAtomicFAddEXT:
    case spv::Op::OpAtomicISub:
    case spv::Op::OpAtomicSMin:
    case spv::Op::OpAtomicUMin:
    case spv::Op::OpAtomicFMinEXT:
    case spv::Op::OpAtomicSMax:
    case spv::Op::OpAtomicUMax:
    case spv::Op::OpAtomicFMaxEXT:
    case spv::Op::OpAtomicAnd:
    case spv::Op::OpAtomicOr:
    case spv::Op::OpAtomicXor:
    case spv::Op::OpAtomicFlagTestAndSet:
      return true;
    default:
      return false;
  }
}

bool spvOpcodeIsAtomicOp(const spv::Op opcode) {
  return (spvOpcodeIsAtomicWithLoad(opcode) ||
          opcode == spv::Op::OpAtomicStore ||
          opcode == spv::Op::OpAtomicFlagClear);
}

bool spvOpcodeIsReturn(spv::Op opcode) {
  switch (opcode) {
    case spv::Op::OpReturn:
    case spv::Op::OpReturnValue:
      return true;
    default:
      return false;
  }
}

bool spvOpcodeIsAbort(spv::Op opcode) {
  switch (opcode) {
    case spv::Op::OpKill:
    case spv::Op::OpUnreachable:
    case spv::Op::OpTerminateInvocation:
    case spv::Op::OpTerminateRayKHR:
    case spv::Op::OpIgnoreIntersectionKHR:
    case spv::Op::OpEmitMeshTasksEXT:
      return true;
    default:
      return false;
  }
}

bool spvOpcodeIsReturnOrAbort(spv::Op opcode) {
  return spvOpcodeIsReturn(opcode) || spvOpcodeIsAbort(opcode);
}

bool spvOpcodeIsBlockTerminator(spv::Op opcode) {
  return spvOpcodeIsBranch(opcode) || spvOpcodeIsReturnOrAbort(opcode);
}

bool spvOpcodeIsBaseOpaqueType(spv::Op opcode) {
  switch (opcode) {
    case spv::Op::OpTypeImage:
    case spv::Op::OpTypeSampler:
    case spv::Op::OpTypeSampledImage:
    case spv::Op::OpTypeOpaque:
    case spv::Op::OpTypeEvent:
    case spv::Op::OpTypeDeviceEvent:
    case spv::Op::OpTypeReserveId:
    case spv::Op::OpTypeQueue:
    case spv::Op::OpTypePipe:
    case spv::Op::OpTypeForwardPointer:
    case spv::Op::OpTypePipeStorage:
    case spv::Op::OpTypeNamedBarrier:
      return true;
    default:
      return false;
  }
}

bool spvOpcodeIsNonUniformGroupOperation(spv::Op opcode) {
  switch (opcode) {
    case spv::Op::OpGroupNonUniformElect:
    case spv::Op::OpGroupNonUniformAll:
    case spv::Op::OpGroupNonUniformAny:
    case spv::Op::OpGroupNonUniformAllEqual:
    case spv::Op::OpGroupNonUniformBroadcast:
    case spv::Op::OpGroupNonUniformBroadcastFirst:
    case spv::Op::OpGroupNonUniformBallot:
    case spv::Op::OpGroupNonUniformInverseBallot:
    case spv::Op::OpGroupNonUniformBallotBitExtract:
    case spv::Op::OpGroupNonUniformBallotBitCount:
    case spv::Op::OpGroupNonUniformBallotFindLSB:
    case spv::Op::OpGroupNonUniformBallotFindMSB:
    case spv::Op::OpGroupNonUniformShuffle:
    case spv::Op::OpGroupNonUniformShuffleXor:
    case spv::Op::OpGroupNonUniformShuffleUp:
    case spv::Op::OpGroupNonUniformShuffleDown:
    case spv::Op::OpGroupNonUniformIAdd:
    case spv::Op::OpGroupNonUniformFAdd:
    case spv::Op::OpGroupNonUniformIMul:
    case spv::Op::OpGroupNonUniformFMul:
    case spv::Op::OpGroupNonUniformSMin:
    case spv::Op::OpGroupNonUniformUMin:
    case spv::Op::OpGroupNonUniformFMin:
    case spv::Op::OpGroupNonUniformSMax:
    case spv::Op::OpGroupNonUniformUMax:
    case spv::Op::OpGroupNonUniformFMax:
    case spv::Op::OpGroupNonUniformBitwiseAnd:
    case spv::Op::OpGroupNonUniformBitwiseOr:
    case spv::Op::OpGroupNonUniformBitwiseXor:
    case spv::Op::OpGroupNonUniformLogicalAnd:
    case spv::Op::OpGroupNonUniformLogicalOr:
    case spv::Op::OpGroupNonUniformLogicalXor:
    case spv::Op::OpGroupNonUniformQuadBroadcast:
    case spv::Op::OpGroupNonUniformQuadSwap:
    case spv::Op::OpGroupNonUniformRotateKHR:
    case spv::Op::OpGroupNonUniformQuadAllKHR:
    case spv::Op::OpGroupNonUniformQuadAnyKHR:
      return true;
    default:
      return false;
  }
}

bool spvOpcodeIsScalarizable(spv::Op opcode) {
  switch (opcode) {
    case spv::Op::OpPhi:
    case spv::Op::OpCopyObject:
    case spv::Op::OpConvertFToU:
    case spv::Op::OpConvertFToS:
    case spv::Op::OpConvertSToF:
    case spv::Op::OpConvertUToF:
    case spv::Op::OpUConvert:
    case spv::Op::OpSConvert:
    case spv::Op::OpFConvert:
    case spv::Op::OpQuantizeToF16:
    case spv::Op::OpVectorInsertDynamic:
    case spv::Op::OpSNegate:
    case spv::Op::OpFNegate:
    case spv::Op::OpIAdd:
    case spv::Op::OpFAdd:
    case spv::Op::OpISub:
    case spv::Op::OpFSub:
    case spv::Op::OpIMul:
    case spv::Op::OpFMul:
    case spv::Op::OpUDiv:
    case spv::Op::OpSDiv:
    case spv::Op::OpFDiv:
    case spv::Op::OpUMod:
    case spv::Op::OpSRem:
    case spv::Op::OpSMod:
    case spv::Op::OpFRem:
    case spv::Op::OpFMod:
    case spv::Op::OpVectorTimesScalar:
    case spv::Op::OpIAddCarry:
    case spv::Op::OpISubBorrow:
    case spv::Op::OpUMulExtended:
    case spv::Op::OpSMulExtended:
    case spv::Op::OpShiftRightLogical:
    case spv::Op::OpShiftRightArithmetic:
    case spv::Op::OpShiftLeftLogical:
    case spv::Op::OpBitwiseOr:
    case spv::Op::OpBitwiseAnd:
    case spv::Op::OpNot:
    case spv::Op::OpBitFieldInsert:
    case spv::Op::OpBitFieldSExtract:
    case spv::Op::OpBitFieldUExtract:
    case spv::Op::OpBitReverse:
    case spv::Op::OpBitCount:
    case spv::Op::OpIsNan:
    case spv::Op::OpIsInf:
    case spv::Op::OpIsFinite:
    case spv::Op::OpIsNormal:
    case spv::Op::OpSignBitSet:
    case spv::Op::OpLessOrGreater:
    case spv::Op::OpOrdered:
    case spv::Op::OpUnordered:
    case spv::Op::OpLogicalEqual:
    case spv::Op::OpLogicalNotEqual:
    case spv::Op::OpLogicalOr:
    case spv::Op::OpLogicalAnd:
    case spv::Op::OpLogicalNot:
    case spv::Op::OpSelect:
    case spv::Op::OpIEqual:
    case spv::Op::OpINotEqual:
    case spv::Op::OpUGreaterThan:
    case spv::Op::OpSGreaterThan:
    case spv::Op::OpUGreaterThanEqual:
    case spv::Op::OpSGreaterThanEqual:
    case spv::Op::OpULessThan:
    case spv::Op::OpSLessThan:
    case spv::Op::OpULessThanEqual:
    case spv::Op::OpSLessThanEqual:
    case spv::Op::OpFOrdEqual:
    case spv::Op::OpFUnordEqual:
    case spv::Op::OpFOrdNotEqual:
    case spv::Op::OpFUnordNotEqual:
    case spv::Op::OpFOrdLessThan:
    case spv::Op::OpFUnordLessThan:
    case spv::Op::OpFOrdGreaterThan:
    case spv::Op::OpFUnordGreaterThan:
    case spv::Op::OpFOrdLessThanEqual:
    case spv::Op::OpFUnordLessThanEqual:
    case spv::Op::OpFOrdGreaterThanEqual:
    case spv::Op::OpFUnordGreaterThanEqual:
      return true;
    default:
      return false;
  }
}

bool spvOpcodeIsDebug(spv::Op opcode) {
  switch (opcode) {
    case spv::Op::OpName:
    case spv::Op::OpMemberName:
    case spv::Op::OpSource:
    case spv::Op::OpSourceContinued:
    case spv::Op::OpSourceExtension:
    case spv::Op::OpString:
    case spv::Op::OpLine:
    case spv::Op::OpNoLine:
    case spv::Op::OpModuleProcessed:
      return true;
    default:
      return false;
  }
}

bool spvOpcodeIsCommutativeBinaryOperator(spv::Op opcode) {
  switch (opcode) {
    case spv::Op::OpPtrEqual:
    case spv::Op::OpPtrNotEqual:
    case spv::Op::OpIAdd:
    case spv::Op::OpFAdd:
    case spv::Op::OpIMul:
    case spv::Op::OpFMul:
    case spv::Op::OpDot:
    case spv::Op::OpIAddCarry:
    case spv::Op::OpUMulExtended:
    case spv::Op::OpSMulExtended:
    case spv::Op::OpBitwiseOr:
    case spv::Op::OpBitwiseXor:
    case spv::Op::OpBitwiseAnd:
    case spv::Op::OpOrdered:
    case spv::Op::OpUnordered:
    case spv::Op::OpLogicalEqual:
    case spv::Op::OpLogicalNotEqual:
    case spv::Op::OpLogicalOr:
    case spv::Op::OpLogicalAnd:
    case spv::Op::OpIEqual:
    case spv::Op::OpINotEqual:
    case spv::Op::OpFOrdEqual:
    case spv::Op::OpFUnordEqual:
    case spv::Op::OpFOrdNotEqual:
    case spv::Op::OpFUnordNotEqual:
      return true;
    default:
      return false;
  }
}

bool spvOpcodeIsLinearAlgebra(spv::Op opcode) {
  switch (opcode) {
    case spv::Op::OpTranspose:
    case spv::Op::OpVectorTimesScalar:
    case spv::Op::OpMatrixTimesScalar:
    case spv::Op::OpVectorTimesMatrix:
    case spv::Op::OpMatrixTimesVector:
    case spv::Op::OpMatrixTimesMatrix:
    case spv::Op::OpOuterProduct:
    case spv::Op::OpDot:
      return true;
    default:
      return false;
  }
}

bool spvOpcodeIsImageSample(const spv::Op opcode) {
  switch (opcode) {
    case spv::Op::OpImageSampleImplicitLod:
    case spv::Op::OpImageSampleExplicitLod:
    case spv::Op::OpImageSampleDrefImplicitLod:
    case spv::Op::OpImageSampleDrefExplicitLod:
    case spv::Op::OpImageSampleProjImplicitLod:
    case spv::Op::OpImageSampleProjExplicitLod:
    case spv::Op::OpImageSampleProjDrefImplicitLod:
    case spv::Op::OpImageSampleProjDrefExplicitLod:
    case spv::Op::OpImageSparseSampleImplicitLod:
    case spv::Op::OpImageSparseSampleExplicitLod:
    case spv::Op::OpImageSparseSampleDrefImplicitLod:
    case spv::Op::OpImageSparseSampleDrefExplicitLod:
    case spv::Op::OpImageSampleFootprintNV:
      return true;
    default:
      return false;
  }
}

bool spvIsExtendedInstruction(const spv::Op opcode) {
  switch (opcode) {
    case spv::Op::OpExtInst:
    case spv::Op::OpExtInstWithForwardRefsKHR:
      return true;
    default:
      return false;
  }
}

std::vector<uint32_t> spvOpcodeMemorySemanticsOperandIndices(spv::Op opcode) {
  switch (opcode) {
    case spv::Op::OpMemoryBarrier:
      return {1};
    case spv::Op::OpAtomicStore:
    case spv::Op::OpControlBarrier:
    case spv::Op::OpAtomicFlagClear:
    case spv::Op::OpMemoryNamedBarrier:
      return {2};
    case spv::Op::OpAtomicLoad:
    case spv::Op::OpAtomicExchange:
    case spv::Op::OpAtomicIIncrement:
    case spv::Op::OpAtomicIDecrement:
    case spv::Op::OpAtomicIAdd:
    case spv::Op::OpAtomicFAddEXT:
    case spv::Op::OpAtomicISub:
    case spv::Op::OpAtomicSMin:
    case spv::Op::OpAtomicUMin:
    case spv::Op::OpAtomicSMax:
    case spv::Op::OpAtomicUMax:
    case spv::Op::OpAtomicAnd:
    case spv::Op::OpAtomicOr:
    case spv::Op::OpAtomicXor:
    case spv::Op::OpAtomicFlagTestAndSet:
      return {4};
    case spv::Op::OpAtomicCompareExchange:
    case spv::Op::OpAtomicCompareExchangeWeak:
      return {4, 5};
    default:
      return {};
  }
}

bool spvOpcodeIsAccessChain(spv::Op opcode) {
  switch (opcode) {
    case spv::Op::OpAccessChain:
    case spv::Op::OpInBoundsAccessChain:
    case spv::Op::OpPtrAccessChain:
    case spv::Op::OpInBoundsPtrAccessChain:
    case spv::Op::OpRawAccessChainNV:
      return true;
    default:
      return false;
  }
}

bool spvOpcodeIsBit(spv::Op opcode) {
  switch (opcode) {
    case spv::Op::OpShiftRightLogical:
    case spv::Op::OpShiftRightArithmetic:
    case spv::Op::OpShiftLeftLogical:
    case spv::Op::OpBitwiseOr:
    case spv::Op::OpBitwiseXor:
    case spv::Op::OpBitwiseAnd:
    case spv::Op::OpNot:
    case spv::Op::OpBitReverse:
    case spv::Op::OpBitCount:
      return true;
    default:
      return false;
  }
}

bool spvOpcodeGeneratesUntypedPointer(spv::Op opcode) {
  switch (opcode) {
    case spv::Op::OpUntypedVariableKHR:
    case spv::Op::OpUntypedAccessChainKHR:
    case spv::Op::OpUntypedInBoundsAccessChainKHR:
    case spv::Op::OpUntypedPtrAccessChainKHR:
    case spv::Op::OpUntypedInBoundsPtrAccessChainKHR:
      return true;
    default:
      return false;
  }
}<|MERGE_RESOLUTION|>--- conflicted
+++ resolved
@@ -144,12 +144,9 @@
     case spv::Op::OpSpecConstantCompositeReplicateEXT:
     case spv::Op::OpSpecConstantOp:
     case spv::Op::OpSpecConstantStringAMDX:
-<<<<<<< HEAD
     case spv::Op::OpGraphConstantARM:
-=======
     case spv::Op::OpAsmTargetINTEL:
     case spv::Op::OpAsmINTEL:
->>>>>>> 17b87049
       return true;
     default:
       return false;
