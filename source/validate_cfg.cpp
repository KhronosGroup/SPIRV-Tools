// Copyright (c) 2015-2016 The Khronos Group Inc.
//
// Licensed under the Apache License, Version 2.0 (the "License");
// you may not use this file except in compliance with the License.
// You may obtain a copy of the License at
//
//     http://www.apache.org/licenses/LICENSE-2.0
//
// Unless required by applicable law or agreed to in writing, software
// distributed under the License is distributed on an "AS IS" BASIS,
// WITHOUT WARRANTIES OR CONDITIONS OF ANY KIND, either express or implied.
// See the License for the specific language governing permissions and
// limitations under the License.

#include "cfa.h"
#include "validate.h"

#include <algorithm>
#include <cassert>
#include <functional>
#include <iostream>
#include <map>
#include <string>
#include <tuple>
#include <unordered_map>
#include <unordered_set>
#include <utility>
#include <vector>

#include "spirv_validator_options.h"
#include "val/basic_block.h"
#include "val/construct.h"
#include "val/function.h"
#include "val/validation_state.h"

using std::find;
using std::function;
using std::get;
using std::ignore;
using std::make_pair;
using std::make_tuple;
using std::numeric_limits;
using std::pair;
using std::string;
using std::tie;
using std::transform;
using std::tuple;
using std::unordered_map;
using std::unordered_set;
using std::vector;

using libspirv::BasicBlock;

namespace libspirv {

namespace {

using bb_ptr = BasicBlock*;
using cbb_ptr = const BasicBlock*;
using bb_iter = vector<BasicBlock*>::const_iterator;

}  // namespace

void printDominatorList(const BasicBlock& b) {
  std::cout << b.id() << " is dominated by: ";
  const BasicBlock* bb = &b;
  while (bb->immediate_dominator() != bb) {
    bb = bb->immediate_dominator();
    std::cout << bb->id() << " ";
  }
}

#define CFG_ASSERT(ASSERT_FUNC, TARGET) \
  if (spv_result_t rcode = ASSERT_FUNC(_, TARGET)) return rcode

spv_result_t FirstBlockAssert(ValidationState_t& _, uint32_t target) {
  if (_.current_function().IsFirstBlock(target)) {
    return _.diag(SPV_ERROR_INVALID_CFG,
                  _.FindDef(_.current_function().id())->InstructionPosition())
           << "First block " << _.getIdName(target) << " of function "
           << _.getIdName(_.current_function().id()) << " is targeted by block "
           << _.getIdName(_.current_function().current_block()->id());
  }
  return SPV_SUCCESS;
}

spv_result_t MergeBlockAssert(ValidationState_t& _, uint32_t merge_block) {
  if (_.current_function().IsBlockType(merge_block, kBlockTypeMerge)) {
    return _.diag(SPV_ERROR_INVALID_CFG,
                  _.FindDef(_.current_function().id())->InstructionPosition())
           << "Block " << _.getIdName(merge_block)
           << " is already a merge block for another header";
  }
  return SPV_SUCCESS;
}

/// Update the continue construct's exit blocks once the backedge blocks are
/// identified in the CFG.
void UpdateContinueConstructExitBlocks(
    Function& function, const vector<pair<uint32_t, uint32_t>>& back_edges) {
  auto& constructs = function.constructs();
  // TODO(umar): Think of a faster way to do this
  for (auto& edge : back_edges) {
    uint32_t back_edge_block_id;
    uint32_t loop_header_block_id;
    tie(back_edge_block_id, loop_header_block_id) = edge;
    auto is_this_header = [=](Construct& c) {
      return c.type() == ConstructType::kLoop &&
             c.entry_block()->id() == loop_header_block_id;
    };

    for (auto construct : constructs) {
      if (is_this_header(construct)) {
        Construct* continue_construct =
            construct.corresponding_constructs().back();
        assert(continue_construct->type() == ConstructType::kContinue);

        BasicBlock* back_edge_block;
        tie(back_edge_block, ignore) = function.GetBlock(back_edge_block_id);
        continue_construct->set_exit(back_edge_block);
      }
    }
  }
}

tuple<string, string, string> ConstructNames(ConstructType type) {
  string construct_name, header_name, exit_name;

  switch (type) {
    case ConstructType::kSelection:
      construct_name = "selection";
      header_name = "selection header";
      exit_name = "merge block";
      break;
    case ConstructType::kLoop:
      construct_name = "loop";
      header_name = "loop header";
      exit_name = "merge block";
      break;
    case ConstructType::kContinue:
      construct_name = "continue";
      header_name = "continue target";
      exit_name = "back-edge block";
      break;
    case ConstructType::kCase:
      construct_name = "case";
      header_name = "case entry block";
      exit_name = "case exit block";
      break;
    default:
      assert(1 == 0 && "Not defined type");
  }

  return make_tuple(construct_name, header_name, exit_name);
}

/// Constructs an error message for construct validation errors
string ConstructErrorString(const Construct& construct,
                            const string& header_string,
                            const string& exit_string,
                            const string& dominate_text) {
  string construct_name, header_name, exit_name;
  tie(construct_name, header_name, exit_name) =
      ConstructNames(construct.type());

  // TODO(umar): Add header block for continue constructs to error message
  return "The " + construct_name + " construct with the " + header_name + " " +
         header_string + " " + dominate_text + " the " + exit_name + " " +
         exit_string;
}

// Finds the fall through case construct of |target_block| and records it in
// |case_fall_through|. Returns SPV_ERROR_INVALID_CFG if the case construct
// headed by |target_block| branches to multiple case constructs.
spv_result_t FindCaseFallThrough(
    const ValidationState_t& _, const BasicBlock* target_block,
    uint32_t* case_fall_through, const BasicBlock* merge,
    const std::unordered_set<uint32_t>& case_targets) {
  std::vector<const BasicBlock*> stack;
  stack.push_back(target_block);
  std::unordered_set<const BasicBlock*> visited;
  while (!stack.empty()) {
    const auto block = stack.back();
    stack.pop_back();

    if (block == merge) continue;

    if (!visited.insert(block).second) continue;

    if (target_block->reachable() && block->reachable() &&
        target_block->dominates(*block)) {
      // Still in the case construct.
      for (auto successor : *block->successors()) {
        stack.push_back(successor);
      }
    } else {
      // Exiting the case construct to non-merge block.
      if (!case_targets.count(block->id())) {
        continue;
      }

      if (*case_fall_through == 0u) {
        *case_fall_through = block->id();
      } else if (*case_fall_through != block->id()) {
        // Case construct has at most one branch to another case construct.
        return _.diag(SPV_ERROR_INVALID_CFG)
               << "Case construct that targets "
               << _.getIdName(target_block->id())
               << " has branches to multiple other case construct targets "
               << _.getIdName(*case_fall_through) << " and "
               << _.getIdName(block->id());
      }
    }
  }

  return SPV_SUCCESS;
}

spv_result_t StructuredSwitchChecks(const ValidationState_t& _,
                                    const Function& function,
                                    const Instruction* switch_inst,
                                    const BasicBlock* header,
                                    const BasicBlock* merge) {
  std::unordered_set<uint32_t> case_targets;
  for (uint32_t i = 1; i < switch_inst->operands().size(); i += 2) {
    uint32_t target = switch_inst->GetOperandAs<uint32_t>(i);
    if (target != merge->id()) case_targets.insert(target);
  }
  // Tracks how many times each case construct is targeted by another case
  // construct.
  std::map<uint32_t, uint32_t> num_fall_through_targeted;
  uint32_t default_case_fall_through = 0u;
  uint32_t default_target = switch_inst->GetOperandAs<uint32_t>(1u);
  std::unordered_set<uint32_t> seen;
  for (uint32_t i = 1; i < switch_inst->operands().size(); i += 2) {
    uint32_t target = switch_inst->GetOperandAs<uint32_t>(i);
    if (target == merge->id()) continue;

    if (!seen.insert(target).second) continue;

    const auto target_block = function.GetBlock(target).first;
    // OpSwitch must dominate all its case constructs.
    if (header->reachable() && target_block->reachable() &&
        !header->dominates(*target_block)) {
      return _.diag(SPV_ERROR_INVALID_CFG)
             << "Selection header " << _.getIdName(header->id())
             << " does not dominate its case construct " << _.getIdName(target);
    }

    uint32_t case_fall_through = 0u;
    if (auto error = FindCaseFallThrough(_, target_block, &case_fall_through,
                                         merge, case_targets)) {
      return error;
    }

    // Track how many time the fall through case has been targeted.
    if (case_fall_through != 0u) {
      auto where = num_fall_through_targeted.lower_bound(case_fall_through);
      if (where == num_fall_through_targeted.end() ||
          where->first != case_fall_through) {
        num_fall_through_targeted.insert(where,
                                         std::make_pair(case_fall_through, 1));
      } else {
        where->second++;
      }
    }

    if (case_fall_through == default_target) {
      case_fall_through = default_case_fall_through;
    }
    if (case_fall_through != 0u) {
      bool is_default = i == 1;
      if (is_default) {
        default_case_fall_through = case_fall_through;
      } else {
        // Allow code like:
        // case x:
        // case y:
        //   ...
        // case z:
        //
        // Where x and y target the same block and fall through to z.
        uint32_t j = i;
        while ((j + 2 < switch_inst->operands().size()) &&
               target == switch_inst->GetOperandAs<uint32_t>(j + 2)) {
          j += 2;
        }
        // If Target T1 branches to Target T2, or if Target T1 branches to the
        // Default target and the Default target branches to Target T2, then T1
        // must immediately precede T2 in the list of OpSwitch Target operands.
        if ((switch_inst->operands().size() < j + 2) ||
            (case_fall_through != switch_inst->GetOperandAs<uint32_t>(j + 2))) {
          return _.diag(SPV_ERROR_INVALID_CFG)
                 << "Case construct that targets " << _.getIdName(target)
                 << " has branches to the case construct that targets "
                 << _.getIdName(case_fall_through)
                 << ", but does not immediately precede it in the "
                    "OpSwitch's "
                    "target list";
        }
      }
    }
  }

  // Each case construct must be branched to by at most one other case
  // construct.
  for (const auto& pair : num_fall_through_targeted) {
    if (pair.second > 1) {
      return _.diag(SPV_ERROR_INVALID_CFG)
             << "Multiple case constructs have branches to the case construct "
                "that targets "
             << _.getIdName(pair.first);
    }
  }

  return SPV_SUCCESS;
}

spv_result_t StructuredControlFlowChecks(
    const ValidationState_t& _, Function* function,
    const vector<pair<uint32_t, uint32_t>>& back_edges) {
  /// Check all backedges target only loop headers and have exactly one
  /// back-edge branching to it

  // Map a loop header to blocks with back-edges to the loop header.
  std::map<uint32_t, std::unordered_set<uint32_t>> loop_latch_blocks;
  for (auto back_edge : back_edges) {
    uint32_t back_edge_block;
    uint32_t header_block;
    tie(back_edge_block, header_block) = back_edge;
<<<<<<< HEAD
    if (!function.IsBlockType(header_block, kBlockTypeLoop)) {
      return _.diag(SPV_ERROR_INVALID_CFG,
                    _.FindDef(back_edge_block)->InstructionPosition())
=======
    if (!function->IsBlockType(header_block, kBlockTypeLoop)) {
      return _.diag(SPV_ERROR_INVALID_CFG)
>>>>>>> ea7239fa
             << "Back-edges (" << _.getIdName(back_edge_block) << " -> "
             << _.getIdName(header_block)
             << ") can only be formed between a block and a loop header.";
    }
    loop_latch_blocks[header_block].insert(back_edge_block);
  }

  // Check the loop headers have exactly one back-edge branching to it
  for (BasicBlock* loop_header : function->ordered_blocks()) {
    if (!loop_header->reachable()) continue;
    if (!loop_header->is_type(kBlockTypeLoop)) continue;
    auto loop_header_id = loop_header->id();
    auto num_latch_blocks = loop_latch_blocks[loop_header_id].size();
    if (num_latch_blocks != 1) {
      return _.diag(SPV_ERROR_INVALID_CFG,
                    _.FindDef(loop_header_id)->InstructionPosition())
             << "Loop header " << _.getIdName(loop_header_id)
             << " is targeted by " << num_latch_blocks
             << " back-edge blocks but the standard requires exactly one";
    }
  }

  // Check construct rules
  for (const Construct& construct : function->constructs()) {
    auto header = construct.entry_block();
    auto merge = construct.exit_block();

    if (header->reachable() && !merge) {
      string construct_name, header_name, exit_name;
      tie(construct_name, header_name, exit_name) =
          ConstructNames(construct.type());
      return _.diag(SPV_ERROR_INTERNAL,
                    _.FindDef(header->id())->InstructionPosition())
             << "Construct " + construct_name + " with " + header_name + " " +
                    _.getIdName(header->id()) + " does not have a " +
                    exit_name + ". This may be a bug in the validator.";
    }

    // If the exit block is reachable then it's dominated by the
    // header.
    if (merge && merge->reachable()) {
      if (!header->dominates(*merge)) {
        return _.diag(SPV_ERROR_INVALID_CFG,
                      _.FindDef(merge->id())->InstructionPosition())
               << ConstructErrorString(construct, _.getIdName(header->id()),
                                       _.getIdName(merge->id()),
                                       "does not dominate");
      }
      // If it's really a merge block for a selection or loop, then it must be
      // *strictly* dominated by the header.
      if (construct.ExitBlockIsMergeBlock() && (header == merge)) {
        return _.diag(SPV_ERROR_INVALID_CFG,
                      _.FindDef(merge->id())->InstructionPosition())
               << ConstructErrorString(construct, _.getIdName(header->id()),
                                       _.getIdName(merge->id()),
                                       "does not strictly dominate");
      }
    }
    // Check post-dominance for continue constructs.  But dominance and
    // post-dominance only make sense when the construct is reachable.
    if (header->reachable() && construct.type() == ConstructType::kContinue) {
      if (!merge->postdominates(*header)) {
        return _.diag(SPV_ERROR_INVALID_CFG,
                      _.FindDef(merge->id())->InstructionPosition())
               << ConstructErrorString(construct, _.getIdName(header->id()),
                                       _.getIdName(merge->id()),
                                       "is not post dominated by");
      }
    }

    // Check that for all non-header blocks, all predecessors are within this
    // construct.
    Construct::ConstructBlockSet construct_blocks = construct.blocks(function);
    for (auto block : construct_blocks) {
      if (block == header) continue;
      for (auto pred : *block->predecessors()) {
        if (pred->reachable() && !construct_blocks.count(pred)) {
          string construct_name, header_name, exit_name;
          tie(construct_name, header_name, exit_name) =
              ConstructNames(construct.type());
          return _.diag(SPV_ERROR_INVALID_CFG)
                 << "block <ID> " << pred->id() << " branches to the "
                 << construct_name << " construct, but not to the "
                 << header_name << " <ID> " << header->id();
        }
      }
    }

    // Checks rules for case constructs.
    if (construct.type() == ConstructType::kSelection &&
        header->terminator()->opcode() == SpvOpSwitch) {
      const auto terminator = header->terminator();
      if (auto error =
              StructuredSwitchChecks(_, *function, terminator, header, merge)) {
        return error;
      }
    }
  }
  return SPV_SUCCESS;
}

spv_result_t PerformCfgChecks(ValidationState_t& _) {
  for (auto& function : _.functions()) {
    // Check all referenced blocks are defined within a function
    if (function.undefined_block_count() != 0) {
      string undef_blocks("{");
      bool first = true;
      for (auto undefined_block : function.undefined_blocks()) {
        undef_blocks += _.getIdName(undefined_block);
        if (!first) {
          undef_blocks += " ";
        }
        first = false;
      }
      return _.diag(SPV_ERROR_INVALID_CFG,
                    _.FindDef(function.id())->InstructionPosition())
             << "Block(s) " << undef_blocks << "}"
             << " are referenced but not defined in function "
             << _.getIdName(function.id());
    }

    // Set each block's immediate dominator and immediate postdominator,
    // and find all back-edges.
    //
    // We want to analyze all the blocks in the function, even in degenerate
    // control flow cases including unreachable blocks.  So use the augmented
    // CFG to ensure we cover all the blocks.
    vector<const BasicBlock*> postorder;
    vector<const BasicBlock*> postdom_postorder;
    vector<pair<uint32_t, uint32_t>> back_edges;
    auto ignore_block = [](cbb_ptr) {};
    auto ignore_edge = [](cbb_ptr, cbb_ptr) {};
    if (!function.ordered_blocks().empty()) {
      /// calculate dominators
      spvtools::CFA<libspirv::BasicBlock>::DepthFirstTraversal(
          function.first_block(), function.AugmentedCFGSuccessorsFunction(),
          ignore_block, [&](cbb_ptr b) { postorder.push_back(b); },
          ignore_edge);
      auto edges = spvtools::CFA<libspirv::BasicBlock>::CalculateDominators(
          postorder, function.AugmentedCFGPredecessorsFunction());
      for (auto edge : edges) {
        edge.first->SetImmediateDominator(edge.second);
      }

      /// calculate post dominators
      spvtools::CFA<libspirv::BasicBlock>::DepthFirstTraversal(
          function.pseudo_exit_block(),
          function.AugmentedCFGPredecessorsFunction(), ignore_block,
          [&](cbb_ptr b) { postdom_postorder.push_back(b); }, ignore_edge);
      auto postdom_edges =
          spvtools::CFA<libspirv::BasicBlock>::CalculateDominators(
              postdom_postorder, function.AugmentedCFGSuccessorsFunction());
      for (auto edge : postdom_edges) {
        edge.first->SetImmediatePostDominator(edge.second);
      }
      /// calculate back edges.
      spvtools::CFA<libspirv::BasicBlock>::DepthFirstTraversal(
          function.pseudo_entry_block(),
          function
              .AugmentedCFGSuccessorsFunctionIncludingHeaderToContinueEdge(),
          ignore_block, ignore_block, [&](cbb_ptr from, cbb_ptr to) {
            back_edges.emplace_back(from->id(), to->id());
          });
    }
    UpdateContinueConstructExitBlocks(function, back_edges);

    auto& blocks = function.ordered_blocks();
    if (!blocks.empty()) {
      // Check if the order of blocks in the binary appear before the blocks
      // they dominate
      for (auto block = begin(blocks) + 1; block != end(blocks); ++block) {
        if (auto idom = (*block)->immediate_dominator()) {
          if (idom != function.pseudo_entry_block() &&
              block == std::find(begin(blocks), block, idom)) {
            return _.diag(SPV_ERROR_INVALID_CFG,
                          _.FindDef(idom->id())->InstructionPosition())
                   << "Block " << _.getIdName((*block)->id())
                   << " appears in the binary before its dominator "
                   << _.getIdName(idom->id());
          }
        }
      }
      // If we have structed control flow, check that no block has a control
      // flow nesting depth larger than the limit.
      if (_.HasCapability(SpvCapabilityShader)) {
        const int control_flow_nesting_depth_limit =
            _.options()->universal_limits_.max_control_flow_nesting_depth;
        for (auto block = begin(blocks); block != end(blocks); ++block) {
          if (function.GetBlockDepth(*block) >
              control_flow_nesting_depth_limit) {
            return _.diag(SPV_ERROR_INVALID_CFG,
                          _.FindDef((*block)->id())->InstructionPosition())
                   << "Maximum Control Flow nesting depth exceeded.";
          }
        }
      }
    }

    /// Structured control flow checks are only required for shader capabilities
    if (_.HasCapability(SpvCapabilityShader)) {
      if (auto error = StructuredControlFlowChecks(_, &function, back_edges))
        return error;
    }
  }
  return SPV_SUCCESS;
}

spv_result_t CfgPass(ValidationState_t& _,
                     const spv_parsed_instruction_t* inst) {
  SpvOp opcode = static_cast<SpvOp>(inst->opcode);
  switch (opcode) {
    case SpvOpLabel:
      if (auto error = _.current_function().RegisterBlock(inst->result_id))
        return error;
      break;
    case SpvOpLoopMerge: {
      uint32_t merge_block = inst->words[inst->operands[0].offset];
      uint32_t continue_block = inst->words[inst->operands[1].offset];
      CFG_ASSERT(MergeBlockAssert, merge_block);

      if (auto error = _.current_function().RegisterLoopMerge(merge_block,
                                                              continue_block))
        return error;
    } break;
    case SpvOpSelectionMerge: {
      uint32_t merge_block = inst->words[inst->operands[0].offset];
      CFG_ASSERT(MergeBlockAssert, merge_block);

      if (auto error = _.current_function().RegisterSelectionMerge(merge_block))
        return error;
    } break;
    case SpvOpBranch: {
      uint32_t target = inst->words[inst->operands[0].offset];
      CFG_ASSERT(FirstBlockAssert, target);

      _.current_function().RegisterBlockEnd({target}, opcode);
    } break;
    case SpvOpBranchConditional: {
      uint32_t tlabel = inst->words[inst->operands[1].offset];
      uint32_t flabel = inst->words[inst->operands[2].offset];
      CFG_ASSERT(FirstBlockAssert, tlabel);
      CFG_ASSERT(FirstBlockAssert, flabel);

      _.current_function().RegisterBlockEnd({tlabel, flabel}, opcode);
    } break;

    case SpvOpSwitch: {
      vector<uint32_t> cases;
      for (int i = 1; i < inst->num_operands; i += 2) {
        uint32_t target = inst->words[inst->operands[i].offset];
        CFG_ASSERT(FirstBlockAssert, target);
        cases.push_back(target);
      }
      _.current_function().RegisterBlockEnd({cases}, opcode);
    } break;
    case SpvOpReturn: {
      const uint32_t return_type = _.current_function().GetResultTypeId();
      const Instruction* return_type_inst = _.FindDef(return_type);
      assert(return_type_inst);
      if (return_type_inst->opcode() != SpvOpTypeVoid)
        return _.diag(SPV_ERROR_INVALID_CFG,
                      return_type_inst->InstructionPosition())
               << "OpReturn can only be called from a function with void "
               << "return type.";
    }
    // Fallthrough.
    case SpvOpKill:
    case SpvOpReturnValue:
    case SpvOpUnreachable:
      _.current_function().RegisterBlockEnd(vector<uint32_t>(), opcode);
      if (opcode == SpvOpKill) {
        _.current_function().RegisterExecutionModelLimitation(
            SpvExecutionModelFragment,
            "OpKill requires Fragment execution model");
      }
      break;
    default:
      break;
  }
  return SPV_SUCCESS;
}
}  // namespace libspirv<|MERGE_RESOLUTION|>--- conflicted
+++ resolved
@@ -328,14 +328,8 @@
     uint32_t back_edge_block;
     uint32_t header_block;
     tie(back_edge_block, header_block) = back_edge;
-<<<<<<< HEAD
-    if (!function.IsBlockType(header_block, kBlockTypeLoop)) {
-      return _.diag(SPV_ERROR_INVALID_CFG,
-                    _.FindDef(back_edge_block)->InstructionPosition())
-=======
     if (!function->IsBlockType(header_block, kBlockTypeLoop)) {
       return _.diag(SPV_ERROR_INVALID_CFG)
->>>>>>> ea7239fa
              << "Back-edges (" << _.getIdName(back_edge_block) << " -> "
              << _.getIdName(header_block)
              << ") can only be formed between a block and a loop header.";
