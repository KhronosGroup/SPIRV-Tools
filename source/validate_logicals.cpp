// Copyright (c) 2017 Google Inc.
//
// Licensed under the Apache License, Version 2.0 (the "License");
// you may not use this file except in compliance with the License.
// You may obtain a copy of the License at
//
//     http://www.apache.org/licenses/LICENSE-2.0
//
// Unless required by applicable law or agreed to in writing, software
// distributed under the License is distributed on an "AS IS" BASIS,
// WITHOUT WARRANTIES OR CONDITIONS OF ANY KIND, either express or implied.
// See the License for the specific language governing permissions and
// limitations under the License.

// Validates correctness of logical SPIR-V instructions.

#include "validate.h"

#include "diagnostic.h"
#include "opcode.h"
#include "val/instruction.h"
#include "val/validation_state.h"

<<<<<<< HEAD
namespace libspirv {
=======
namespace spvtools {
namespace {

// Returns operand word for given instruction and operand index.
// The operand is expected to only have one word.
inline uint32_t GetOperandWord(const spv_parsed_instruction_t* inst,
                               size_t operand_index) {
  assert(operand_index < inst->num_operands);
  const spv_parsed_operand_t& operand = inst->operands[operand_index];
  assert(operand.num_words == 1);
  return inst->words[operand.offset];
}

// Returns the type id of instruction operand at |operand_index|.
// The operand is expected to be an id.
inline uint32_t GetOperandTypeId(ValidationState_t& _,
                                 const spv_parsed_instruction_t* inst,
                                 size_t operand_index) {
  return _.GetTypeId(GetOperandWord(inst, operand_index));
}
}  // namespace
>>>>>>> 50312ca1

// Validates correctness of logical instructions.
spv_result_t LogicalsPass(ValidationState_t& _, const Instruction* inst) {
  const SpvOp opcode = inst->opcode();
  const uint32_t result_type = inst->type_id();

  switch (opcode) {
    case SpvOpAny:
    case SpvOpAll: {
      if (!_.IsBoolScalarType(result_type))
        return _.diag(SPV_ERROR_INVALID_DATA)
               << "Expected bool scalar type as Result Type: "
               << spvOpcodeString(opcode);

      const uint32_t vector_type = _.GetOperandTypeId(inst, 2);
      if (!vector_type || !_.IsBoolVectorType(vector_type))
        return _.diag(SPV_ERROR_INVALID_DATA)
               << "Expected operand to be vector bool: "
               << spvOpcodeString(opcode);

      break;
    }

    case SpvOpIsNan:
    case SpvOpIsInf:
    case SpvOpIsFinite:
    case SpvOpIsNormal:
    case SpvOpSignBitSet: {
      if (!_.IsBoolScalarType(result_type) && !_.IsBoolVectorType(result_type))
        return _.diag(SPV_ERROR_INVALID_DATA)
               << "Expected bool scalar or vector type as Result Type: "
               << spvOpcodeString(opcode);

      const uint32_t operand_type = _.GetOperandTypeId(inst, 2);
      if (!operand_type || (!_.IsFloatScalarType(operand_type) &&
                            !_.IsFloatVectorType(operand_type)))
        return _.diag(SPV_ERROR_INVALID_DATA)
               << "Expected operand to be scalar or vector float: "
               << spvOpcodeString(opcode);

      if (_.GetDimension(result_type) != _.GetDimension(operand_type))
        return _.diag(SPV_ERROR_INVALID_DATA)
               << "Expected vector sizes of Result Type and the operand to be "
                  "equal: "
               << spvOpcodeString(opcode);

      break;
    }

    case SpvOpFOrdEqual:
    case SpvOpFUnordEqual:
    case SpvOpFOrdNotEqual:
    case SpvOpFUnordNotEqual:
    case SpvOpFOrdLessThan:
    case SpvOpFUnordLessThan:
    case SpvOpFOrdGreaterThan:
    case SpvOpFUnordGreaterThan:
    case SpvOpFOrdLessThanEqual:
    case SpvOpFUnordLessThanEqual:
    case SpvOpFOrdGreaterThanEqual:
    case SpvOpFUnordGreaterThanEqual:
    case SpvOpLessOrGreater:
    case SpvOpOrdered:
    case SpvOpUnordered: {
      if (!_.IsBoolScalarType(result_type) && !_.IsBoolVectorType(result_type))
        return _.diag(SPV_ERROR_INVALID_DATA)
               << "Expected bool scalar or vector type as Result Type: "
               << spvOpcodeString(opcode);

      const uint32_t left_operand_type = _.GetOperandTypeId(inst, 2);
      if (!left_operand_type || (!_.IsFloatScalarType(left_operand_type) &&
                                 !_.IsFloatVectorType(left_operand_type)))
        return _.diag(SPV_ERROR_INVALID_DATA)
               << "Expected operands to be scalar or vector float: "
               << spvOpcodeString(opcode);

      if (_.GetDimension(result_type) != _.GetDimension(left_operand_type))
        return _.diag(SPV_ERROR_INVALID_DATA)
               << "Expected vector sizes of Result Type and the operands to be "
                  "equal: "
               << spvOpcodeString(opcode);

      if (left_operand_type != _.GetOperandTypeId(inst, 3))
        return _.diag(SPV_ERROR_INVALID_DATA)
               << "Expected left and right operands to have the same type: "
               << spvOpcodeString(opcode);

      break;
    }

    case SpvOpLogicalEqual:
    case SpvOpLogicalNotEqual:
    case SpvOpLogicalOr:
    case SpvOpLogicalAnd: {
      if (!_.IsBoolScalarType(result_type) && !_.IsBoolVectorType(result_type))
        return _.diag(SPV_ERROR_INVALID_DATA)
               << "Expected bool scalar or vector type as Result Type: "
               << spvOpcodeString(opcode);

      if (result_type != _.GetOperandTypeId(inst, 2) ||
          result_type != _.GetOperandTypeId(inst, 3))
        return _.diag(SPV_ERROR_INVALID_DATA)
               << "Expected both operands to be of Result Type: "
               << spvOpcodeString(opcode);

      break;
    }

    case SpvOpLogicalNot: {
      if (!_.IsBoolScalarType(result_type) && !_.IsBoolVectorType(result_type))
        return _.diag(SPV_ERROR_INVALID_DATA)
               << "Expected bool scalar or vector type as Result Type: "
               << spvOpcodeString(opcode);

      if (result_type != _.GetOperandTypeId(inst, 2))
        return _.diag(SPV_ERROR_INVALID_DATA)
               << "Expected operand to be of Result Type: "
               << spvOpcodeString(opcode);

      break;
    }

    case SpvOpSelect: {
      uint32_t dimension = 1;
      {
        const Instruction* type_inst = _.FindDef(result_type);
        assert(type_inst);

        const SpvOp type_opcode = type_inst->opcode();
        switch (type_opcode) {
          case SpvOpTypePointer: {
            if (!_.features().variable_pointers &&
                !_.features().variable_pointers_storage_buffer)
              return _.diag(SPV_ERROR_INVALID_DATA)
                     << "Using pointers with OpSelect requires capability "
                     << "VariablePointers or VariablePointersStorageBuffer";
            break;
          }

          case SpvOpTypeVector: {
            dimension = type_inst->word(3);
            break;
          }

          case SpvOpTypeBool:
          case SpvOpTypeInt:
          case SpvOpTypeFloat: {
            break;
          }

          default: {
            return _.diag(SPV_ERROR_INVALID_DATA)
                   << "Expected scalar or vector type as Result Type: "
                   << spvOpcodeString(opcode);
          }
        }
      }

      const uint32_t condition_type = _.GetOperandTypeId(inst, 2);
      const uint32_t left_type = _.GetOperandTypeId(inst, 3);
      const uint32_t right_type = _.GetOperandTypeId(inst, 4);

      if (!condition_type || (!_.IsBoolScalarType(condition_type) &&
                              !_.IsBoolVectorType(condition_type)))
        return _.diag(SPV_ERROR_INVALID_DATA)
               << "Expected bool scalar or vector type as condition: "
               << spvOpcodeString(opcode);

      if (_.GetDimension(condition_type) != dimension)
        return _.diag(SPV_ERROR_INVALID_DATA)
               << "Expected vector sizes of Result Type and the condition to be"
               << " equal: " << spvOpcodeString(opcode);

      if (result_type != left_type || result_type != right_type)
        return _.diag(SPV_ERROR_INVALID_DATA)
               << "Expected both objects to be of Result Type: "
               << spvOpcodeString(opcode);

      break;
    }

    case SpvOpIEqual:
    case SpvOpINotEqual:
    case SpvOpUGreaterThan:
    case SpvOpUGreaterThanEqual:
    case SpvOpULessThan:
    case SpvOpULessThanEqual:
    case SpvOpSGreaterThan:
    case SpvOpSGreaterThanEqual:
    case SpvOpSLessThan:
    case SpvOpSLessThanEqual: {
      if (!_.IsBoolScalarType(result_type) && !_.IsBoolVectorType(result_type))
        return _.diag(SPV_ERROR_INVALID_DATA)
               << "Expected bool scalar or vector type as Result Type: "
               << spvOpcodeString(opcode);

      const uint32_t left_type = _.GetOperandTypeId(inst, 2);
      const uint32_t right_type = _.GetOperandTypeId(inst, 3);

      if (!left_type ||
          (!_.IsIntScalarType(left_type) && !_.IsIntVectorType(left_type)))
        return _.diag(SPV_ERROR_INVALID_DATA)
               << "Expected operands to be scalar or vector int: "
               << spvOpcodeString(opcode);

      if (_.GetDimension(result_type) != _.GetDimension(left_type))
        return _.diag(SPV_ERROR_INVALID_DATA)
               << "Expected vector sizes of Result Type and the operands to be"
               << " equal: " << spvOpcodeString(opcode);

      if (!right_type ||
          (!_.IsIntScalarType(right_type) && !_.IsIntVectorType(right_type)))
        return _.diag(SPV_ERROR_INVALID_DATA)
               << "Expected operands to be scalar or vector int: "
               << spvOpcodeString(opcode);

      if (_.GetDimension(result_type) != _.GetDimension(right_type))
        return _.diag(SPV_ERROR_INVALID_DATA)
               << "Expected vector sizes of Result Type and the operands to be"
               << " equal: " << spvOpcodeString(opcode);

      if (_.GetBitWidth(left_type) != _.GetBitWidth(right_type))
        return _.diag(SPV_ERROR_INVALID_DATA)
               << "Expected both operands to have the same component bit "
                  "width: "
               << spvOpcodeString(opcode);

      break;
    }

    default:
      break;
  }

  return SPV_SUCCESS;
}

}  // namespace spvtools<|MERGE_RESOLUTION|>--- conflicted
+++ resolved
@@ -21,31 +21,7 @@
 #include "val/instruction.h"
 #include "val/validation_state.h"
 
-<<<<<<< HEAD
-namespace libspirv {
-=======
 namespace spvtools {
-namespace {
-
-// Returns operand word for given instruction and operand index.
-// The operand is expected to only have one word.
-inline uint32_t GetOperandWord(const spv_parsed_instruction_t* inst,
-                               size_t operand_index) {
-  assert(operand_index < inst->num_operands);
-  const spv_parsed_operand_t& operand = inst->operands[operand_index];
-  assert(operand.num_words == 1);
-  return inst->words[operand.offset];
-}
-
-// Returns the type id of instruction operand at |operand_index|.
-// The operand is expected to be an id.
-inline uint32_t GetOperandTypeId(ValidationState_t& _,
-                                 const spv_parsed_instruction_t* inst,
-                                 size_t operand_index) {
-  return _.GetTypeId(GetOperandWord(inst, operand_index));
-}
-}  // namespace
->>>>>>> 50312ca1
 
 // Validates correctness of logical instructions.
 spv_result_t LogicalsPass(ValidationState_t& _, const Instruction* inst) {
