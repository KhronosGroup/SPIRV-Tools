// Copyright (c) 2016 Google Inc.
//
// Licensed under the Apache License, Version 2.0 (the "License");
// you may not use this file except in compliance with the License.
// You may obtain a copy of the License at
//
//     http://www.apache.org/licenses/LICENSE-2.0
//
// Unless required by applicable law or agreed to in writing, software
// distributed under the License is distributed on an "AS IS" BASIS,
// WITHOUT WARRANTIES OR CONDITIONS OF ANY KIND, either express or implied.
// See the License for the specific language governing permissions and
// limitations under the License.

// This file defines the language constructs for representing a SPIR-V
// module in memory.

#ifndef LIBSPIRV_OPT_BASIC_BLOCK_H_
#define LIBSPIRV_OPT_BASIC_BLOCK_H_

#include <functional>
#include <memory>
#include <utility>
#include <vector>

#include "instruction.h"
#include "iterator.h"

namespace spvtools {
namespace ir {

class Function;

// A SPIR-V basic block.
class BasicBlock {
 public:
  using iterator = UptrVectorIterator<Instruction>;
  using const_iterator = UptrVectorIterator<Instruction, true>;

  // Creates a basic block with the given starting |label|.
  inline explicit BasicBlock(std::unique_ptr<Instruction> label);

  // Sets the enclosing function for this basic block.
  void SetParent(Function* function) { function_ = function; }

  // Appends an instruction to this basic block.
  inline void AddInstruction(std::unique_ptr<Instruction> i);
<<<<<<< HEAD
=======

  // Appends all of block's instructions (except label) to this block
  inline void AddInstructions(BasicBlock* bp);

  // The label starting this basic block.
  Instruction* GetLabelInst() { return label_.get(); }
>>>>>>> ad1d0351

  // Returns the id of the label at the top of this block
  inline uint32_t id() const { return label_->result_id(); }

  iterator begin() { return iterator(&insts_, insts_.begin()); }
  iterator end() { return iterator(&insts_, insts_.end()); }
  const_iterator cbegin() const {
    return const_iterator(&insts_, insts_.cbegin());
  }
  const_iterator cend() const {
    return const_iterator(&insts_, insts_.cend());
  }

  iterator tail() {
    assert(!insts_.empty());
    return iterator(&insts_, std::prev(insts_.end()));
  }

  // Runs the given function |f| on each instruction in this basic block, and
  // optionally on the debug line instructions that might precede them.
  inline void ForEachInst(const std::function<void(Instruction*)>& f,
                          bool run_on_debug_line_insts = false);
  inline void ForEachInst(const std::function<void(const Instruction*)>& f,
                          bool run_on_debug_line_insts = false) const;

  // Runs the given function |f| on each Phi instruction in this basic block,
  // and optionally on the debug line instructions that might precede them.
  inline void ForEachPhiInst(const std::function<void(Instruction*)>& f,
                             bool run_on_debug_line_insts = false);

  // Runs the given function |f| on each label id of each successor block
  void ForEachSuccessorLabel(
      const std::function<void(const uint32_t)>& f);

 private:
  // The enclosing function.
  Function* function_;
  // The label starting this basic block.
  std::unique_ptr<Instruction> label_;
  // Instructions inside this basic block, but not the OpLabel.
  std::vector<std::unique_ptr<Instruction>> insts_;
};

inline BasicBlock::BasicBlock(std::unique_ptr<Instruction> label)
    : function_(nullptr), label_(std::move(label)) {}

inline void BasicBlock::AddInstruction(std::unique_ptr<Instruction> i) {
  insts_.emplace_back(std::move(i));
}

inline void BasicBlock::AddInstructions(BasicBlock* bp) {
  auto bEnd = end();
  (void) bEnd.InsertBefore(&bp->insts_);
}

inline void BasicBlock::ForEachInst(const std::function<void(Instruction*)>& f,
                                    bool run_on_debug_line_insts) {
  if (label_) label_->ForEachInst(f, run_on_debug_line_insts);
  for (auto& inst : insts_) inst->ForEachInst(f, run_on_debug_line_insts);
}

inline void BasicBlock::ForEachInst(
    const std::function<void(const Instruction*)>& f,
    bool run_on_debug_line_insts) const {
  if (label_)
    static_cast<const Instruction*>(label_.get())
        ->ForEachInst(f, run_on_debug_line_insts);
  for (const auto& inst : insts_)
    static_cast<const Instruction*>(inst.get())
        ->ForEachInst(f, run_on_debug_line_insts);
}

inline void BasicBlock::ForEachPhiInst(
    const std::function<void(Instruction*)>& f, bool run_on_debug_line_insts) {
  for (auto& inst : insts_) {
    if (inst->opcode() != SpvOpPhi) break;
    inst->ForEachInst(f, run_on_debug_line_insts);
  }
}

}  // namespace ir
}  // namespace spvtools

#endif  // LIBSPIRV_OPT_BASIC_BLOCK_H_<|MERGE_RESOLUTION|>--- conflicted
+++ resolved
@@ -45,15 +45,12 @@
 
   // Appends an instruction to this basic block.
   inline void AddInstruction(std::unique_ptr<Instruction> i);
-<<<<<<< HEAD
-=======
 
   // Appends all of block's instructions (except label) to this block
   inline void AddInstructions(BasicBlock* bp);
 
   // The label starting this basic block.
   Instruction* GetLabelInst() { return label_.get(); }
->>>>>>> ad1d0351
 
   // Returns the id of the label at the top of this block
   inline uint32_t id() const { return label_->result_id(); }
