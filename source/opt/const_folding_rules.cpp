// Copyright (c) 2018 Google LLC
//
// Licensed under the Apache License, Version 2.0 (the "License");
// you may not use this file except in compliance with the License.
// You may obtain a copy of the License at
//
//     http://www.apache.org/licenses/LICENSE-2.0
//
// Unless required by applicable law or agreed to in writing, software
// distributed under the License is distributed on an "AS IS" BASIS,
// WITHOUT WARRANTIES OR CONDITIONS OF ANY KIND, either express or implied.
// See the License for the specific language governing permissions and
// limitations under the License.

#include "source/opt/const_folding_rules.h"

#include "source/opt/ir_context.h"

namespace spvtools {
namespace opt {
namespace {

const uint32_t kExtractCompositeIdInIdx = 0;

// Returns true if |type| is Float or a vector of Float.
bool HasFloatingPoint(const analysis::Type* type) {
  if (type->AsFloat()) {
    return true;
  } else if (const analysis::Vector* vec_type = type->AsVector()) {
    return vec_type->element_type()->AsFloat() != nullptr;
  }

  return false;
}

// Folds an OpcompositeExtract where input is a composite constant.
ConstantFoldingRule FoldExtractWithConstants() {
  return [](IRContext* context, Instruction* inst,
            const std::vector<const analysis::Constant*>& constants)
             -> const analysis::Constant* {
    const analysis::Constant* c = constants[kExtractCompositeIdInIdx];
    if (c == nullptr) {
      return nullptr;
    }

    for (uint32_t i = 1; i < inst->NumInOperands(); ++i) {
      uint32_t element_index = inst->GetSingleWordInOperand(i);
      if (c->AsNullConstant()) {
        // Return Null for the return type.
        analysis::ConstantManager* const_mgr = context->get_constant_mgr();
        analysis::TypeManager* type_mgr = context->get_type_mgr();
        return const_mgr->GetConstant(type_mgr->GetType(inst->type_id()), {});
      }

      auto cc = c->AsCompositeConstant();
      assert(cc != nullptr);
      auto components = cc->GetComponents();
      // Protect against invalid IR.  Refuse to fold if the index is out
      // of bounds.
      if (element_index >= components.size()) return nullptr;
      c = components[element_index];
    }
    return c;
  };
}

ConstantFoldingRule FoldVectorShuffleWithConstants() {
  return [](IRContext* context, Instruction* inst,
            const std::vector<const analysis::Constant*>& constants)
             -> const analysis::Constant* {
    assert(inst->opcode() == SpvOpVectorShuffle);
    const analysis::Constant* c1 = constants[0];
    const analysis::Constant* c2 = constants[1];
    if (c1 == nullptr || c2 == nullptr) {
      return nullptr;
    }

    analysis::ConstantManager* const_mgr = context->get_constant_mgr();
    const analysis::Type* element_type = c1->type()->AsVector()->element_type();

    std::vector<const analysis::Constant*> c1_components;
    if (const analysis::VectorConstant* vec_const = c1->AsVectorConstant()) {
      c1_components = vec_const->GetComponents();
    } else {
      assert(c1->AsNullConstant());
      const analysis::Constant* element =
          const_mgr->GetConstant(element_type, {});
      c1_components.resize(c1->type()->AsVector()->element_count(), element);
    }
    std::vector<const analysis::Constant*> c2_components;
    if (const analysis::VectorConstant* vec_const = c2->AsVectorConstant()) {
      c2_components = vec_const->GetComponents();
    } else {
      assert(c2->AsNullConstant());
      const analysis::Constant* element =
          const_mgr->GetConstant(element_type, {});
      c2_components.resize(c2->type()->AsVector()->element_count(), element);
    }

    std::vector<uint32_t> ids;
    const uint32_t undef_literal_value = 0xffffffff;
    for (uint32_t i = 2; i < inst->NumInOperands(); ++i) {
      uint32_t index = inst->GetSingleWordInOperand(i);
      if (index == undef_literal_value) {
        // Don't fold shuffle with undef literal value.
        return nullptr;
      } else if (index < c1_components.size()) {
        Instruction* member_inst =
            const_mgr->GetDefiningInstruction(c1_components[index]);
        ids.push_back(member_inst->result_id());
      } else {
        Instruction* member_inst = const_mgr->GetDefiningInstruction(
            c2_components[index - c1_components.size()]);
        ids.push_back(member_inst->result_id());
      }
    }

    analysis::TypeManager* type_mgr = context->get_type_mgr();
    return const_mgr->GetConstant(type_mgr->GetType(inst->type_id()), ids);
  };
}

ConstantFoldingRule FoldVectorTimesScalar() {
  return [](IRContext* context, Instruction* inst,
            const std::vector<const analysis::Constant*>& constants)
             -> const analysis::Constant* {
    assert(inst->opcode() == SpvOpVectorTimesScalar);
    analysis::ConstantManager* const_mgr = context->get_constant_mgr();
    analysis::TypeManager* type_mgr = context->get_type_mgr();

    if (!inst->IsFloatingPointFoldingAllowed()) {
      if (HasFloatingPoint(type_mgr->GetType(inst->type_id()))) {
        return nullptr;
      }
    }

    const analysis::Constant* c1 = constants[0];
    const analysis::Constant* c2 = constants[1];

    if (c1 && c1->IsZero()) {
      return c1;
    }

    if (c2 && c2->IsZero()) {
      // Get or create the NullConstant for this type.
      std::vector<uint32_t> ids;
      return const_mgr->GetConstant(type_mgr->GetType(inst->type_id()), ids);
    }

    if (c1 == nullptr || c2 == nullptr) {
      return nullptr;
    }

    // Check result type.
    const analysis::Type* result_type = type_mgr->GetType(inst->type_id());
    const analysis::Vector* vector_type = result_type->AsVector();
    assert(vector_type != nullptr);
    const analysis::Type* element_type = vector_type->element_type();
    assert(element_type != nullptr);
    const analysis::Float* float_type = element_type->AsFloat();
    assert(float_type != nullptr);

    // Check types of c1 and c2.
    assert(c1->type()->AsVector() == vector_type);
    assert(c1->type()->AsVector()->element_type() == element_type &&
           c2->type() == element_type);

    // Get a float vector that is the result of vector-times-scalar.
    std::vector<const analysis::Constant*> c1_components =
        c1->GetVectorComponents(const_mgr);
    std::vector<uint32_t> ids;
    if (float_type->width() == 32) {
      float scalar = c2->GetFloat();
      for (uint32_t i = 0; i < c1_components.size(); ++i) {
        utils::FloatProxy<float> result(c1_components[i]->GetFloat() * scalar);
        std::vector<uint32_t> words = result.GetWords();
        const analysis::Constant* new_elem =
            const_mgr->GetConstant(float_type, words);
        ids.push_back(const_mgr->GetDefiningInstruction(new_elem)->result_id());
      }
      return const_mgr->GetConstant(vector_type, ids);
    } else if (float_type->width() == 64) {
      double scalar = c2->GetDouble();
      for (uint32_t i = 0; i < c1_components.size(); ++i) {
        utils::FloatProxy<double> result(c1_components[i]->GetDouble() *
                                         scalar);
        std::vector<uint32_t> words = result.GetWords();
        const analysis::Constant* new_elem =
            const_mgr->GetConstant(float_type, words);
        ids.push_back(const_mgr->GetDefiningInstruction(new_elem)->result_id());
      }
      return const_mgr->GetConstant(vector_type, ids);
    }
    return nullptr;
  };
}

ConstantFoldingRule FoldCompositeWithConstants() {
  // Folds an OpCompositeConstruct where all of the inputs are constants to a
  // constant.  A new constant is created if necessary.
  return [](IRContext* context, Instruction* inst,
            const std::vector<const analysis::Constant*>& constants)
             -> const analysis::Constant* {
    analysis::ConstantManager* const_mgr = context->get_constant_mgr();
    analysis::TypeManager* type_mgr = context->get_type_mgr();
    const analysis::Type* new_type = type_mgr->GetType(inst->type_id());
    Instruction* type_inst =
        context->get_def_use_mgr()->GetDef(inst->type_id());

    std::vector<uint32_t> ids;
    for (uint32_t i = 0; i < constants.size(); ++i) {
      const analysis::Constant* element_const = constants[i];
      if (element_const == nullptr) {
        return nullptr;
      }

      uint32_t component_type_id = 0;
      if (type_inst->opcode() == SpvOpTypeStruct) {
        component_type_id = type_inst->GetSingleWordInOperand(i);
      } else if (type_inst->opcode() == SpvOpTypeArray) {
        component_type_id = type_inst->GetSingleWordInOperand(0);
      }

      uint32_t element_id =
          const_mgr->FindDeclaredConstant(element_const, component_type_id);
      if (element_id == 0) {
        return nullptr;
      }
      ids.push_back(element_id);
    }
    return const_mgr->GetConstant(new_type, ids);
  };
}

// The interface for a function that returns the result of applying a scalar
// floating-point binary operation on |a| and |b|.  The type of the return value
// will be |type|.  The input constants must also be of type |type|.
using UnaryScalarFoldingRule = std::function<const analysis::Constant*(
    const analysis::Type* result_type, const analysis::Constant* a,
    analysis::ConstantManager*)>;

// The interface for a function that returns the result of applying a scalar
// floating-point binary operation on |a| and |b|.  The type of the return value
// will be |type|.  The input constants must also be of type |type|.
using BinaryScalarFoldingRule = std::function<const analysis::Constant*(
    const analysis::Type* result_type, const analysis::Constant* a,
    const analysis::Constant* b, analysis::ConstantManager*)>;

// Returns a |ConstantFoldingRule| that folds unary floating point scalar ops
// using |scalar_rule| and unary float point vectors ops by applying
// |scalar_rule| to the elements of the vector.  The |ConstantFoldingRule|
// that is returned assumes that |constants| contains 1 entry.  If they are
// not |nullptr|, then their type is either |Float| or |Integer| or a |Vector|
// whose element type is |Float| or |Integer|.
ConstantFoldingRule FoldFPUnaryOp(UnaryScalarFoldingRule scalar_rule) {
  return [scalar_rule](IRContext* context, Instruction* inst,
                       const std::vector<const analysis::Constant*>& constants)
             -> const analysis::Constant* {
    analysis::ConstantManager* const_mgr = context->get_constant_mgr();
    analysis::TypeManager* type_mgr = context->get_type_mgr();
    const analysis::Type* result_type = type_mgr->GetType(inst->type_id());
    const analysis::Vector* vector_type = result_type->AsVector();

    if (!inst->IsFloatingPointFoldingAllowed()) {
      return nullptr;
    }

    if (constants[0] == nullptr) {
      return nullptr;
    }

    if (vector_type != nullptr) {
      std::vector<const analysis::Constant*> a_components;
      std::vector<const analysis::Constant*> results_components;

      a_components = constants[0]->GetVectorComponents(const_mgr);

      // Fold each component of the vector.
      for (uint32_t i = 0; i < a_components.size(); ++i) {
        results_components.push_back(scalar_rule(vector_type->element_type(),
                                                 a_components[i], const_mgr));
        if (results_components[i] == nullptr) {
          return nullptr;
        }
      }

      // Build the constant object and return it.
      std::vector<uint32_t> ids;
      for (const analysis::Constant* member : results_components) {
        ids.push_back(const_mgr->GetDefiningInstruction(member)->result_id());
      }
      return const_mgr->GetConstant(vector_type, ids);
    } else {
      return scalar_rule(result_type, constants[0], const_mgr);
    }
  };
}

// Returns the result of folding the constants in |constants| according the
// |scalar_rule|.  If |result_type| is a vector, then |scalar_rule| is applied
// per component.
const analysis::Constant* FoldFPBinaryOp(
    BinaryScalarFoldingRule scalar_rule, uint32_t result_type_id,
    const std::vector<const analysis::Constant*>& constants,
    IRContext* context) {
  analysis::ConstantManager* const_mgr = context->get_constant_mgr();
  analysis::TypeManager* type_mgr = context->get_type_mgr();
  const analysis::Type* result_type = type_mgr->GetType(result_type_id);
  const analysis::Vector* vector_type = result_type->AsVector();

  if (constants[0] == nullptr || constants[1] == nullptr) {
    return nullptr;
  }

  if (vector_type != nullptr) {
    std::vector<const analysis::Constant*> a_components;
    std::vector<const analysis::Constant*> b_components;
    std::vector<const analysis::Constant*> results_components;

    a_components = constants[0]->GetVectorComponents(const_mgr);
    b_components = constants[1]->GetVectorComponents(const_mgr);

    // Fold each component of the vector.
    for (uint32_t i = 0; i < a_components.size(); ++i) {
      results_components.push_back(scalar_rule(vector_type->element_type(),
                                               a_components[i], b_components[i],
                                               const_mgr));
      if (results_components[i] == nullptr) {
        return nullptr;
      }
    }

    // Build the constant object and return it.
    std::vector<uint32_t> ids;
    for (const analysis::Constant* member : results_components) {
      ids.push_back(const_mgr->GetDefiningInstruction(member)->result_id());
    }
    return const_mgr->GetConstant(vector_type, ids);
  } else {
    return scalar_rule(result_type, constants[0], constants[1], const_mgr);
  }
}

// Returns a |ConstantFoldingRule| that folds floating point scalars using
// |scalar_rule| and vectors of floating point by applying |scalar_rule| to the
// elements of the vector.  The |ConstantFoldingRule| that is returned assumes
// that |constants| contains 2 entries.  If they are not |nullptr|, then their
// type is either |Float| or a |Vector| whose element type is |Float|.
ConstantFoldingRule FoldFPBinaryOp(BinaryScalarFoldingRule scalar_rule) {
  return [scalar_rule](IRContext* context, Instruction* inst,
                       const std::vector<const analysis::Constant*>& constants)
             -> const analysis::Constant* {
    if (!inst->IsFloatingPointFoldingAllowed()) {
      return nullptr;
    }
<<<<<<< HEAD

    /* UE Begin Change: Workraround a crash caused by DXC using null constants */
    if (constants[0] == nullptr || constants[1] == nullptr || constants[0]->AsNullConstant() || constants[1]->AsNullConstant()) {
      return nullptr;
    }
    /* UE End Change: Workraround a crash caused by DXC using null constants */

    if (vector_type != nullptr) {
      std::vector<const analysis::Constant*> a_components;
      std::vector<const analysis::Constant*> b_components;
      std::vector<const analysis::Constant*> results_components;

      /* UE Begin Change: Workaround a crash caused by vector binOp(scalar, vector) somehow ending up in here */
      if (constants[0]->AsVectorConstant()) {
      a_components = constants[0]->GetVectorComponents(const_mgr);
      }
      else if ((constants[0]->AsScalarConstant())) {
        for (uint32_t i = 0; i < vector_type->element_count(); i++) {
          a_components.push_back(constants[0]);
        }
      }
      
      if (constants[1]->AsVectorConstant()) {
      b_components = constants[1]->GetVectorComponents(const_mgr);
      }
      else if ((constants[1]->AsScalarConstant())) {
        for (uint32_t i = 0; i < vector_type->element_count(); i++) {
          b_components.push_back(constants[1]);
        }
      }

      // Fold each component of the vector.
      for (uint32_t i = 0; i < vector_type->element_count(); ++i) {
        results_components.push_back(scalar_rule(vector_type->element_type(),
                                                 a_components[i],
                                                 b_components[i], const_mgr));
        if (results_components[i] == nullptr) {
          return nullptr;
        }
      }
      /* UE End Change: Workaround a crash caused by vector binOp(scalar, vector) somehow ending up in here */

      // Build the constant object and return it.
      std::vector<uint32_t> ids;
      for (const analysis::Constant* member : results_components) {
        ids.push_back(const_mgr->GetDefiningInstruction(member)->result_id());
      }
      return const_mgr->GetConstant(vector_type, ids);
    } else {
      return scalar_rule(result_type, constants[0], constants[1], const_mgr);
=======
    if (inst->opcode() == SpvOpExtInst) {
      return FoldFPBinaryOp(scalar_rule, inst->type_id(),
                            {constants[1], constants[2]}, context);
>>>>>>> 8c13316f
    }
    return FoldFPBinaryOp(scalar_rule, inst->type_id(), constants, context);
  };
}

// This macro defines a |UnaryScalarFoldingRule| that performs float to
// integer conversion.
// TODO(greg-lunarg): Support for 64-bit integer types.
UnaryScalarFoldingRule FoldFToIOp() {
  return [](const analysis::Type* result_type, const analysis::Constant* a,
            analysis::ConstantManager* const_mgr) -> const analysis::Constant* {
    assert(result_type != nullptr && a != nullptr);
    const analysis::Integer* integer_type = result_type->AsInteger();
    const analysis::Float* float_type = a->type()->AsFloat();
    assert(float_type != nullptr);
    assert(integer_type != nullptr);
    if (integer_type->width() != 32) return nullptr;
    if (float_type->width() == 32) {
      float fa = a->GetFloat();
      uint32_t result = integer_type->IsSigned()
                            ? static_cast<uint32_t>(static_cast<int32_t>(fa))
                            : static_cast<uint32_t>(fa);
      std::vector<uint32_t> words = {result};
      return const_mgr->GetConstant(result_type, words);
    } else if (float_type->width() == 64) {
      double fa = a->GetDouble();
      uint32_t result = integer_type->IsSigned()
                            ? static_cast<uint32_t>(static_cast<int32_t>(fa))
                            : static_cast<uint32_t>(fa);
      std::vector<uint32_t> words = {result};
      return const_mgr->GetConstant(result_type, words);
    }
    return nullptr;
  };
}

// This function defines a |UnaryScalarFoldingRule| that performs integer to
// float conversion.
// TODO(greg-lunarg): Support for 64-bit integer types.
UnaryScalarFoldingRule FoldIToFOp() {
  return [](const analysis::Type* result_type, const analysis::Constant* a,
            analysis::ConstantManager* const_mgr) -> const analysis::Constant* {
    assert(result_type != nullptr && a != nullptr);
    const analysis::Integer* integer_type = a->type()->AsInteger();
    const analysis::Float* float_type = result_type->AsFloat();
    assert(float_type != nullptr);
    assert(integer_type != nullptr);
    if (integer_type->width() != 32) return nullptr;
    uint32_t ua = a->GetU32();
    if (float_type->width() == 32) {
      float result_val = integer_type->IsSigned()
                             ? static_cast<float>(static_cast<int32_t>(ua))
                             : static_cast<float>(ua);
      utils::FloatProxy<float> result(result_val);
      std::vector<uint32_t> words = {result.data()};
      return const_mgr->GetConstant(result_type, words);
    } else if (float_type->width() == 64) {
      double result_val = integer_type->IsSigned()
                              ? static_cast<double>(static_cast<int32_t>(ua))
                              : static_cast<double>(ua);
      utils::FloatProxy<double> result(result_val);
      std::vector<uint32_t> words = result.GetWords();
      return const_mgr->GetConstant(result_type, words);
    }
    return nullptr;
  };
}

// This defines a |UnaryScalarFoldingRule| that performs |OpQuantizeToF16|.
UnaryScalarFoldingRule FoldQuantizeToF16Scalar() {
  return [](const analysis::Type* result_type, const analysis::Constant* a,
            analysis::ConstantManager* const_mgr) -> const analysis::Constant* {
    assert(result_type != nullptr && a != nullptr);
    const analysis::Float* float_type = a->type()->AsFloat();
    assert(float_type != nullptr);
    if (float_type->width() != 32) {
      return nullptr;
    }

    float fa = a->GetFloat();
    utils::HexFloat<utils::FloatProxy<float>> orignal(fa);
    utils::HexFloat<utils::FloatProxy<utils::Float16>> quantized(0);
    utils::HexFloat<utils::FloatProxy<float>> result(0.0f);
    orignal.castTo(quantized, utils::round_direction::kToZero);
    quantized.castTo(result, utils::round_direction::kToZero);
    std::vector<uint32_t> words = {result.getBits()};
    return const_mgr->GetConstant(result_type, words);
  };
}

// This macro defines a |BinaryScalarFoldingRule| that applies |op|.  The
// operator |op| must work for both float and double, and use syntax "f1 op f2".
#define FOLD_FPARITH_OP(op)                                                   \
  [](const analysis::Type* result_type_in_macro, const analysis::Constant* a, \
     const analysis::Constant* b,                                             \
     analysis::ConstantManager* const_mgr_in_macro)                           \
      -> const analysis::Constant* {                                          \
    assert(result_type_in_macro != nullptr && a != nullptr && b != nullptr);  \
    assert(result_type_in_macro == a->type() &&                               \
           result_type_in_macro == b->type());                                \
    const analysis::Float* float_type_in_macro =                              \
        result_type_in_macro->AsFloat();                                      \
    assert(float_type_in_macro != nullptr);                                   \
    if (float_type_in_macro->width() == 32) {                                 \
      float fa = a->GetFloat();                                               \
      float fb = b->GetFloat();                                               \
      utils::FloatProxy<float> result_in_macro(fa op fb);                     \
      std::vector<uint32_t> words_in_macro = result_in_macro.GetWords();      \
      return const_mgr_in_macro->GetConstant(result_type_in_macro,            \
                                             words_in_macro);                 \
    } else if (float_type_in_macro->width() == 64) {                          \
      double fa = a->GetDouble();                                             \
      double fb = b->GetDouble();                                             \
      utils::FloatProxy<double> result_in_macro(fa op fb);                    \
      std::vector<uint32_t> words_in_macro = result_in_macro.GetWords();      \
      return const_mgr_in_macro->GetConstant(result_type_in_macro,            \
                                             words_in_macro);                 \
    }                                                                         \
    return nullptr;                                                           \
  }

// Define the folding rule for conversion between floating point and integer
ConstantFoldingRule FoldFToI() { return FoldFPUnaryOp(FoldFToIOp()); }
ConstantFoldingRule FoldIToF() { return FoldFPUnaryOp(FoldIToFOp()); }
ConstantFoldingRule FoldQuantizeToF16() {
  return FoldFPUnaryOp(FoldQuantizeToF16Scalar());
}

// Define the folding rules for subtraction, addition, multiplication, and
// division for floating point values.
ConstantFoldingRule FoldFSub() { return FoldFPBinaryOp(FOLD_FPARITH_OP(-)); }
ConstantFoldingRule FoldFAdd() { return FoldFPBinaryOp(FOLD_FPARITH_OP(+)); }
ConstantFoldingRule FoldFMul() { return FoldFPBinaryOp(FOLD_FPARITH_OP(*)); }
ConstantFoldingRule FoldFDiv() { return FoldFPBinaryOp(FOLD_FPARITH_OP(/)); }

bool CompareFloatingPoint(bool op_result, bool op_unordered,
                          bool need_ordered) {
  if (need_ordered) {
    // operands are ordered and Operand 1 is |op| Operand 2
    return !op_unordered && op_result;
  } else {
    // operands are unordered or Operand 1 is |op| Operand 2
    return op_unordered || op_result;
  }
}

// This macro defines a |BinaryScalarFoldingRule| that applies |op|.  The
// operator |op| must work for both float and double, and use syntax "f1 op f2".
#define FOLD_FPCMP_OP(op, ord)                                            \
  [](const analysis::Type* result_type, const analysis::Constant* a,      \
     const analysis::Constant* b,                                         \
     analysis::ConstantManager* const_mgr) -> const analysis::Constant* { \
    assert(result_type != nullptr && a != nullptr && b != nullptr);       \
    assert(result_type->AsBool());                                        \
    assert(a->type() == b->type());                                       \
    const analysis::Float* float_type = a->type()->AsFloat();             \
    assert(float_type != nullptr);                                        \
    if (float_type->width() == 32) {                                      \
      float fa = a->GetFloat();                                           \
      float fb = b->GetFloat();                                           \
      bool result = CompareFloatingPoint(                                 \
          fa op fb, std::isnan(fa) || std::isnan(fb), ord);               \
      std::vector<uint32_t> words = {uint32_t(result)};                   \
      return const_mgr->GetConstant(result_type, words);                  \
    } else if (float_type->width() == 64) {                               \
      double fa = a->GetDouble();                                         \
      double fb = b->GetDouble();                                         \
      bool result = CompareFloatingPoint(                                 \
          fa op fb, std::isnan(fa) || std::isnan(fb), ord);               \
      std::vector<uint32_t> words = {uint32_t(result)};                   \
      return const_mgr->GetConstant(result_type, words);                  \
    }                                                                     \
    return nullptr;                                                       \
  }

// Define the folding rules for ordered and unordered comparison for floating
// point values.
ConstantFoldingRule FoldFOrdEqual() {
  return FoldFPBinaryOp(FOLD_FPCMP_OP(==, true));
}
ConstantFoldingRule FoldFUnordEqual() {
  return FoldFPBinaryOp(FOLD_FPCMP_OP(==, false));
}
ConstantFoldingRule FoldFOrdNotEqual() {
  return FoldFPBinaryOp(FOLD_FPCMP_OP(!=, true));
}
ConstantFoldingRule FoldFUnordNotEqual() {
  return FoldFPBinaryOp(FOLD_FPCMP_OP(!=, false));
}
ConstantFoldingRule FoldFOrdLessThan() {
  return FoldFPBinaryOp(FOLD_FPCMP_OP(<, true));
}
ConstantFoldingRule FoldFUnordLessThan() {
  return FoldFPBinaryOp(FOLD_FPCMP_OP(<, false));
}
ConstantFoldingRule FoldFOrdGreaterThan() {
  return FoldFPBinaryOp(FOLD_FPCMP_OP(>, true));
}
ConstantFoldingRule FoldFUnordGreaterThan() {
  return FoldFPBinaryOp(FOLD_FPCMP_OP(>, false));
}
ConstantFoldingRule FoldFOrdLessThanEqual() {
  return FoldFPBinaryOp(FOLD_FPCMP_OP(<=, true));
}
ConstantFoldingRule FoldFUnordLessThanEqual() {
  return FoldFPBinaryOp(FOLD_FPCMP_OP(<=, false));
}
ConstantFoldingRule FoldFOrdGreaterThanEqual() {
  return FoldFPBinaryOp(FOLD_FPCMP_OP(>=, true));
}
ConstantFoldingRule FoldFUnordGreaterThanEqual() {
  return FoldFPBinaryOp(FOLD_FPCMP_OP(>=, false));
}

// Folds an OpDot where all of the inputs are constants to a
// constant.  A new constant is created if necessary.
ConstantFoldingRule FoldOpDotWithConstants() {
  return [](IRContext* context, Instruction* inst,
            const std::vector<const analysis::Constant*>& constants)
             -> const analysis::Constant* {
    analysis::ConstantManager* const_mgr = context->get_constant_mgr();
    analysis::TypeManager* type_mgr = context->get_type_mgr();
    const analysis::Type* new_type = type_mgr->GetType(inst->type_id());
    assert(new_type->AsFloat() && "OpDot should have a float return type.");
    const analysis::Float* float_type = new_type->AsFloat();

    if (!inst->IsFloatingPointFoldingAllowed()) {
      return nullptr;
    }

    // If one of the operands is 0, then the result is 0.
    bool has_zero_operand = false;

    for (int i = 0; i < 2; ++i) {
      if (constants[i]) {
        if (constants[i]->AsNullConstant() ||
            constants[i]->AsVectorConstant()->IsZero()) {
          has_zero_operand = true;
          break;
        }
      }
    }

    if (has_zero_operand) {
      if (float_type->width() == 32) {
        utils::FloatProxy<float> result(0.0f);
        std::vector<uint32_t> words = result.GetWords();
        return const_mgr->GetConstant(float_type, words);
      }
      if (float_type->width() == 64) {
        utils::FloatProxy<double> result(0.0);
        std::vector<uint32_t> words = result.GetWords();
        return const_mgr->GetConstant(float_type, words);
      }
      return nullptr;
    }

    if (constants[0] == nullptr || constants[1] == nullptr) {
      return nullptr;
    }

    std::vector<const analysis::Constant*> a_components;
    std::vector<const analysis::Constant*> b_components;

    a_components = constants[0]->GetVectorComponents(const_mgr);
    b_components = constants[1]->GetVectorComponents(const_mgr);

    utils::FloatProxy<double> result(0.0);
    std::vector<uint32_t> words = result.GetWords();
    const analysis::Constant* result_const =
        const_mgr->GetConstant(float_type, words);
    for (uint32_t i = 0; i < a_components.size() && result_const != nullptr;
         ++i) {
      if (a_components[i] == nullptr || b_components[i] == nullptr) {
        return nullptr;
      }

      const analysis::Constant* component = FOLD_FPARITH_OP(*)(
          new_type, a_components[i], b_components[i], const_mgr);
      if (component == nullptr) {
        return nullptr;
      }
      result_const =
          FOLD_FPARITH_OP(+)(new_type, result_const, component, const_mgr);
    }
    return result_const;
  };
}

// This function defines a |UnaryScalarFoldingRule| that subtracts the constant
// from zero.
UnaryScalarFoldingRule FoldFNegateOp() {
  return [](const analysis::Type* result_type, const analysis::Constant* a,
            analysis::ConstantManager* const_mgr) -> const analysis::Constant* {
    assert(result_type != nullptr && a != nullptr);
    assert(result_type == a->type());
    const analysis::Float* float_type = result_type->AsFloat();
    assert(float_type != nullptr);
    if (float_type->width() == 32) {
      float fa = a->GetFloat();
      utils::FloatProxy<float> result(-fa);
      std::vector<uint32_t> words = result.GetWords();
      return const_mgr->GetConstant(result_type, words);
    } else if (float_type->width() == 64) {
      double da = a->GetDouble();
      utils::FloatProxy<double> result(-da);
      std::vector<uint32_t> words = result.GetWords();
      return const_mgr->GetConstant(result_type, words);
    }
    return nullptr;
  };
}

ConstantFoldingRule FoldFNegate() { return FoldFPUnaryOp(FoldFNegateOp()); }

ConstantFoldingRule FoldFClampFeedingCompare(uint32_t cmp_opcode) {
  return [cmp_opcode](IRContext* context, Instruction* inst,
                      const std::vector<const analysis::Constant*>& constants)
             -> const analysis::Constant* {
    analysis::ConstantManager* const_mgr = context->get_constant_mgr();
    analysis::DefUseManager* def_use_mgr = context->get_def_use_mgr();

    if (!inst->IsFloatingPointFoldingAllowed()) {
      return nullptr;
    }

    uint32_t non_const_idx = (constants[0] ? 1 : 0);
    uint32_t operand_id = inst->GetSingleWordInOperand(non_const_idx);
    Instruction* operand_inst = def_use_mgr->GetDef(operand_id);

    analysis::TypeManager* type_mgr = context->get_type_mgr();
    const analysis::Type* operand_type =
        type_mgr->GetType(operand_inst->type_id());

    if (!operand_type->AsFloat()) {
      return nullptr;
    }

    if (operand_type->AsFloat()->width() != 32 &&
        operand_type->AsFloat()->width() != 64) {
      return nullptr;
    }

    if (operand_inst->opcode() != SpvOpExtInst) {
      return nullptr;
    }

    if (operand_inst->GetSingleWordInOperand(1) != GLSLstd450FClamp) {
      return nullptr;
    }

    if (constants[1] == nullptr && constants[0] == nullptr) {
      return nullptr;
    }

    uint32_t max_id = operand_inst->GetSingleWordInOperand(4);
    const analysis::Constant* max_const =
        const_mgr->FindDeclaredConstant(max_id);

    uint32_t min_id = operand_inst->GetSingleWordInOperand(3);
    const analysis::Constant* min_const =
        const_mgr->FindDeclaredConstant(min_id);

    bool found_result = false;
    bool result = false;

    switch (cmp_opcode) {
      case SpvOpFOrdLessThan:
      case SpvOpFUnordLessThan:
      case SpvOpFOrdGreaterThanEqual:
      case SpvOpFUnordGreaterThanEqual:
        if (constants[0]) {
          if (min_const) {
            if (constants[0]->GetValueAsDouble() <
                min_const->GetValueAsDouble()) {
              found_result = true;
              result = (cmp_opcode == SpvOpFOrdLessThan ||
                        cmp_opcode == SpvOpFUnordLessThan);
            }
          }
          if (max_const) {
            if (constants[0]->GetValueAsDouble() >=
                max_const->GetValueAsDouble()) {
              found_result = true;
              result = !(cmp_opcode == SpvOpFOrdLessThan ||
                         cmp_opcode == SpvOpFUnordLessThan);
            }
          }
        }

        if (constants[1]) {
          if (max_const) {
            if (max_const->GetValueAsDouble() <
                constants[1]->GetValueAsDouble()) {
              found_result = true;
              result = (cmp_opcode == SpvOpFOrdLessThan ||
                        cmp_opcode == SpvOpFUnordLessThan);
            }
          }

          if (min_const) {
            if (min_const->GetValueAsDouble() >=
                constants[1]->GetValueAsDouble()) {
              found_result = true;
              result = !(cmp_opcode == SpvOpFOrdLessThan ||
                         cmp_opcode == SpvOpFUnordLessThan);
            }
          }
        }
        break;
      case SpvOpFOrdGreaterThan:
      case SpvOpFUnordGreaterThan:
      case SpvOpFOrdLessThanEqual:
      case SpvOpFUnordLessThanEqual:
        if (constants[0]) {
          if (min_const) {
            if (constants[0]->GetValueAsDouble() <=
                min_const->GetValueAsDouble()) {
              found_result = true;
              result = (cmp_opcode == SpvOpFOrdLessThanEqual ||
                        cmp_opcode == SpvOpFUnordLessThanEqual);
            }
          }
          if (max_const) {
            if (constants[0]->GetValueAsDouble() >
                max_const->GetValueAsDouble()) {
              found_result = true;
              result = !(cmp_opcode == SpvOpFOrdLessThanEqual ||
                         cmp_opcode == SpvOpFUnordLessThanEqual);
            }
          }
        }

        if (constants[1]) {
          if (max_const) {
            if (max_const->GetValueAsDouble() <=
                constants[1]->GetValueAsDouble()) {
              found_result = true;
              result = (cmp_opcode == SpvOpFOrdLessThanEqual ||
                        cmp_opcode == SpvOpFUnordLessThanEqual);
            }
          }

          if (min_const) {
            if (min_const->GetValueAsDouble() >
                constants[1]->GetValueAsDouble()) {
              found_result = true;
              result = !(cmp_opcode == SpvOpFOrdLessThanEqual ||
                         cmp_opcode == SpvOpFUnordLessThanEqual);
            }
          }
        }
        break;
      default:
        return nullptr;
    }

    if (!found_result) {
      return nullptr;
    }

    const analysis::Type* bool_type =
        context->get_type_mgr()->GetType(inst->type_id());
    const analysis::Constant* result_const =
        const_mgr->GetConstant(bool_type, {static_cast<uint32_t>(result)});
    assert(result_const);
    return result_const;
  };
}

ConstantFoldingRule FoldFMix() {
  return [](IRContext* context, Instruction* inst,
            const std::vector<const analysis::Constant*>& constants)
             -> const analysis::Constant* {
    analysis::ConstantManager* const_mgr = context->get_constant_mgr();
    assert(inst->opcode() == SpvOpExtInst &&
           "Expecting an extended instruction.");
    assert(inst->GetSingleWordInOperand(0) ==
               context->get_feature_mgr()->GetExtInstImportId_GLSLstd450() &&
           "Expecting a GLSLstd450 extended instruction.");
    assert(inst->GetSingleWordInOperand(1) == GLSLstd450FMix &&
           "Expecting and FMix instruction.");

    if (!inst->IsFloatingPointFoldingAllowed()) {
      return nullptr;
    }

    // Make sure all FMix operands are constants.
    for (uint32_t i = 1; i < 4; i++) {
      if (constants[i] == nullptr) {
        return nullptr;
      }
    }

    const analysis::Constant* one;
    bool is_vector = false;
    const analysis::Type* result_type = constants[1]->type();
    const analysis::Type* base_type = result_type;
    if (base_type->AsVector()) {
      is_vector = true;
      base_type = base_type->AsVector()->element_type();
    }
    assert(base_type->AsFloat() != nullptr &&
           "FMix is suppose to act on floats or vectors of floats.");

    if (base_type->AsFloat()->width() == 32) {
      one = const_mgr->GetConstant(base_type,
                                   utils::FloatProxy<float>(1.0f).GetWords());
    } else {
      one = const_mgr->GetConstant(base_type,
                                   utils::FloatProxy<double>(1.0).GetWords());
    }

    if (is_vector) {
      uint32_t one_id = const_mgr->GetDefiningInstruction(one)->result_id();
      one =
          const_mgr->GetConstant(result_type, std::vector<uint32_t>(4, one_id));
    }

    const analysis::Constant* temp1 = FoldFPBinaryOp(
        FOLD_FPARITH_OP(-), inst->type_id(), {one, constants[3]}, context);
    if (temp1 == nullptr) {
      return nullptr;
    }

    const analysis::Constant* temp2 = FoldFPBinaryOp(
        FOLD_FPARITH_OP(*), inst->type_id(), {constants[1], temp1}, context);
    if (temp2 == nullptr) {
      return nullptr;
    }
    const analysis::Constant* temp3 =
        FoldFPBinaryOp(FOLD_FPARITH_OP(*), inst->type_id(),
                       {constants[2], constants[3]}, context);
    if (temp3 == nullptr) {
      return nullptr;
    }
    return FoldFPBinaryOp(FOLD_FPARITH_OP(+), inst->type_id(), {temp2, temp3},
                          context);
  };
}

template <class IntType>
IntType FoldIClamp(IntType x, IntType min_val, IntType max_val) {
  if (x < min_val) {
    x = min_val;
  }
  if (x > max_val) {
    x = max_val;
  }
  return x;
}

const analysis::Constant* FoldMin(const analysis::Type* result_type,
                                  const analysis::Constant* a,
                                  const analysis::Constant* b,
                                  analysis::ConstantManager*) {
  if (const analysis::Integer* int_type = result_type->AsInteger()) {
    if (int_type->width() == 32) {
      if (int_type->IsSigned()) {
        int32_t va = a->GetS32();
        int32_t vb = b->GetS32();
        return (va < vb ? a : b);
      } else {
        uint32_t va = a->GetU32();
        uint32_t vb = b->GetU32();
        return (va < vb ? a : b);
      }
    } else if (int_type->width() == 64) {
      if (int_type->IsSigned()) {
        int64_t va = a->GetS64();
        int64_t vb = b->GetS64();
        return (va < vb ? a : b);
      } else {
        uint64_t va = a->GetU64();
        uint64_t vb = b->GetU64();
        return (va < vb ? a : b);
      }
    }
  } else if (const analysis::Float* float_type = result_type->AsFloat()) {
    if (float_type->width() == 32) {
      float va = a->GetFloat();
      float vb = b->GetFloat();
      return (va < vb ? a : b);
    } else if (float_type->width() == 64) {
      double va = a->GetDouble();
      double vb = b->GetDouble();
      return (va < vb ? a : b);
    }
  }
  return nullptr;
}

const analysis::Constant* FoldMax(const analysis::Type* result_type,
                                  const analysis::Constant* a,
                                  const analysis::Constant* b,
                                  analysis::ConstantManager*) {
  if (const analysis::Integer* int_type = result_type->AsInteger()) {
    if (int_type->width() == 32) {
      if (int_type->IsSigned()) {
        int32_t va = a->GetS32();
        int32_t vb = b->GetS32();
        return (va > vb ? a : b);
      } else {
        uint32_t va = a->GetU32();
        uint32_t vb = b->GetU32();
        return (va > vb ? a : b);
      }
    } else if (int_type->width() == 64) {
      if (int_type->IsSigned()) {
        int64_t va = a->GetS64();
        int64_t vb = b->GetS64();
        return (va > vb ? a : b);
      } else {
        uint64_t va = a->GetU64();
        uint64_t vb = b->GetU64();
        return (va > vb ? a : b);
      }
    }
  } else if (const analysis::Float* float_type = result_type->AsFloat()) {
    if (float_type->width() == 32) {
      float va = a->GetFloat();
      float vb = b->GetFloat();
      return (va > vb ? a : b);
    } else if (float_type->width() == 64) {
      double va = a->GetDouble();
      double vb = b->GetDouble();
      return (va > vb ? a : b);
    }
  }
  return nullptr;
}

// Fold an clamp instruction when all three operands are constant.
const analysis::Constant* FoldClamp1(
    IRContext* context, Instruction* inst,
    const std::vector<const analysis::Constant*>& constants) {
  assert(inst->opcode() == SpvOpExtInst &&
         "Expecting an extended instruction.");
  assert(inst->GetSingleWordInOperand(0) ==
             context->get_feature_mgr()->GetExtInstImportId_GLSLstd450() &&
         "Expecting a GLSLstd450 extended instruction.");

  // Make sure all Clamp operands are constants.
  for (uint32_t i = 1; i < 3; i++) {
    if (constants[i] == nullptr) {
      return nullptr;
    }
  }

  const analysis::Constant* temp = FoldFPBinaryOp(
      FoldMax, inst->type_id(), {constants[1], constants[2]}, context);
  if (temp == nullptr) {
    return nullptr;
  }
  return FoldFPBinaryOp(FoldMin, inst->type_id(), {temp, constants[3]},
                        context);
}

// Fold a clamp instruction when |x >= min_val|.
const analysis::Constant* FoldClamp2(
    IRContext* context, Instruction* inst,
    const std::vector<const analysis::Constant*>& constants) {
  assert(inst->opcode() == SpvOpExtInst &&
         "Expecting an extended instruction.");
  assert(inst->GetSingleWordInOperand(0) ==
             context->get_feature_mgr()->GetExtInstImportId_GLSLstd450() &&
         "Expecting a GLSLstd450 extended instruction.");

  const analysis::Constant* x = constants[1];
  const analysis::Constant* min_val = constants[2];

  if (x == nullptr || min_val == nullptr) {
    return nullptr;
  }

  const analysis::Constant* temp =
      FoldFPBinaryOp(FoldMax, inst->type_id(), {x, min_val}, context);
  if (temp == min_val) {
    // We can assume that |min_val| is less than |max_val|.  Therefore, if the
    // result of the max operation is |min_val|, we know the result of the min
    // operation, even if |max_val| is not a constant.
    return min_val;
  }
  return nullptr;
}

// Fold a clamp instruction when |x >= max_val|.
const analysis::Constant* FoldClamp3(
    IRContext* context, Instruction* inst,
    const std::vector<const analysis::Constant*>& constants) {
  assert(inst->opcode() == SpvOpExtInst &&
         "Expecting an extended instruction.");
  assert(inst->GetSingleWordInOperand(0) ==
             context->get_feature_mgr()->GetExtInstImportId_GLSLstd450() &&
         "Expecting a GLSLstd450 extended instruction.");

  const analysis::Constant* x = constants[1];
  const analysis::Constant* max_val = constants[3];

  if (x == nullptr || max_val == nullptr) {
    return nullptr;
  }

  const analysis::Constant* temp =
      FoldFPBinaryOp(FoldMin, inst->type_id(), {x, max_val}, context);
  if (temp == max_val) {
    // We can assume that |min_val| is less than |max_val|.  Therefore, if the
    // result of the max operation is |min_val|, we know the result of the min
    // operation, even if |max_val| is not a constant.
    return max_val;
  }
  return nullptr;
}

}  // namespace

void ConstantFoldingRules::AddFoldingRules() {
  // Add all folding rules to the list for the opcodes to which they apply.
  // Note that the order in which rules are added to the list matters. If a rule
  // applies to the instruction, the rest of the rules will not be attempted.
  // Take that into consideration.

  rules_[SpvOpCompositeConstruct].push_back(FoldCompositeWithConstants());

  rules_[SpvOpCompositeExtract].push_back(FoldExtractWithConstants());

  rules_[SpvOpConvertFToS].push_back(FoldFToI());
  rules_[SpvOpConvertFToU].push_back(FoldFToI());
  rules_[SpvOpConvertSToF].push_back(FoldIToF());
  rules_[SpvOpConvertUToF].push_back(FoldIToF());

  rules_[SpvOpDot].push_back(FoldOpDotWithConstants());
  rules_[SpvOpFAdd].push_back(FoldFAdd());
  rules_[SpvOpFDiv].push_back(FoldFDiv());
  rules_[SpvOpFMul].push_back(FoldFMul());
  rules_[SpvOpFSub].push_back(FoldFSub());

  rules_[SpvOpFOrdEqual].push_back(FoldFOrdEqual());

  rules_[SpvOpFUnordEqual].push_back(FoldFUnordEqual());

  rules_[SpvOpFOrdNotEqual].push_back(FoldFOrdNotEqual());

  rules_[SpvOpFUnordNotEqual].push_back(FoldFUnordNotEqual());

  rules_[SpvOpFOrdLessThan].push_back(FoldFOrdLessThan());
  rules_[SpvOpFOrdLessThan].push_back(
      FoldFClampFeedingCompare(SpvOpFOrdLessThan));

  rules_[SpvOpFUnordLessThan].push_back(FoldFUnordLessThan());
  rules_[SpvOpFUnordLessThan].push_back(
      FoldFClampFeedingCompare(SpvOpFUnordLessThan));

  rules_[SpvOpFOrdGreaterThan].push_back(FoldFOrdGreaterThan());
  rules_[SpvOpFOrdGreaterThan].push_back(
      FoldFClampFeedingCompare(SpvOpFOrdGreaterThan));

  rules_[SpvOpFUnordGreaterThan].push_back(FoldFUnordGreaterThan());
  rules_[SpvOpFUnordGreaterThan].push_back(
      FoldFClampFeedingCompare(SpvOpFUnordGreaterThan));

  rules_[SpvOpFOrdLessThanEqual].push_back(FoldFOrdLessThanEqual());
  rules_[SpvOpFOrdLessThanEqual].push_back(
      FoldFClampFeedingCompare(SpvOpFOrdLessThanEqual));

  rules_[SpvOpFUnordLessThanEqual].push_back(FoldFUnordLessThanEqual());
  rules_[SpvOpFUnordLessThanEqual].push_back(
      FoldFClampFeedingCompare(SpvOpFUnordLessThanEqual));

  rules_[SpvOpFOrdGreaterThanEqual].push_back(FoldFOrdGreaterThanEqual());
  rules_[SpvOpFOrdGreaterThanEqual].push_back(
      FoldFClampFeedingCompare(SpvOpFOrdGreaterThanEqual));

  rules_[SpvOpFUnordGreaterThanEqual].push_back(FoldFUnordGreaterThanEqual());
  rules_[SpvOpFUnordGreaterThanEqual].push_back(
      FoldFClampFeedingCompare(SpvOpFUnordGreaterThanEqual));

  rules_[SpvOpVectorShuffle].push_back(FoldVectorShuffleWithConstants());
  rules_[SpvOpVectorTimesScalar].push_back(FoldVectorTimesScalar());

  rules_[SpvOpFNegate].push_back(FoldFNegate());
  rules_[SpvOpQuantizeToF16].push_back(FoldQuantizeToF16());

  // Add rules for GLSLstd450
  FeatureManager* feature_manager = context_->get_feature_mgr();
  uint32_t ext_inst_glslstd450_id =
      feature_manager->GetExtInstImportId_GLSLstd450();
  if (ext_inst_glslstd450_id != 0) {
    ext_rules_[{ext_inst_glslstd450_id, GLSLstd450FMix}].push_back(FoldFMix());
    ext_rules_[{ext_inst_glslstd450_id, GLSLstd450SMin}].push_back(
        FoldFPBinaryOp(FoldMin));
    ext_rules_[{ext_inst_glslstd450_id, GLSLstd450UMin}].push_back(
        FoldFPBinaryOp(FoldMin));
    ext_rules_[{ext_inst_glslstd450_id, GLSLstd450FMin}].push_back(
        FoldFPBinaryOp(FoldMin));
    ext_rules_[{ext_inst_glslstd450_id, GLSLstd450SMax}].push_back(
        FoldFPBinaryOp(FoldMax));
    ext_rules_[{ext_inst_glslstd450_id, GLSLstd450UMax}].push_back(
        FoldFPBinaryOp(FoldMax));
    ext_rules_[{ext_inst_glslstd450_id, GLSLstd450FMax}].push_back(
        FoldFPBinaryOp(FoldMax));
    ext_rules_[{ext_inst_glslstd450_id, GLSLstd450UClamp}].push_back(
        FoldClamp1);
    ext_rules_[{ext_inst_glslstd450_id, GLSLstd450UClamp}].push_back(
        FoldClamp2);
    ext_rules_[{ext_inst_glslstd450_id, GLSLstd450UClamp}].push_back(
        FoldClamp3);
    ext_rules_[{ext_inst_glslstd450_id, GLSLstd450SClamp}].push_back(
        FoldClamp1);
    ext_rules_[{ext_inst_glslstd450_id, GLSLstd450SClamp}].push_back(
        FoldClamp2);
    ext_rules_[{ext_inst_glslstd450_id, GLSLstd450SClamp}].push_back(
        FoldClamp3);
    ext_rules_[{ext_inst_glslstd450_id, GLSLstd450FClamp}].push_back(
        FoldClamp1);
    ext_rules_[{ext_inst_glslstd450_id, GLSLstd450FClamp}].push_back(
        FoldClamp2);
    ext_rules_[{ext_inst_glslstd450_id, GLSLstd450FClamp}].push_back(
        FoldClamp3);
  }
}
}  // namespace opt
}  // namespace spvtools<|MERGE_RESOLUTION|>--- conflicted
+++ resolved
@@ -350,10 +350,14 @@
   return [scalar_rule](IRContext* context, Instruction* inst,
                        const std::vector<const analysis::Constant*>& constants)
              -> const analysis::Constant* {
-    if (!inst->IsFloatingPointFoldingAllowed()) {
-      return nullptr;
-    }
-<<<<<<< HEAD
+    analysis::ConstantManager* const_mgr = context->get_constant_mgr();
+    analysis::TypeManager* type_mgr = context->get_type_mgr();
+    const analysis::Type* result_type = type_mgr->GetType(inst->type_id());
+    const analysis::Vector* vector_type = result_type->AsVector();
+
+	if (!inst->IsFloatingPointFoldingAllowed()) {
+      return nullptr;
+    }
 
     /* UE Begin Change: Workraround a crash caused by DXC using null constants */
     if (constants[0] == nullptr || constants[1] == nullptr || constants[0]->AsNullConstant() || constants[1]->AsNullConstant()) {
@@ -404,13 +408,7 @@
       return const_mgr->GetConstant(vector_type, ids);
     } else {
       return scalar_rule(result_type, constants[0], constants[1], const_mgr);
-=======
-    if (inst->opcode() == SpvOpExtInst) {
-      return FoldFPBinaryOp(scalar_rule, inst->type_id(),
-                            {constants[1], constants[2]}, context);
->>>>>>> 8c13316f
-    }
-    return FoldFPBinaryOp(scalar_rule, inst->type_id(), constants, context);
+    }
   };
 }
 
