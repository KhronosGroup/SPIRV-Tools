// Copyright (c) 2017 Google Inc.
//
// Licensed under the Apache License, Version 2.0 (the "License");
// you may not use this file except in compliance with the License.
// You may obtain a copy of the License at
//
//     http://www.apache.org/licenses/LICENSE-2.0
//
// Unless required by applicable law or agreed to in writing, software
// distributed under the License is distributed on an "AS IS" BASIS,
// WITHOUT WARRANTIES OR CONDITIONS OF ANY KIND, either express or implied.
// See the License for the specific language governing permissions and
// limitations under the License.

#ifndef LIBSPIRV_OPT_CFG_H_
#define LIBSPIRV_OPT_CFG_H_

#include "basic_block.h"

#include <algorithm>
#include <list>
#include <unordered_map>
#include <unordered_set>

namespace spvtools {
namespace opt {

class CFG {
 public:
<<<<<<< HEAD
  CFG(Module* module);

  // Return the module described by this CFG.
  Module* get_module() const { return module_; }
=======
  explicit CFG(opt::Module* module);
>>>>>>> 3ded745f

  // Return the list of predecesors for basic block with label |blkid|.
  // TODO(dnovillo): Move this to BasicBlock.
  const std::vector<uint32_t>& preds(uint32_t blk_id) const {
    assert(label2preds_.count(blk_id));
    return label2preds_.at(blk_id);
  }

  // Return a pointer to the basic block instance corresponding to the label
  // |blk_id|.
  BasicBlock* block(uint32_t blk_id) const { return id2block_.at(blk_id); }

  // Return the pseudo entry and exit blocks.
  const BasicBlock* pseudo_entry_block() const { return &pseudo_entry_block_; }
  BasicBlock* pseudo_entry_block() { return &pseudo_entry_block_; }

  const BasicBlock* pseudo_exit_block() const { return &pseudo_exit_block_; }
  BasicBlock* pseudo_exit_block() { return &pseudo_exit_block_; }

  // Return true if |block_ptr| is the pseudo-entry block.
  bool IsPseudoEntryBlock(BasicBlock* block_ptr) const {
    return block_ptr == &pseudo_entry_block_;
  }

  // Return true if |block_ptr| is the pseudo-exit block.
  bool IsPseudoExitBlock(BasicBlock* block_ptr) const {
    return block_ptr == &pseudo_exit_block_;
  }

  // Compute structured block order into |order| for |func| starting at |root|.
  // This order has the property that dominators come before all blocks they
  // dominate and merge blocks come after all blocks that are in the control
  // constructs of their header.
  void ComputeStructuredOrder(Function* func, BasicBlock* root,
                              std::list<BasicBlock*>* order);

  // Applies |f| to the basic block in post order starting with |bb|.
  // Note that basic blocks that cannot be reached from |bb| node will not be
  // processed.
  void ForEachBlockInPostOrder(BasicBlock* bb,
                               const std::function<void(BasicBlock*)>& f);

  // Applies |f| to the basic block in reverse post order starting with |bb|.
  // Note that basic blocks that cannot be reached from |bb| node will not be
  // processed.
  void ForEachBlockInReversePostOrder(
      BasicBlock* bb, const std::function<void(BasicBlock*)>& f);

  // Registers |blk| as a basic block in the cfg, this also updates the
  // predecessor lists of each successor of |blk|.
  void RegisterBlock(BasicBlock* blk) {
    uint32_t blk_id = blk->id();
    id2block_[blk_id] = blk;
    AddEdges(blk);
  }

  // Removes from the CFG any mapping for the basic block id |blk_id|.
  void ForgetBlock(const BasicBlock* blk) {
    id2block_.erase(blk->id());
    label2preds_.erase(blk->id());
    RemoveSuccessorEdges(blk);
  }

  void RemoveEdge(uint32_t pred_blk_id, uint32_t succ_blk_id) {
    auto pred_it = label2preds_.find(succ_blk_id);
    if (pred_it == label2preds_.end()) return;
    auto& preds_list = pred_it->second;
    auto it = std::find(preds_list.begin(), preds_list.end(), pred_blk_id);
    if (it != preds_list.end()) preds_list.erase(it);
  }

  // Registers |blk| to all of its successors.
  void AddEdges(BasicBlock* blk);

  // Registers the basic block id |pred_blk_id| as being a predecessor of the
  // basic block id |succ_blk_id|.
  void AddEdge(uint32_t pred_blk_id, uint32_t succ_blk_id) {
    label2preds_[succ_blk_id].push_back(pred_blk_id);
  }

  // Removes any edges that no longer exist from the predecessor mapping for
  // the basic block id |blk_id|.
  void RemoveNonExistingEdges(uint32_t blk_id);

  // Remove all edges that leave |bb|.
  void RemoveSuccessorEdges(const BasicBlock* bb) {
    bb->ForEachSuccessorLabel(
        [bb, this](uint32_t succ_id) { RemoveEdge(bb->id(), succ_id); });
  }

  // Divides |block| into two basic blocks.  The first block will have the same
  // id as |block| and will become a preheader for the loop.  The other block
  // is a new block that will be the new loop header.
  //
  // Returns a pointer to the new loop header.
  BasicBlock* SplitLoopHeader(BasicBlock* bb);

 private:
<<<<<<< HEAD
  using cbb_ptr = const BasicBlock*;

=======
>>>>>>> 3ded745f
  // Compute structured successors for function |func|. A block's structured
  // successors are the blocks it branches to together with its declared merge
  // block and continue block if it has them. When order matters, the merge
  // block and continue block always appear first. This assures correct depth
  // first search in the presence of early returns and kills. If the successor
  // vector contain duplicates of the merge or continue blocks, they are safely
  // ignored by DFS.
  void ComputeStructuredSuccessors(Function* func);

  // Computes the post-order traversal of the cfg starting at |bb| skipping
  // nodes in |seen|.  The order of the traversal is appended to |order|, and
  // all nodes in the traversal are added to |seen|.
  void ComputePostOrderTraversal(BasicBlock* bb,
                                 std::vector<BasicBlock*>* order,
                                 std::unordered_set<BasicBlock*>* seen);

  // Module for this CFG.
  Module* module_;

  // Map from block to its structured successor blocks. See
  // ComputeStructuredSuccessors() for definition.
  std::unordered_map<const BasicBlock*, std::vector<BasicBlock*>>
      block2structured_succs_;

  // Extra block whose successors are all blocks with no predecessors
  // in function.
  BasicBlock pseudo_entry_block_;

  // Augmented CFG Exit Block.
  BasicBlock pseudo_exit_block_;

  // Map from block's label id to its predecessor blocks ids
  std::unordered_map<uint32_t, std::vector<uint32_t>> label2preds_;

  // Map from block's label id to block.
  std::unordered_map<uint32_t, BasicBlock*> id2block_;
};

}  // namespace opt
}  // namespace spvtools

#endif  // LIBSPIRV_OPT_CFG_H_<|MERGE_RESOLUTION|>--- conflicted
+++ resolved
@@ -27,14 +27,7 @@
 
 class CFG {
  public:
-<<<<<<< HEAD
-  CFG(Module* module);
-
-  // Return the module described by this CFG.
-  Module* get_module() const { return module_; }
-=======
-  explicit CFG(opt::Module* module);
->>>>>>> 3ded745f
+  explicit CFG(Module* module);
 
   // Return the list of predecesors for basic block with label |blkid|.
   // TODO(dnovillo): Move this to BasicBlock.
@@ -133,11 +126,6 @@
   BasicBlock* SplitLoopHeader(BasicBlock* bb);
 
  private:
-<<<<<<< HEAD
-  using cbb_ptr = const BasicBlock*;
-
-=======
->>>>>>> 3ded745f
   // Compute structured successors for function |func|. A block's structured
   // successors are the blocks it branches to together with its declared merge
   // block and continue block if it has them. When order matters, the merge
