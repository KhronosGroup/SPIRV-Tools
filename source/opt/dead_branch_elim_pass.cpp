--- conflicted
+++ resolved
@@ -332,7 +332,6 @@
   InitExtensions();
 };
 
-<<<<<<< HEAD
 void DeadBranchElimPass::FindNamedOrDecoratedIds() {
   for (auto& di : module_->debugs())
     if (di.opcode() == SpvOpName)
@@ -340,7 +339,8 @@
   for (auto& ai : module_->annotations())
     if (ai.opcode() == SpvOpDecorate || ai.opcode() == SpvOpDecorateId)
       named_or_decorated_ids_.insert(ai.GetSingleWordInOperand(0));
-=======
+}
+
 bool DeadBranchElimPass::AllExtensionsSupported() const {
   // If any extension not in whitelist, return false
   for (auto& ei : module_->extensions()) {
@@ -350,7 +350,6 @@
       return false;
   }
   return true;
->>>>>>> 9f6efc76
 }
 
 Pass::Status DeadBranchElimPass::ProcessImpl() {
@@ -358,20 +357,17 @@
   // TODO(greg-lunarg): Handle non-structured control-flow.
   if (!module_->HasCapability(SpvCapabilityShader))
     return Status::SuccessWithoutChange;
-<<<<<<< HEAD
   // Do not process if module contains OpGroupDecorate. Additional
   // support required in KillNamesAndDecorates().
   // TODO(greg-lunarg): Add support for OpGroupDecorate
   for (auto& ai : module_->annotations())
     if (ai.opcode() == SpvOpGroupDecorate)
       return Status::SuccessWithoutChange;
-  // Collect all named and decorated ids
-  FindNamedOrDecoratedIds();
-=======
   // Do not process if any disallowed extensions are enabled
   if (!AllExtensionsSupported())
     return Status::SuccessWithoutChange;
->>>>>>> 9f6efc76
+  // Collect all named and decorated ids
+  FindNamedOrDecoratedIds();
   // Process all entry point functions
   bool modified = false;
   for (const auto& e : module_->entry_points()) {
