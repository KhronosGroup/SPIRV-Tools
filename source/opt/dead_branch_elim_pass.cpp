// Copyright (c) 2017 The Khronos Group Inc.
// Copyright (c) 2017 Valve Corporation
// Copyright (c) 2017 LunarG Inc.
//
// Licensed under the Apache License, Version 2.0 (the "License");
// you may not use this file except in compliance with the License.
// You may obtain a copy of the License at
//
//     http://www.apache.org/licenses/LICENSE-2.0
//
// Unless required by applicable law or agreed to in writing, software
// distributed under the License is distributed on an "AS IS" BASIS,
// WITHOUT WARRANTIES OR CONDITIONS OF ANY KIND, either express or implied.
// See the License for the specific language governing permissions and
// limitations under the License.

#include "dead_branch_elim_pass.h"

#include "cfa.h"
#include "iterator.h"

namespace spvtools {
namespace opt {

namespace {

const uint32_t kBranchTargetLabIdInIdx = 0;
const uint32_t kBranchCondTrueLabIdInIdx = 1;
const uint32_t kBranchCondFalseLabIdInIdx = 2;
const uint32_t kSelectionMergeMergeBlockIdInIdx = 0;

} // anonymous namespace

bool DeadBranchElimPass::GetConstCondition(uint32_t condId, bool* condVal) {
  bool condIsConst;
  ir::Instruction* cInst = get_def_use_mgr()->GetDef(condId);
  switch (cInst->opcode()) {
    case SpvOpConstantFalse: {
      *condVal = false;
      condIsConst = true;
    } break;
    case SpvOpConstantTrue: {
      *condVal = true;
      condIsConst = true;
    } break;
    case SpvOpLogicalNot: {
      bool negVal;
      condIsConst = GetConstCondition(cInst->GetSingleWordInOperand(0),
          &negVal);
      if (condIsConst)
        *condVal = !negVal;
    } break;
    default: {
      condIsConst = false;
    } break;
  }
  return condIsConst;
}

bool DeadBranchElimPass::GetConstInteger(uint32_t selId, uint32_t* selVal) {
  ir::Instruction* sInst = get_def_use_mgr()->GetDef(selId);
  uint32_t typeId = sInst->type_id();
  ir::Instruction* typeInst = get_def_use_mgr()->GetDef(typeId);
  if (!typeInst || (typeInst->opcode() != SpvOpTypeInt)) return false;
  // TODO(greg-lunarg): Support non-32 bit ints
  if (typeInst->GetSingleWordInOperand(0) != 32)
    return false;
  if (sInst->opcode() == SpvOpConstant) {
    *selVal = sInst->GetSingleWordInOperand(0);
    return true;
  }
  else if (sInst->opcode() == SpvOpConstantNull) {
    *selVal = 0;
    return true;
  }
  return false;
}

void DeadBranchElimPass::AddBranch(uint32_t labelId, ir::BasicBlock* bp) {
  std::unique_ptr<ir::Instruction> newBranch(
    new ir::Instruction(SpvOpBranch, 0, 0,
        {{spv_operand_type_t::SPV_OPERAND_TYPE_ID, {labelId}}}));
  get_def_use_mgr()->AnalyzeInstDefUse(&*newBranch);
  bp->AddInstruction(std::move(newBranch));
}

void DeadBranchElimPass::AddSelectionMerge(uint32_t labelId,
    ir::BasicBlock* bp) {
  std::unique_ptr<ir::Instruction> newMerge(
    new ir::Instruction(SpvOpSelectionMerge, 0, 0,
        {{spv_operand_type_t::SPV_OPERAND_TYPE_ID, {labelId}},
         {spv_operand_type_t::SPV_OPERAND_TYPE_LITERAL_INTEGER, {0}}}));
  get_def_use_mgr()->AnalyzeInstDefUse(&*newMerge);
  bp->AddInstruction(std::move(newMerge));
}

void DeadBranchElimPass::AddBranchConditional(uint32_t condId,
    uint32_t trueLabId, uint32_t falseLabId, ir::BasicBlock* bp) {
  std::unique_ptr<ir::Instruction> newBranchCond(
    new ir::Instruction(SpvOpBranchConditional, 0, 0,
        {{spv_operand_type_t::SPV_OPERAND_TYPE_ID, {condId}},
         {spv_operand_type_t::SPV_OPERAND_TYPE_ID, {trueLabId}},
         {spv_operand_type_t::SPV_OPERAND_TYPE_ID, {falseLabId}}}));
  get_def_use_mgr()->AnalyzeInstDefUse(&*newBranchCond);
  bp->AddInstruction(std::move(newBranchCond));
}

<<<<<<< HEAD
=======
void DeadBranchElimPass::KillAllInsts(ir::BasicBlock* bp) {
  bp->ForEachInst([this](ir::Instruction* ip) {
    KillNamesAndDecorates(ip);
    get_def_use_mgr()->KillInst(ip);
  });
}

>>>>>>> 632e2068
bool DeadBranchElimPass::GetSelectionBranch(ir::BasicBlock* bp,
    ir::Instruction** branchInst, ir::Instruction** mergeInst,
    uint32_t *condId) {
  auto ii = bp->end();
  --ii;
  *branchInst = &*ii;
  if (ii == bp->begin())
    return false;
  --ii;
  *mergeInst = &*ii;
  if ((*mergeInst)->opcode() != SpvOpSelectionMerge)
    return false;
  // SPIR-V says the terminator for an OpSelectionMerge must be
  // either a conditional branch or a switch.
  assert((*branchInst)->opcode() == SpvOpBranchConditional ||
         (*branchInst)->opcode() == SpvOpSwitch);
  // Both BranchConidtional and Switch have their conditional value at 0.
  *condId = (*branchInst)->GetSingleWordInOperand(0);
  return true;
}

bool DeadBranchElimPass::HasNonPhiNonBackedgeRef(uint32_t labelId) {
  analysis::UseList* uses = get_def_use_mgr()->GetUses(labelId);
  if (uses == nullptr)
    return false;
  for (auto u : *uses) {
    if (u.inst->opcode() != SpvOpPhi &&
        backedges_.find(u.inst) == backedges_.end())
      return true;
  }
  return false;
}

void DeadBranchElimPass::ComputeBackEdges(
    std::list<ir::BasicBlock*>& structuredOrder) {
  backedges_.clear();
  std::unordered_set<uint32_t> visited;
  // In structured order, edges to visited blocks are back edges
  for (auto bi = structuredOrder.begin(); bi != structuredOrder.end(); ++bi) {
    visited.insert((*bi)->id());
    auto ii = (*bi)->end();
    --ii;
    switch(ii->opcode()) {
      case SpvOpBranch: {
        const uint32_t labId = ii->GetSingleWordInOperand(
            kBranchTargetLabIdInIdx);
        if (visited.find(labId) != visited.end())
          backedges_.insert(&*ii);
      } break;
      case SpvOpBranchConditional: {
        const uint32_t tLabId = ii->GetSingleWordInOperand(
            kBranchCondTrueLabIdInIdx);
        if (visited.find(tLabId) != visited.end()) {
          backedges_.insert(&*ii);
          break;
        }
        const uint32_t fLabId = ii->GetSingleWordInOperand(
            kBranchCondFalseLabIdInIdx);
        if (visited.find(fLabId) != visited.end())
          backedges_.insert(&*ii);
      } break;
      default:
        break;
    }
  }
}

bool DeadBranchElimPass::EliminateDeadBranches(ir::Function* func) {
  // Traverse blocks in structured order
  std::list<ir::BasicBlock*> structuredOrder;
  ComputeStructuredOrder(func, &structuredOrder);
  ComputeBackEdges(structuredOrder);
  std::unordered_set<ir::BasicBlock*> elimBlocks;
  bool modified = false;
  for (auto bi = structuredOrder.begin(); bi != structuredOrder.end(); ++bi) {
    // Skip blocks that are already in the elimination set
    if (elimBlocks.find(*bi) != elimBlocks.end())
      continue;
    // Skip blocks that don't have conditional branch preceded
    // by OpSelectionMerge
    ir::Instruction* br;
    ir::Instruction* mergeInst;
    uint32_t condId;
    if (!GetSelectionBranch(*bi, &br, &mergeInst, &condId))
      continue;

    // If constant condition/selector, replace conditional branch/switch
    // with unconditional branch and delete merge
    uint32_t liveLabId;
    if (br->opcode() == SpvOpBranchConditional) {
      bool condVal;
      if (!GetConstCondition(condId, &condVal))
        continue;
      liveLabId = (condVal == true) ? 
          br->GetSingleWordInOperand(kBranchCondTrueLabIdInIdx) :
          br->GetSingleWordInOperand(kBranchCondFalseLabIdInIdx);
    }
    else {
      assert(br->opcode() == SpvOpSwitch);
      // Search switch operands for selector value, set liveLabId to
      // corresponding label, use default if not found
      uint32_t selVal;
      if (!GetConstInteger(condId, &selVal))
        continue;
      uint32_t icnt = 0;
      uint32_t caseVal;
      br->ForEachInOperand(
            [&icnt,&caseVal,&selVal,&liveLabId](const uint32_t* idp) {
        if (icnt == 1) {
          // Start with default label
          liveLabId = *idp;
        }
        else if (icnt > 1) {
          if (icnt % 2 == 0) {
            caseVal = *idp;
          }
          else {
            if (caseVal == selVal)
              liveLabId = *idp;
          }
        }
        ++icnt;
      });
    }

    const uint32_t mergeLabId =
        mergeInst->GetSingleWordInOperand(kSelectionMergeMergeBlockIdInIdx);
    AddBranch(liveLabId, *bi);
    get_def_use_mgr()->KillInst(br);
    get_def_use_mgr()->KillInst(mergeInst);

    modified = true;

    // Iterate to merge block adding dead blocks to elimination set
    auto dbi = bi;
    ++dbi;
    uint32_t dLabId = (*dbi)->id();
    while (dLabId != mergeLabId) {
      if (!HasNonPhiNonBackedgeRef(dLabId)) {
        // Kill use/def for all instructions and mark block for elimination
        KillAllInsts(*dbi);
        elimBlocks.insert(*dbi);
      }
      ++dbi;
      dLabId = (*dbi)->id();
    }

    // If merge block is unreachable, continue eliminating blocks until
    // a live block or last block is reached.
    while (!HasNonPhiNonBackedgeRef(dLabId)) {
      KillAllInsts(*dbi);
      elimBlocks.insert(*dbi);
      ++dbi;
      if (dbi == structuredOrder.end())
        break;
      dLabId = (*dbi)->id();
    }

    // If last block reached, look for next dead branch
    if (dbi == structuredOrder.end())
      continue;

    // Create set of dead predecessors in preparation for phi update.
    // Add the header block if the live branch is not the merge block.
    std::unordered_set<ir::BasicBlock*> deadPreds(elimBlocks);
    if (liveLabId != dLabId)
      deadPreds.insert(*bi);

    // Update phi instructions in terminating block.
    for (auto pii = (*dbi)->begin(); ; ++pii) {
      // Skip NoOps, break at end of phis
      SpvOp op = pii->opcode();
      if (op == SpvOpNop)
        continue;
      if (op != SpvOpPhi)
        break;
      // Count phi's live predecessors with lcnt and remember last one
      // with lidx.
      uint32_t lcnt = 0;
      uint32_t lidx = 0;
      uint32_t icnt = 0;
      pii->ForEachInId(
          [&deadPreds,&icnt,&lcnt,&lidx,this](uint32_t* idp) {
        if (icnt % 2 == 1) {
          if (deadPreds.find(id2block_[*idp]) == deadPreds.end()) {
            ++lcnt;
            lidx = icnt - 1;
          }
        }
        ++icnt;
      });
      // If just one live predecessor, replace resultid with live value id.
      uint32_t replId;
      if (lcnt == 1) {
        replId = pii->GetSingleWordInOperand(lidx);
      }
      else {
        // Otherwise create new phi eliminating dead predecessor entries
        assert(lcnt > 1);
        replId = TakeNextId();
        std::vector<ir::Operand> phi_in_opnds;
        icnt = 0;
        uint32_t lastId;
        pii->ForEachInId(
            [&deadPreds,&icnt,&phi_in_opnds,&lastId,this](uint32_t* idp) {
          if (icnt % 2 == 1) {
            if (deadPreds.find(id2block_[*idp]) == deadPreds.end()) {
              phi_in_opnds.push_back(
                  {spv_operand_type_t::SPV_OPERAND_TYPE_ID, {lastId}});
              phi_in_opnds.push_back(
                  {spv_operand_type_t::SPV_OPERAND_TYPE_ID, {*idp}});
            }
          }
          else {
            lastId = *idp;
          }
          ++icnt;
        });
        std::unique_ptr<ir::Instruction> newPhi(new ir::Instruction(
            SpvOpPhi, pii->type_id(), replId, phi_in_opnds));
        get_def_use_mgr()->AnalyzeInstDefUse(&*newPhi);
        pii = pii.InsertBefore(std::move(newPhi));
        ++pii;
      }
      const uint32_t phiId = pii->result_id();
      KillNamesAndDecorates(phiId);
      (void)get_def_use_mgr()->ReplaceAllUsesWith(phiId, replId);
      get_def_use_mgr()->KillInst(&*pii);
    }
  }

  // Erase dead blocks
  for (auto ebi = func->begin(); ebi != func->end(); )
    if (elimBlocks.find(&*ebi) != elimBlocks.end())
      ebi = ebi.Erase();
    else
      ++ebi;
  return modified;
}

void DeadBranchElimPass::Initialize(ir::Module* module) {
  InitializeProcessing(module);

  // Initialize function and block maps
  id2block_.clear();
  block2structured_succs_.clear();

  // Initialize block map
  for (auto& fn : *get_module())
    for (auto& blk : fn)
      id2block_[blk.id()] = &blk;

  // Initialize extension whitelist
  InitExtensions();
};

bool DeadBranchElimPass::AllExtensionsSupported() const {
  // If any extension not in whitelist, return false
  for (auto& ei : get_module()->extensions()) {
    const char* extName = reinterpret_cast<const char*>(
        &ei.GetInOperand(0).words[0]);
    if (extensions_whitelist_.find(extName) == extensions_whitelist_.end())
      return false;
  }
  return true;
}

Pass::Status DeadBranchElimPass::ProcessImpl() {
  // Current functionality assumes structured control flow. 
  // TODO(greg-lunarg): Handle non-structured control-flow.
  if (!get_module()->HasCapability(SpvCapabilityShader))
    return Status::SuccessWithoutChange;
  // Do not process if module contains OpGroupDecorate. Additional
  // support required in KillNamesAndDecorates().
  // TODO(greg-lunarg): Add support for OpGroupDecorate
  for (auto& ai : get_module()->annotations())
    if (ai.opcode() == SpvOpGroupDecorate)
      return Status::SuccessWithoutChange;
  // Do not process if any disallowed extensions are enabled
  if (!AllExtensionsSupported())
    return Status::SuccessWithoutChange;
  // Process all entry point functions
  ProcessFunction pfn = [this](ir::Function* fp) {
    return EliminateDeadBranches(fp);
  };
  bool modified = ProcessEntryPointCallTree(pfn, get_module());
  return modified ? Status::SuccessWithChange : Status::SuccessWithoutChange;
}

DeadBranchElimPass::DeadBranchElimPass() {}

Pass::Status DeadBranchElimPass::Process(ir::Module* module) {
  Initialize(module);
  return ProcessImpl();
}

void DeadBranchElimPass::InitExtensions() {
  extensions_whitelist_.clear();
  extensions_whitelist_.insert({
    "SPV_AMD_shader_explicit_vertex_parameter",
    "SPV_AMD_shader_trinary_minmax",
    "SPV_AMD_gcn_shader",
    "SPV_KHR_shader_ballot",
    "SPV_AMD_shader_ballot",
    "SPV_AMD_gpu_shader_half_float",
    "SPV_KHR_shader_draw_parameters",
    "SPV_KHR_subgroup_vote",
    "SPV_KHR_16bit_storage",
    "SPV_KHR_device_group",
    "SPV_KHR_multiview",
    "SPV_NVX_multiview_per_view_attributes",
    "SPV_NV_viewport_array2",
    "SPV_NV_stereo_view_rendering",
    "SPV_NV_sample_mask_override_coverage",
    "SPV_NV_geometry_shader_passthrough",
    "SPV_AMD_texture_gather_bias_lod",
    "SPV_KHR_storage_buffer_storage_class",
    "SPV_KHR_variable_pointers",
    "SPV_AMD_gpu_shader_int16",
    "SPV_KHR_post_depth_coverage",
    "SPV_KHR_shader_atomic_counter_ops",
  });
}

}  // namespace opt
}  // namespace spvtools
<|MERGE_RESOLUTION|>--- conflicted
+++ resolved
@@ -105,16 +105,6 @@
   bp->AddInstruction(std::move(newBranchCond));
 }
 
-<<<<<<< HEAD
-=======
-void DeadBranchElimPass::KillAllInsts(ir::BasicBlock* bp) {
-  bp->ForEachInst([this](ir::Instruction* ip) {
-    KillNamesAndDecorates(ip);
-    get_def_use_mgr()->KillInst(ip);
-  });
-}
-
->>>>>>> 632e2068
 bool DeadBranchElimPass::GetSelectionBranch(ir::BasicBlock* bp,
     ir::Instruction** branchInst, ir::Instruction** mergeInst,
     uint32_t *condId) {
