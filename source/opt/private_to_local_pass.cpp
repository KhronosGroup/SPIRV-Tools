// Copyright (c) 2017 Google Inc.
//
// Licensed under the Apache License, Version 2.0 (the "License");
// you may not use this file except in compliance with the License.
// You may obtain a copy of the License at
//
//     http://www.apache.org/licenses/LICENSE-2.0
//
// Unless required by applicable law or agreed to in writing, software
// distributed under the License is distributed on an "AS IS" BASIS,
// WITHOUT WARRANTIES OR CONDITIONS OF ANY KIND, either express or implied.
// See the License for the specific language governing permissions and
// limitations under the License.

#include "private_to_local_pass.h"

#include "ir_context.h"

namespace {
const uint32_t kVariableStorageClassInIdx = 0;
const uint32_t kSpvTypePointerTypeIdInIdx = 1;
}  // namespace

namespace spvtools {
namespace opt {

Pass::Status PrivateToLocalPass::Process() {
  bool modified = false;

  // Private variables require the shader capability.  If this is not a shader,
  // there is no work to do.
  if (context()->get_feature_mgr()->HasCapability(SpvCapabilityAddresses))
    return Status::SuccessWithoutChange;

  std::vector<std::pair<Instruction*, Function*>> variables_to_move;
  for (auto& inst : context()->types_values()) {
    if (inst.opcode() != SpvOpVariable) {
      continue;
    }

    if (inst.GetSingleWordInOperand(kVariableStorageClassInIdx) !=
        SpvStorageClassPrivate) {
      continue;
    }

    Function* target_function = FindLocalFunction(inst);
    if (target_function != nullptr) {
      variables_to_move.push_back({&inst, target_function});
    }
  }

  modified = !variables_to_move.empty();
  for (auto p : variables_to_move) {
    MoveVariable(p.first, p.second);
  }

  return (modified ? Status::SuccessWithChange : Status::SuccessWithoutChange);
}

Function* PrivateToLocalPass::FindLocalFunction(const Instruction& inst) const {
  bool found_first_use = false;
  Function* target_function = nullptr;
  context()->get_def_use_mgr()->ForEachUser(
      inst.result_id(),
      [&target_function, &found_first_use, this](Instruction* use) {
        BasicBlock* current_block = context()->get_instr_block(use);
        if (current_block == nullptr) {
          return;
        }

        if (!IsValidUse(use)) {
          found_first_use = true;
          target_function = nullptr;
          return;
        }
        Function* current_function = current_block->GetParent();
        if (!found_first_use) {
          found_first_use = true;
          target_function = current_function;
        } else if (target_function != current_function) {
          target_function = nullptr;
        }
      });
  return target_function;
}  // namespace opt

void PrivateToLocalPass::MoveVariable(Instruction* variable,
                                      Function* function) {
  // The variable needs to be removed from the global section, and placed in the
  // header of the function.  First step remove from the global list.
  variable->RemoveFromList();
  std::unique_ptr<Instruction> var(variable);  // Take ownership.
  context()->ForgetUses(variable);

  // Update the storage class of the variable.
  variable->SetInOperand(kVariableStorageClassInIdx, {SpvStorageClassFunction});

  // Update the type as well.
  uint32_t new_type_id = GetNewType(variable->type_id());
  variable->SetResultType(new_type_id);

  // Place the variable at the start of the first basic block.
  context()->AnalyzeUses(variable);
  context()->set_instr_block(variable, &*function->begin());
  function->begin()->begin()->InsertBefore(move(var));

  // Update uses where the type may have changed.
  UpdateUses(variable->result_id());
}

uint32_t PrivateToLocalPass::GetNewType(uint32_t old_type_id) {
  auto type_mgr = context()->get_type_mgr();
  Instruction* old_type_inst = get_def_use_mgr()->GetDef(old_type_id);
  uint32_t pointee_type_id =
      old_type_inst->GetSingleWordInOperand(kSpvTypePointerTypeIdInIdx);
  uint32_t new_type_id =
      type_mgr->FindPointerToType(pointee_type_id, SpvStorageClassFunction);
  context()->UpdateDefUse(context()->get_def_use_mgr()->GetDef(new_type_id));
  return new_type_id;
}

bool PrivateToLocalPass::IsValidUse(const Instruction* inst) const {
  // The cases in this switch have to match the cases in |UpdateUse|.
  // If we don't know how to update it, it is not valid.
  switch (inst->opcode()) {
    case SpvOpLoad:
    case SpvOpStore:
    case SpvOpImageTexelPointer:  // Treat like a load
      return true;
    case SpvOpAccessChain:
      return context()->get_def_use_mgr()->WhileEachUser(
          inst, [this](const Instruction* user) {
            if (!IsValidUse(user)) return false;
            return true;
          });
    case SpvOpName:
      return true;
    default:
      return spvOpcodeIsDecoration(inst->opcode());
  }
}

void PrivateToLocalPass::UpdateUse(Instruction* inst) {
  // The cases in this switch have to match the cases in |IsValidUse|.  If we
  // don't think it is valid, the optimization will not view the variable as a
  // candidate, and therefore the use will not be updated.
  switch (inst->opcode()) {
    case SpvOpLoad:
    case SpvOpStore:
    case SpvOpImageTexelPointer:  // Treat like a load
      // The type is fine because it is the type pointed to, and that does not
      // change.
      break;
    case SpvOpAccessChain:
      context()->ForgetUses(inst);
      inst->SetResultType(GetNewType(inst->type_id()));
      context()->AnalyzeUses(inst);

      // Update uses where the type may have changed.
      UpdateUses(inst->result_id());
      break;
    case SpvOpName:
      break;
    default:
      assert(spvOpcodeIsDecoration(inst->opcode()) &&
             "Do not know how to update the type for this instruction.");
      break;
  }
}
void PrivateToLocalPass::UpdateUses(uint32_t id) {
<<<<<<< HEAD
  std::vector<Instruction*> uses;
  this->context()->get_def_use_mgr()->ForEachUser(
      id, [&uses](Instruction* use) { uses.push_back(use); });
=======
  std::vector<opt::Instruction*> uses;
  context()->get_def_use_mgr()->ForEachUser(
      id, [&uses](opt::Instruction* use) { uses.push_back(use); });
>>>>>>> 6803e42b

  for (Instruction* use : uses) {
    UpdateUse(use);
  }
}

}  // namespace opt
}  // namespace spvtools<|MERGE_RESOLUTION|>--- conflicted
+++ resolved
@@ -168,15 +168,9 @@
   }
 }
 void PrivateToLocalPass::UpdateUses(uint32_t id) {
-<<<<<<< HEAD
   std::vector<Instruction*> uses;
-  this->context()->get_def_use_mgr()->ForEachUser(
+  context()->get_def_use_mgr()->ForEachUser(
       id, [&uses](Instruction* use) { uses.push_back(use); });
-=======
-  std::vector<opt::Instruction*> uses;
-  context()->get_def_use_mgr()->ForEachUser(
-      id, [&uses](opt::Instruction* use) { uses.push_back(use); });
->>>>>>> 6803e42b
 
   for (Instruction* use : uses) {
     UpdateUse(use);
