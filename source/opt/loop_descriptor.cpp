--- conflicted
+++ resolved
@@ -497,15 +497,8 @@
 
 LoopDescriptor::~LoopDescriptor() { ClearLoops(); }
 
-<<<<<<< HEAD
-void LoopDescriptor::PopulateList(const Function* f) {
-  IRContext* context = f->GetParent()->context();
-
+void LoopDescriptor::PopulateList(IRContext* context, const Function* f) {
   DominatorAnalysis* dom_analysis = context->GetDominatorAnalysis(f);
-=======
-void LoopDescriptor::PopulateList(IRContext* context, const Function* f) {
-  opt::DominatorAnalysis* dom_analysis = context->GetDominatorAnalysis(f);
->>>>>>> e477e757
 
   ClearLoops();
 
