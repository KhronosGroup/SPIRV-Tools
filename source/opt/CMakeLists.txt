# Copyright (c) 2016 Google Inc.

# Licensed under the Apache License, Version 2.0 (the "License");
# you may not use this file except in compliance with the License.
# You may obtain a copy of the License at
#
#     http://www.apache.org/licenses/LICENSE-2.0
#
# Unless required by applicable law or agreed to in writing, software
# distributed under the License is distributed on an "AS IS" BASIS,
# WITHOUT WARRANTIES OR CONDITIONS OF ANY KIND, either express or implied.
# See the License for the specific language governing permissions and
# limitations under the License.
add_library(SPIRV-Tools-opt
  basic_block.h
  build_module.h
  compact_ids_pass.h
  constants.h
  def_use_manager.h
  eliminate_dead_constant_pass.h
  flatten_decoration_pass.h
  function.h
  fold_spec_constant_op_and_composite_pass.h
  freeze_spec_constant_value_pass.h
  inline_pass.h
  instruction.h
  ir_loader.h
<<<<<<< HEAD
  local_single_block_elim_pass.h
=======
  local_access_chain_convert_pass.h
>>>>>>> 1567cddc
  log.h
  module.h
  null_pass.h
  reflect.h
  pass.h
  passes.h
  pass_manager.h
  set_spec_constant_default_value_pass.h
  strip_debug_info_pass.h
  types.h
  type_manager.h
  unify_const_pass.h

  basic_block.cpp
  build_module.cpp
  compact_ids_pass.cpp
  def_use_manager.cpp
  eliminate_dead_constant_pass.cpp
  flatten_decoration_pass.cpp
  function.cpp
  fold_spec_constant_op_and_composite_pass.cpp
  freeze_spec_constant_value_pass.cpp
  inline_pass.cpp
  instruction.cpp
  ir_loader.cpp
<<<<<<< HEAD
  local_single_block_elim_pass.cpp
=======
  local_access_chain_convert_pass.cpp
>>>>>>> 1567cddc
  module.cpp
  set_spec_constant_default_value_pass.cpp
  optimizer.cpp
  pass_manager.cpp
  strip_debug_info_pass.cpp
  types.cpp
  type_manager.cpp
  unify_const_pass.cpp
)

spvtools_default_compile_options(SPIRV-Tools-opt)
target_include_directories(SPIRV-Tools-opt
  PUBLIC ${spirv-tools_SOURCE_DIR}/include
  PUBLIC ${SPIRV_HEADER_INCLUDE_DIR}
  PRIVATE ${spirv-tools_BINARY_DIR}
)
# We need the assembling and disassembling functionalities in the main library.
target_link_libraries(SPIRV-Tools-opt
  PUBLIC ${SPIRV_TOOLS})

set_property(TARGET SPIRV-Tools-opt PROPERTY FOLDER "SPIRV-Tools libraries")

install(TARGETS SPIRV-Tools-opt
  RUNTIME DESTINATION bin
  LIBRARY DESTINATION lib
  ARCHIVE DESTINATION lib)<|MERGE_RESOLUTION|>--- conflicted
+++ resolved
@@ -25,11 +25,8 @@
   inline_pass.h
   instruction.h
   ir_loader.h
-<<<<<<< HEAD
+  local_access_chain_convert_pass.h
   local_single_block_elim_pass.h
-=======
-  local_access_chain_convert_pass.h
->>>>>>> 1567cddc
   log.h
   module.h
   null_pass.h
@@ -55,11 +52,8 @@
   inline_pass.cpp
   instruction.cpp
   ir_loader.cpp
-<<<<<<< HEAD
+  local_access_chain_convert_pass.cpp
   local_single_block_elim_pass.cpp
-=======
-  local_access_chain_convert_pass.cpp
->>>>>>> 1567cddc
   module.cpp
   set_spec_constant_default_value_pass.cpp
   optimizer.cpp
