--- conflicted
+++ resolved
@@ -171,15 +171,14 @@
       MakeUnique<opt::LocalMultiStoreElimPass>());
 }
 
-<<<<<<< HEAD
 Optimizer::PassToken CreateCommonUniformElimPass() {
   return MakeUnique<Optimizer::PassToken::Impl>(
       MakeUnique<opt::CommonUniformElimPass>());
-=======
+}
+
 Optimizer::PassToken CreateAggressiveDCEPass() {
   return MakeUnique<Optimizer::PassToken::Impl>(
       MakeUnique<opt::AggressiveDCEPass>());
->>>>>>> 06d4fd52
 }
 
 Optimizer::PassToken CreateCompactIdsPass() {
