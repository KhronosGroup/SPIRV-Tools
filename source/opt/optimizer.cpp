--- conflicted
+++ resolved
@@ -135,16 +135,7 @@
 Optimizer::PassToken CreateInlinePass() {
   return MakeUnique<Optimizer::PassToken::Impl>(MakeUnique<opt::InlinePass>());
 }
-<<<<<<< HEAD
-
-Optimizer::PassToken CreateDeadBranchElimPass() {
-  return MakeUnique<Optimizer::PassToken::Impl>(
-      MakeUnique<opt::DeadBranchElimPass>());
-}
-
-=======
   
->>>>>>> 6136bf9e
 Optimizer::PassToken CreateLocalAccessChainConvertPass() {
   return MakeUnique<Optimizer::PassToken::Impl>(
       MakeUnique<opt::LocalAccessChainConvertPass>());
@@ -164,6 +155,11 @@
   return MakeUnique<Optimizer::PassToken::Impl>(
       MakeUnique<opt::InsertExtractElimPass>());
 }
+  
+Optimizer::PassToken CreateDeadBranchElimPass() {
+  return MakeUnique<Optimizer::PassToken::Impl>(
+      MakeUnique<opt::DeadBranchElimPass>());
+}
 
 Optimizer::PassToken CreateCompactIdsPass() {
   return MakeUnique<Optimizer::PassToken::Impl>(
