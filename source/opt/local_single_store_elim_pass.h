// Copyright (c) 2017 The Khronos Group Inc.
// Copyright (c) 2017 Valve Corporation
// Copyright (c) 2017 LunarG Inc.
//
// Licensed under the Apache License, Version 2.0 (the "License");
// you may not use this file except in compliance with the License.
// You may obtain a copy of the License at
//
//     http://www.apache.org/licenses/LICENSE-2.0
//
// Unless required by applicable law or agreed to in writing, software
// distributed under the License is distributed on an "AS IS" BASIS,
// WITHOUT WARRANTIES OR CONDITIONS OF ANY KIND, either express or implied.
// See the License for the specific language governing permissions and
// limitations under the License.

#ifndef LIBSPIRV_OPT_LOCAL_SINGLE_STORE_ELIM_PASS_H_
#define LIBSPIRV_OPT_LOCAL_SINGLE_STORE_ELIM_PASS_H_


#include <algorithm>
#include <map>
#include <queue>
#include <unordered_map>
#include <unordered_set>
#include <utility>

#include "basic_block.h"
#include "def_use_manager.h"
#include "module.h"
#include "pass.h"

namespace spvtools {
namespace opt {

// See optimizer.hpp for documentation.
class LocalSingleStoreElimPass : public Pass {
  using cbb_ptr = const ir::BasicBlock*;

 public:
  LocalSingleStoreElimPass();
  const char* name() const override { return "eliminate-local-single-store"; }
  Status Process(ir::Module*) override;

 private:
  // Returns true if |opcode| is a non-ptr access chain op
  bool IsNonPtrAccessChain(const SpvOp opcode) const;

  // Returns true if |typeInst| is a scalar type
  // or a vector or matrix
  bool IsMathType(const ir::Instruction* typeInst) const;

  // Returns true if |typeInst| is a math type or a struct or array
  // of a math type.
  bool IsTargetType(const ir::Instruction* typeInst) const;

  // Given a load or store |ip|, return the pointer instruction.
  // Also return the base variable's id in |varId|.
  ir::Instruction* GetPtr(ir::Instruction* ip, uint32_t* varId);

  // Return true if |varId| is a previously identified target variable.
  // Return false if |varId| is a previously identified non-target variable.
  // If variable is not cached, return true if variable is a function scope 
  // variable of target type, false otherwise. Updates caches of target 
  // and non-target variables.
  bool IsTargetVar(uint32_t varId);

  // Return true if all refs through |ptrId| are only loads or stores and
  // cache ptrId in supported_ref_ptrs_.
  bool HasOnlySupportedRefs(uint32_t ptrId);

  // Find all function scope variables in |func| that are stored to
  // only once (SSA) and map to their stored value id. Only analyze
  // variables of scalar, vector, matrix types and struct and array
  // types comprising only these types. Currently this analysis is
  // is not done in the presence of function calls. TODO(): Allow
  // analysis in the presence of function calls.
  void SingleStoreAnalyze(ir::Function* func);

  // Replace all instances of |loadInst|'s id with |replId| and delete
  // |loadInst|.
  void ReplaceAndDeleteLoad(ir::Instruction* loadInst, uint32_t replId);

  using GetBlocksFunction =
    std::function<const std::vector<ir::BasicBlock*>*(const ir::BasicBlock*)>;

  /// Returns the block successors function for the augmented CFG.
  GetBlocksFunction AugmentedCFGSuccessorsFunction() const;

  /// Returns the block predecessors function for the augmented CFG.
  GetBlocksFunction AugmentedCFGPredecessorsFunction() const;

  // Calculate immediate dominators for |func|'s CFG. Leaves result
  // in idom_. Entries for augmented CFG (pseudo blocks) are not created.
  void CalculateImmediateDominators(ir::Function* func);
  
  // Return true if instruction in |blk0| at ordinal position |idx0|
  // dominates instruction in |blk1| at position |idx1|.
  bool Dominates(ir::BasicBlock* blk0, uint32_t idx0,
    ir::BasicBlock* blk1, uint32_t idx1);

  // For each load of an SSA variable in |func|, replace all uses of
  // the load with the value stored if the store dominates the load.
  // Assumes that SingleStoreAnalyze() has just been run. Return true
  // if any instructions are modified.
  bool SingleStoreProcess(ir::Function* func);

  // Return true if any instruction loads from |varId|
  bool HasLoads(uint32_t varId) const;

  // Return true if |varId| is not a function variable or if it has
  // a load
  bool IsLiveVar(uint32_t varId) const;

  // Return true if |storeInst| is not a function variable or if its
  // base variable has a load
  bool IsLiveStore(ir::Instruction* storeInst);

  // Add stores using |ptr_id| to |insts|
  void AddStores(uint32_t ptr_id, std::queue<ir::Instruction*>* insts);

  // Return true if all uses of varId are only through supported reference
  // operations ie. loads and store. Also cache in supported_ref_vars_;
  inline bool IsDecorate(uint32_t op) const {
    return (op == SpvOpDecorate || op == SpvOpDecorateId);
  }

  // Return true if all uses of |id| are only name or decorate ops.
  bool HasOnlyNamesAndDecorates(uint32_t id) const;

  // Kill all name and decorate ops using |inst|
  void KillNamesAndDecorates(ir::Instruction* inst);

  // Kill all name and decorate ops using |id|
  void KillNamesAndDecorates(uint32_t id);

  // Collect all named or decorated ids in module
  void FindNamedOrDecoratedIds();

  // Delete |inst| and iterate DCE on all its operands if they are now
  // useless. If a load is deleted and its variable has no other loads,
  // delete all its variable's stores.
  void DCEInst(ir::Instruction* inst);

  // Remove all stores to useless SSA variables. Remove useless
  // access chains and variables as well. Assumes SingleStoreAnalyze
  // and SingleStoreProcess has been run.
  bool SingleStoreDCE();

  // Do "single-store" optimization of function variables defined only
  // with a single non-access-chain store in |func|. Replace all their
  // non-access-chain loads with the value that is stored and eliminate
  // any resulting dead code.
  bool LocalSingleStoreElim(ir::Function* func);

  // Initialize extensions whitelist
  void InitExtensions();

  // Return true if all extensions in this module are allowed by this pass.
  bool AllExtensionsSupported() const;

  // Save next available id into |module|.
  inline void FinalizeNextId(ir::Module* module) {
    module->SetIdBound(next_id_);
  }

  // Return next available id and generate next.
  inline uint32_t TakeNextId() {
    return next_id_++;
  }

  void Initialize(ir::Module* module);
  Pass::Status ProcessImpl();

  // Module this pass is processing
  ir::Module* module_;

  // Def-Uses for the module we are processing
  std::unique_ptr<analysis::DefUseManager> def_use_mgr_;

  // Map from function's result id to function
  std::unordered_map<uint32_t, ir::Function*> id2function_;

  // Map from block's label id to block
  std::unordered_map<uint32_t, ir::BasicBlock*> label2block_;

  // Map from SSA Variable to its single store
  std::unordered_map<uint32_t, ir::Instruction*> ssa_var2store_;

  // Map from store to its ordinal position in its block.
  std::unordered_map<ir::Instruction*, uint32_t> store2idx_;

  // Map from store to its block.
  std::unordered_map<ir::Instruction*, ir::BasicBlock*> store2blk_;

  // Set of non-SSA Variables
  std::unordered_set<uint32_t> non_ssa_vars_;

  // Cache of previously seen target types
  std::unordered_set<uint32_t> seen_target_vars_;

  // Cache of previously seen non-target types
  std::unordered_set<uint32_t> seen_non_target_vars_;

  // Variables with only supported references, ie. loads and stores using
  // variable directly or through non-ptr access chains.
  std::unordered_set<uint32_t> supported_ref_ptrs_;

  // Augmented CFG Entry Block
  ir::BasicBlock pseudo_entry_block_;

  // Augmented CFG Exit Block
  ir::BasicBlock pseudo_exit_block_;

  // CFG Predecessors
  std::unordered_map<const ir::BasicBlock*, std::vector<ir::BasicBlock*>>
    predecessors_map_;

  // CFG Successors
  std::unordered_map<const ir::BasicBlock*, std::vector<ir::BasicBlock*>>
    successors_map_;

  // CFG Augmented Predecessors
  std::unordered_map<const ir::BasicBlock*, std::vector<ir::BasicBlock*>>
    augmented_predecessors_map_;

  // CFG Augmented Successors
  std::unordered_map<const ir::BasicBlock*, std::vector<ir::BasicBlock*>>
    augmented_successors_map_;

  // Immediate Dominator Map
  // If block has no idom it points to itself.
  std::unordered_map<ir::BasicBlock*, ir::BasicBlock*> idom_;

<<<<<<< HEAD
  // named or decorated ids
  std::unordered_set<uint32_t> named_or_decorated_ids_;
=======
  // Extensions supported by this pass.
  std::unordered_set<std::string> extensions_whitelist_;
>>>>>>> 9f6efc76

  // Next unused ID
  uint32_t next_id_;
};

}  // namespace opt
}  // namespace spvtools

#endif  // LIBSPIRV_OPT_LOCAL_SINGLE_STORE_ELIM_PASS_H_
<|MERGE_RESOLUTION|>--- conflicted
+++ resolved
@@ -232,13 +232,11 @@
   // If block has no idom it points to itself.
   std::unordered_map<ir::BasicBlock*, ir::BasicBlock*> idom_;
 
-<<<<<<< HEAD
   // named or decorated ids
   std::unordered_set<uint32_t> named_or_decorated_ids_;
-=======
+
   // Extensions supported by this pass.
   std::unordered_set<std::string> extensions_whitelist_;
->>>>>>> 9f6efc76
 
   // Next unused ID
   uint32_t next_id_;
