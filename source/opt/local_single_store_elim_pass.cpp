// Copyright (c) 2017 The Khronos Group Inc.
// Copyright (c) 2017 Valve Corporation
// Copyright (c) 2017 LunarG Inc.
// Modifications Copyright (C) 2024 Advanced Micro Devices, Inc. All rights
// reserved.
//
// Licensed under the Apache License, Version 2.0 (the "License");
// you may not use this file except in compliance with the License.
// You may obtain a copy of the License at
//
//     http://www.apache.org/licenses/LICENSE-2.0
//
// Unless required by applicable law or agreed to in writing, software
// distributed under the License is distributed on an "AS IS" BASIS,
// WITHOUT WARRANTIES OR CONDITIONS OF ANY KIND, either express or implied.
// See the License for the specific language governing permissions and
// limitations under the License.

#include "source/opt/local_single_store_elim_pass.h"

#include "source/cfa.h"
#include "source/util/string_utils.h"

namespace spvtools {
namespace opt {
namespace {
constexpr uint32_t kStoreValIdInIdx = 1;
constexpr uint32_t kVariableInitIdInIdx = 1;
}  // namespace

bool LocalSingleStoreElimPass::LocalSingleStoreElim(Function* func) {
  bool modified = false;

  // Check all function scope variables in |func|.
  BasicBlock* entry_block = &*func->begin();
  for (Instruction& inst : *entry_block) {
    if (inst.opcode() != spv::Op::OpVariable) {
      break;
    }

    modified |= ProcessVariable(&inst);
  }
  return modified;
}

bool LocalSingleStoreElimPass::AllExtensionsSupported() const {
  // If any extension not in allowlist, return false
  for (auto& ei : get_module()->extensions()) {
    const std::string extName = ei.GetInOperand(0).AsString();
    if (extensions_allowlist_.find(extName) == extensions_allowlist_.end())
      return false;
  }
  // only allow NonSemantic.Shader.DebugInfo.100, we cannot safely optimise
  // around unknown extended
  // instruction sets even if they are non-semantic
  for (auto& inst : context()->module()->ext_inst_imports()) {
    assert(inst.opcode() == spv::Op::OpExtInstImport &&
           "Expecting an import of an extension's instruction set.");
    const std::string extension_name = inst.GetInOperand(0).AsString();
    if (spvtools::utils::starts_with(extension_name, "NonSemantic.") &&
        extension_name != "NonSemantic.Shader.DebugInfo.100") {
      return false;
    }
  }
  return true;
}

Pass::Status LocalSingleStoreElimPass::ProcessImpl() {
  // Assumes relaxed logical addressing only (see instruction.h)
  if (context()->get_feature_mgr()->HasCapability(spv::Capability::Addresses))
    return Status::SuccessWithoutChange;

  // Do not process if any disallowed extensions are enabled
  if (!AllExtensionsSupported()) return Status::SuccessWithoutChange;
  // Process all entry point functions
  ProcessFunction pfn = [this](Function* fp) {
    return LocalSingleStoreElim(fp);
  };
  bool modified = context()->ProcessReachableCallTree(pfn);
  return modified ? Status::SuccessWithChange : Status::SuccessWithoutChange;
}

LocalSingleStoreElimPass::LocalSingleStoreElimPass() = default;

Pass::Status LocalSingleStoreElimPass::Process() {
  InitExtensionAllowList();
  return ProcessImpl();
}

void LocalSingleStoreElimPass::InitExtensionAllowList() {
  extensions_allowlist_.insert({"SPV_AMD_shader_explicit_vertex_parameter",
                                "SPV_AMD_shader_trinary_minmax",
                                "SPV_AMD_gcn_shader",
                                "SPV_KHR_shader_ballot",
                                "SPV_AMD_shader_ballot",
                                "SPV_AMD_gpu_shader_half_float",
                                "SPV_KHR_shader_draw_parameters",
                                "SPV_KHR_subgroup_vote",
                                "SPV_KHR_8bit_storage",
                                "SPV_KHR_16bit_storage",
                                "SPV_KHR_device_group",
                                "SPV_KHR_multiview",
                                "SPV_NVX_multiview_per_view_attributes",
                                "SPV_NV_viewport_array2",
                                "SPV_NV_stereo_view_rendering",
                                "SPV_NV_sample_mask_override_coverage",
                                "SPV_NV_geometry_shader_passthrough",
                                "SPV_AMD_texture_gather_bias_lod",
                                "SPV_KHR_storage_buffer_storage_class",
                                "SPV_KHR_variable_pointers",
                                "SPV_AMD_gpu_shader_int16",
                                "SPV_KHR_post_depth_coverage",
                                "SPV_KHR_shader_atomic_counter_ops",
                                "SPV_EXT_shader_stencil_export",
                                "SPV_EXT_shader_viewport_index_layer",
                                "SPV_AMD_shader_image_load_store_lod",
                                "SPV_AMD_shader_fragment_mask",
                                "SPV_EXT_fragment_fully_covered",
                                "SPV_AMD_gpu_shader_half_float_fetch",
                                "SPV_GOOGLE_decorate_string",
                                "SPV_GOOGLE_hlsl_functionality1",
                                "SPV_NV_shader_subgroup_partitioned",
                                "SPV_EXT_descriptor_indexing",
                                "SPV_NV_fragment_shader_barycentric",
                                "SPV_NV_compute_shader_derivatives",
                                "SPV_NV_shader_image_footprint",
                                "SPV_NV_shading_rate",
                                "SPV_NV_mesh_shader",
                                "SPV_EXT_mesh_shader",
                                "SPV_NV_ray_tracing",
                                "SPV_KHR_ray_query",
                                "SPV_EXT_fragment_invocation_density",
                                "SPV_EXT_physical_storage_buffer",
                                "SPV_KHR_physical_storage_buffer",
                                "SPV_KHR_terminate_invocation",
                                "SPV_KHR_subgroup_uniform_control_flow",
                                "SPV_KHR_integer_dot_product",
                                "SPV_EXT_shader_image_int64",
                                "SPV_KHR_non_semantic_info",
                                "SPV_KHR_uniform_group_instructions",
                                "SPV_KHR_fragment_shader_barycentric",
                                "SPV_KHR_vulkan_memory_model",
                                "SPV_NV_bindless_texture",
                                "SPV_EXT_shader_atomic_float_add",
                                "SPV_EXT_fragment_shader_interlock",
                                "SPV_KHR_compute_shader_derivatives",
                                "SPV_NV_cooperative_matrix",
                                "SPV_KHR_cooperative_matrix",
                                "SPV_KHR_ray_tracing_position_fetch",
<<<<<<< HEAD
                                "SPV_AMDX_shader_enqueue"});
=======
                                "SPV_KHR_fragment_shading_rate"});
>>>>>>> 692529b9
}
bool LocalSingleStoreElimPass::ProcessVariable(Instruction* var_inst) {
  std::vector<Instruction*> users;
  FindUses(var_inst, &users);

  Instruction* store_inst = FindSingleStoreAndCheckUses(var_inst, users);

  if (store_inst == nullptr) {
    return false;
  }

  bool all_rewritten;
  bool modified = RewriteLoads(store_inst, users, &all_rewritten);

  // If all uses are rewritten and the variable has a DebugDeclare and the
  // variable is not an aggregate, add a DebugValue after the store and remove
  // the DebugDeclare.
  uint32_t var_id = var_inst->result_id();
  if (all_rewritten &&
      context()->get_debug_info_mgr()->IsVariableDebugDeclared(var_id)) {
    const analysis::Type* var_type =
        context()->get_type_mgr()->GetType(var_inst->type_id());
    const analysis::Type* store_type = var_type->AsPointer()->pointee_type();
    if (!(store_type->AsStruct() || store_type->AsArray())) {
      modified |= RewriteDebugDeclares(store_inst, var_id);
    }
  }

  return modified;
}

bool LocalSingleStoreElimPass::RewriteDebugDeclares(Instruction* store_inst,
                                                    uint32_t var_id) {
  uint32_t value_id = store_inst->GetSingleWordInOperand(1);
  bool modified = context()->get_debug_info_mgr()->AddDebugValueForVariable(
      store_inst, var_id, value_id, store_inst);
  modified |= context()->get_debug_info_mgr()->KillDebugDeclares(var_id);
  return modified;
}

Instruction* LocalSingleStoreElimPass::FindSingleStoreAndCheckUses(
    Instruction* var_inst, const std::vector<Instruction*>& users) const {
  // Make sure there is exactly 1 store.
  Instruction* store_inst = nullptr;

  // If |var_inst| has an initializer, then that will count as a store.
  if (var_inst->NumInOperands() > 1) {
    store_inst = var_inst;
  }

  for (Instruction* user : users) {
    switch (user->opcode()) {
      case spv::Op::OpStore:
        // Since we are in the relaxed addressing mode, the use has to be the
        // base address of the store, and not the value being store.  Otherwise,
        // we would have a pointer to a pointer to function scope memory, which
        // is not allowed.
        if (store_inst == nullptr) {
          store_inst = user;
        } else {
          // More than 1 store.
          return nullptr;
        }
        break;
      case spv::Op::OpAccessChain:
      case spv::Op::OpInBoundsAccessChain:
        if (FeedsAStore(user)) {
          // Has a partial store.  Cannot propagate that.
          return nullptr;
        }
        break;
      case spv::Op::OpLoad:
      case spv::Op::OpImageTexelPointer:
      case spv::Op::OpName:
      case spv::Op::OpCopyObject:
        break;
      case spv::Op::OpExtInst: {
        auto dbg_op = user->GetCommonDebugOpcode();
        if (dbg_op == CommonDebugInfoDebugDeclare ||
            dbg_op == CommonDebugInfoDebugValue) {
          break;
        }
        return nullptr;
      }
      default:
        if (!user->IsDecoration()) {
          // Don't know if this instruction modifies the variable.
          // Conservatively assume it is a store.
          return nullptr;
        }
        break;
    }
  }
  return store_inst;
}

void LocalSingleStoreElimPass::FindUses(
    const Instruction* var_inst, std::vector<Instruction*>* users) const {
  analysis::DefUseManager* def_use_mgr = context()->get_def_use_mgr();
  def_use_mgr->ForEachUser(var_inst, [users, this](Instruction* user) {
    users->push_back(user);
    if (user->opcode() == spv::Op::OpCopyObject) {
      FindUses(user, users);
    }
  });
}

bool LocalSingleStoreElimPass::FeedsAStore(Instruction* inst) const {
  analysis::DefUseManager* def_use_mgr = context()->get_def_use_mgr();
  return !def_use_mgr->WhileEachUser(inst, [this](Instruction* user) {
    switch (user->opcode()) {
      case spv::Op::OpStore:
        return false;
      case spv::Op::OpAccessChain:
      case spv::Op::OpInBoundsAccessChain:
      case spv::Op::OpCopyObject:
        return !FeedsAStore(user);
      case spv::Op::OpLoad:
      case spv::Op::OpImageTexelPointer:
      case spv::Op::OpName:
        return true;
      default:
        // Don't know if this instruction modifies the variable.
        // Conservatively assume it is a store.
        return user->IsDecoration();
    }
  });
}

bool LocalSingleStoreElimPass::RewriteLoads(
    Instruction* store_inst, const std::vector<Instruction*>& uses,
    bool* all_rewritten) {
  BasicBlock* store_block = context()->get_instr_block(store_inst);
  DominatorAnalysis* dominator_analysis =
      context()->GetDominatorAnalysis(store_block->GetParent());

  uint32_t stored_id;
  if (store_inst->opcode() == spv::Op::OpStore)
    stored_id = store_inst->GetSingleWordInOperand(kStoreValIdInIdx);
  else
    stored_id = store_inst->GetSingleWordInOperand(kVariableInitIdInIdx);

  *all_rewritten = true;
  bool modified = false;
  for (Instruction* use : uses) {
    if (use->opcode() == spv::Op::OpStore) continue;
    auto dbg_op = use->GetCommonDebugOpcode();
    if (dbg_op == CommonDebugInfoDebugDeclare ||
        dbg_op == CommonDebugInfoDebugValue)
      continue;
    if (use->opcode() == spv::Op::OpLoad &&
        dominator_analysis->Dominates(store_inst, use)) {
      modified = true;
      context()->KillNamesAndDecorates(use->result_id());
      context()->ReplaceAllUsesWith(use->result_id(), stored_id);
      context()->KillInst(use);
    } else {
      *all_rewritten = false;
    }
  }

  return modified;
}

}  // namespace opt
}  // namespace spvtools<|MERGE_RESOLUTION|>--- conflicted
+++ resolved
@@ -147,11 +147,8 @@
                                 "SPV_NV_cooperative_matrix",
                                 "SPV_KHR_cooperative_matrix",
                                 "SPV_KHR_ray_tracing_position_fetch",
-<<<<<<< HEAD
-                                "SPV_AMDX_shader_enqueue"});
-=======
+                                "SPV_AMDX_shader_enqueue",
                                 "SPV_KHR_fragment_shading_rate"});
->>>>>>> 692529b9
 }
 bool LocalSingleStoreElimPass::ProcessVariable(Instruction* var_inst) {
   std::vector<Instruction*> users;
