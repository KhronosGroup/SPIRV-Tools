--- conflicted
+++ resolved
@@ -112,11 +112,7 @@
   IteratorRange<inst_iterator> annotations();
   IteratorRange<const_inst_iterator> annotations() const;
 
-<<<<<<< HEAD
-  // Iterators for annotation instructions contained in this module.
-=======
   // Iterators for extension instructions contained in this module.
->>>>>>> cc8bad3a
   IteratorRange<inst_iterator> extensions();
   IteratorRange<const_inst_iterator> extensions() const;
 
