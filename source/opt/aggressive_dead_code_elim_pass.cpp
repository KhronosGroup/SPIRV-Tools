// Copyright (c) 2017 The Khronos Group Inc.
// Copyright (c) 2017 Valve Corporation
// Copyright (c) 2017 LunarG Inc.
// Copyright (c) 2018-2021 Google LLC
//
// Licensed under the Apache License, Version 2.0 (the "License");
// you may not use this file except in compliance with the License.
// You may obtain a copy of the License at
//
//     http://www.apache.org/licenses/LICENSE-2.0
//
// Unless required by applicable law or agreed to in writing, software
// distributed under the License is distributed on an "AS IS" BASIS,
// WITHOUT WARRANTIES OR CONDITIONS OF ANY KIND, either express or implied.
// See the License for the specific language governing permissions and
// limitations under the License.

#include "source/opt/aggressive_dead_code_elim_pass.h"

#include <memory>
#include <stack>

#include "source/cfa.h"
#include "source/latest_version_glsl_std_450_header.h"
#include "source/opt/eliminate_dead_functions_util.h"
#include "source/opt/ir_builder.h"
#include "source/opt/iterator.h"
#include "source/opt/reflect.h"
#include "source/spirv_constant.h"
#include "source/util/string_utils.h"

namespace spvtools {
namespace opt {

namespace {

const uint32_t kTypePointerStorageClassInIdx = 0;
const uint32_t kEntryPointFunctionIdInIdx = 1;
const uint32_t kSelectionMergeMergeBlockIdInIdx = 0;
const uint32_t kLoopMergeContinueBlockIdInIdx = 1;
const uint32_t kCopyMemoryTargetAddrInIdx = 0;
const uint32_t kCopyMemorySourceAddrInIdx = 1;
const uint32_t kLoadSourceAddrInIdx = 0;
const uint32_t kDebugDeclareOperandVariableIndex = 5;
const uint32_t kGlobalVariableVariableIndex = 12;

// Sorting functor to present annotation instructions in an easy-to-process
// order. The functor orders by opcode first and falls back on unique id
// ordering if both instructions have the same opcode.
//
// Desired priority:
// SpvOpGroupDecorate
// SpvOpGroupMemberDecorate
// SpvOpDecorate
// SpvOpMemberDecorate
// SpvOpDecorateId
// SpvOpDecorateStringGOOGLE
// SpvOpDecorationGroup
struct DecorationLess {
  bool operator()(const Instruction* lhs, const Instruction* rhs) const {
    assert(lhs && rhs);
    SpvOp lhsOp = lhs->opcode();
    SpvOp rhsOp = rhs->opcode();
    if (lhsOp != rhsOp) {
#define PRIORITY_CASE(opcode)                          \
  if (lhsOp == opcode && rhsOp != opcode) return true; \
  if (rhsOp == opcode && lhsOp != opcode) return false;
      // OpGroupDecorate and OpGroupMember decorate are highest priority to
      // eliminate dead targets early and simplify subsequent checks.
      PRIORITY_CASE(SpvOpGroupDecorate)
      PRIORITY_CASE(SpvOpGroupMemberDecorate)
      PRIORITY_CASE(SpvOpDecorate)
      PRIORITY_CASE(SpvOpMemberDecorate)
      PRIORITY_CASE(SpvOpDecorateId)
      PRIORITY_CASE(SpvOpDecorateStringGOOGLE)
      // OpDecorationGroup is lowest priority to ensure use/def chains remain
      // usable for instructions that target this group.
      PRIORITY_CASE(SpvOpDecorationGroup)
#undef PRIORITY_CASE
    }

    // Fall back to maintain total ordering (compare unique ids).
    return *lhs < *rhs;
  }
};

}  // namespace

bool AggressiveDCEPass::IsVarOfStorage(uint32_t varId, uint32_t storageClass) {
  if (varId == 0) return false;
  const Instruction* varInst = get_def_use_mgr()->GetDef(varId);
  const SpvOp op = varInst->opcode();
  if (op != SpvOpVariable) return false;
  const uint32_t varTypeId = varInst->type_id();
  const Instruction* varTypeInst = get_def_use_mgr()->GetDef(varTypeId);
  if (varTypeInst->opcode() != SpvOpTypePointer) return false;
  return varTypeInst->GetSingleWordInOperand(kTypePointerStorageClassInIdx) ==
         storageClass;
}

bool AggressiveDCEPass::IsLocalVar(uint32_t varId, Function* func) {
  if (IsVarOfStorage(varId, SpvStorageClassFunction)) {
    return true;
  }

  if (!IsVarOfStorage(varId, SpvStorageClassPrivate) &&
      !IsVarOfStorage(varId, SpvStorageClassWorkgroup)) {
    return false;
  }

  // For a variable in the Private or WorkGroup storage class, the variable will
  // get a new instance for every call to an entry point.  If the entry point
  // does not have a call, then no other function can read or write to that
  // instance of the variable.
  return IsEntryPointWithNoCalls(func);
}

void AggressiveDCEPass::AddStores(Function* func, uint32_t ptrId) {
  get_def_use_mgr()->ForEachUser(ptrId, [this, ptrId, func](Instruction* user) {
    // If the user is not a part of |func|, skip it.
    BasicBlock* blk = context()->get_instr_block(user);
    if (blk && blk->GetParent() != func) return;

    switch (user->opcode()) {
      case SpvOpAccessChain:
      case SpvOpInBoundsAccessChain:
      case SpvOpCopyObject:
        this->AddStores(func, user->result_id());
        break;
      case SpvOpLoad:
        break;
      case SpvOpCopyMemory:
      case SpvOpCopyMemorySized:
        if (user->GetSingleWordInOperand(kCopyMemoryTargetAddrInIdx) == ptrId) {
          AddToWorklist(user);
        }
        break;
      // If default, assume it stores e.g. frexp, modf, function call
      case SpvOpStore:
      default:
        AddToWorklist(user);
        break;
    }
  });
}

bool AggressiveDCEPass::AllExtensionsSupported() const {
  // If any extension not in allowlist, return false
  for (auto& ei : get_module()->extensions()) {
    const std::string extName = ei.GetInOperand(0).AsString();
    if (extensions_allowlist_.find(extName) == extensions_allowlist_.end())
      return false;
  }
  // Only allow NonSemantic.Shader.DebugInfo.100, we cannot safely optimise
  // around unknown extended instruction sets even if they are non-semantic
  for (auto& inst : context()->module()->ext_inst_imports()) {
    assert(inst.opcode() == SpvOpExtInstImport &&
           "Expecting an import of an extension's instruction set.");
    const std::string extension_name = inst.GetInOperand(0).AsString();
    if (spvtools::utils::starts_with(extension_name, "NonSemantic.") &&
        extension_name != "NonSemantic.Shader.DebugInfo.100") {
      return false;
    }
  }
  return true;
}

bool AggressiveDCEPass::IsTargetDead(Instruction* inst) {
  const uint32_t tId = inst->GetSingleWordInOperand(0);
  Instruction* tInst = get_def_use_mgr()->GetDef(tId);
  if (IsAnnotationInst(tInst->opcode())) {
    // This must be a decoration group. We go through annotations in a specific
    // order. So if this is not used by any group or group member decorates, it
    // is dead.
    assert(tInst->opcode() == SpvOpDecorationGroup);
    bool dead = true;
    get_def_use_mgr()->ForEachUser(tInst, [&dead](Instruction* user) {
      if (user->opcode() == SpvOpGroupDecorate ||
          user->opcode() == SpvOpGroupMemberDecorate)
        dead = false;
    });
    return dead;
  }
  return !IsLive(tInst);
}

void AggressiveDCEPass::ProcessLoad(Function* func, uint32_t varId) {
  // Only process locals
  if (!IsLocalVar(varId, func)) return;
  // Return if already processed
  if (live_local_vars_.find(varId) != live_local_vars_.end()) return;
  // Mark all stores to varId as live
  AddStores(func, varId);
  // Cache varId as processed
  live_local_vars_.insert(varId);
}

void AggressiveDCEPass::AddBranch(uint32_t labelId, BasicBlock* bp) {
  std::unique_ptr<Instruction> newBranch(
      new Instruction(context(), SpvOpBranch, 0, 0,
                      {{spv_operand_type_t::SPV_OPERAND_TYPE_ID, {labelId}}}));
  context()->AnalyzeDefUse(&*newBranch);
  context()->set_instr_block(&*newBranch, bp);
  bp->AddInstruction(std::move(newBranch));
}

void AggressiveDCEPass::AddBreaksAndContinuesToWorklist(
    Instruction* mergeInst) {
  assert(mergeInst->opcode() == SpvOpSelectionMerge ||
         mergeInst->opcode() == SpvOpLoopMerge);

  BasicBlock* header = context()->get_instr_block(mergeInst);
  const uint32_t mergeId = mergeInst->GetSingleWordInOperand(0);
  get_def_use_mgr()->ForEachUser(mergeId, [header, this](Instruction* user) {
    if (!user->IsBranch()) return;
    BasicBlock* block = context()->get_instr_block(user);
    if (BlockIsInConstruct(header, block)) {
      // This is a break from the loop.
      AddToWorklist(user);
      // Add branch's merge if there is one.
      Instruction* userMerge = GetMergeInstruction(user);
      if (userMerge != nullptr) AddToWorklist(userMerge);
    }
  });

  if (mergeInst->opcode() != SpvOpLoopMerge) {
    return;
  }

  // For loops we need to find the continues as well.
  const uint32_t contId =
      mergeInst->GetSingleWordInOperand(kLoopMergeContinueBlockIdInIdx);
  get_def_use_mgr()->ForEachUser(contId, [&contId, this](Instruction* user) {
    SpvOp op = user->opcode();
    if (op == SpvOpBranchConditional || op == SpvOpSwitch) {
      // A conditional branch or switch can only be a continue if it does not
      // have a merge instruction or its merge block is not the continue block.
      Instruction* hdrMerge = GetMergeInstruction(user);
      if (hdrMerge != nullptr && hdrMerge->opcode() == SpvOpSelectionMerge) {
        uint32_t hdrMergeId =
            hdrMerge->GetSingleWordInOperand(kSelectionMergeMergeBlockIdInIdx);
        if (hdrMergeId == contId) return;
        // Need to mark merge instruction too
        AddToWorklist(hdrMerge);
      }
    } else if (op == SpvOpBranch) {
      // An unconditional branch can only be a continue if it is not
      // branching to its own merge block.
      BasicBlock* blk = context()->get_instr_block(user);
      Instruction* hdrBranch = GetHeaderBranch(blk);
      if (hdrBranch == nullptr) return;
      Instruction* hdrMerge = GetMergeInstruction(hdrBranch);
      if (hdrMerge->opcode() == SpvOpLoopMerge) return;
      uint32_t hdrMergeId =
          hdrMerge->GetSingleWordInOperand(kSelectionMergeMergeBlockIdInIdx);
      if (contId == hdrMergeId) return;
    } else {
      return;
    }
    AddToWorklist(user);
  });
}

bool AggressiveDCEPass::AggressiveDCE(Function* func) {
  std::list<BasicBlock*> structured_order;
  cfg()->ComputeStructuredOrder(func, &*func->begin(), &structured_order);
  live_local_vars_.clear();
  InitializeWorkList(func, structured_order);
  ProcessWorkList(func);
  return KillDeadInstructions(func, structured_order);
}

bool AggressiveDCEPass::KillDeadInstructions(
    const Function* func, std::list<BasicBlock*>& structured_order) {
  bool modified = false;
  for (auto bi = structured_order.begin(); bi != structured_order.end();) {
    uint32_t merge_block_id = 0;
    (*bi)->ForEachInst([this, &modified, &merge_block_id](Instruction* inst) {
      if (IsLive(inst)) return;
      if (inst->opcode() == SpvOpLabel) return;
      // If dead instruction is selection merge, remember merge block
      // for new branch at end of block
      if (inst->opcode() == SpvOpSelectionMerge ||
          inst->opcode() == SpvOpLoopMerge)
        merge_block_id = inst->GetSingleWordInOperand(0);
      to_kill_.push_back(inst);
      modified = true;
    });
    // If a structured if or loop was deleted, add a branch to its merge
    // block, and traverse to the merge block and continue processing there.
    // We know the block still exists because the label is not deleted.
    if (merge_block_id != 0) {
      AddBranch(merge_block_id, *bi);
      for (++bi; (*bi)->id() != merge_block_id; ++bi) {
      }

      auto merge_terminator = (*bi)->terminator();
      if (merge_terminator->opcode() == SpvOpUnreachable) {
        // The merge was unreachable. This is undefined behaviour so just
        // return (or return an undef). Then mark the new return as live.
        auto func_ret_type_inst = get_def_use_mgr()->GetDef(func->type_id());
        if (func_ret_type_inst->opcode() == SpvOpTypeVoid) {
          merge_terminator->SetOpcode(SpvOpReturn);
        } else {
          // Find an undef for the return value and make sure it gets kept by
          // the pass.
          auto undef_id = Type2Undef(func->type_id());
          auto undef = get_def_use_mgr()->GetDef(undef_id);
          live_insts_.Set(undef->unique_id());
          merge_terminator->SetOpcode(SpvOpReturnValue);
          merge_terminator->SetInOperands({{SPV_OPERAND_TYPE_ID, {undef_id}}});
          get_def_use_mgr()->AnalyzeInstUse(merge_terminator);
        }
        live_insts_.Set(merge_terminator->unique_id());
      }
    } else {
      Instruction* inst = (*bi)->terminator();
      if (!IsLive(inst)) {
        // If the terminator is not live, this block has no live instructions,
        // and it will be unreachable.
        AddUnreachable(*bi);
      }
      ++bi;
    }
  }
  return modified;
}

void AggressiveDCEPass::ProcessWorkList(Function* func) {
  while (!worklist_.empty()) {
    Instruction* live_inst = worklist_.front();
    worklist_.pop();
    AddOperandsToWorkList(live_inst);
    MarkBlockAsLive(live_inst);
    MarkLoadedVariablesAsLive(func, live_inst);
    AddDecorationsToWorkList(live_inst);
    AddDebugInstructionsToWorkList(live_inst);
  }
}

void AggressiveDCEPass::AddDebugInstructionsToWorkList(
    const Instruction* inst) {
  for (auto& line_inst : inst->dbg_line_insts()) {
    if (line_inst.IsDebugLineInst()) {
      AddOperandsToWorkList(&line_inst);
    }
  }

  if (inst->GetDebugScope().GetLexicalScope() != kNoDebugScope) {
    auto* scope =
        get_def_use_mgr()->GetDef(inst->GetDebugScope().GetLexicalScope());
    AddToWorklist(scope);
  }
  if (inst->GetDebugInlinedAt() != kNoInlinedAt) {
    auto* inlined_at = get_def_use_mgr()->GetDef(inst->GetDebugInlinedAt());
    AddToWorklist(inlined_at);
  }
}

void AggressiveDCEPass::AddDecorationsToWorkList(const Instruction* inst) {
  // Add OpDecorateId instructions that apply to this instruction to the work
  // list.  We use the decoration manager to look through the group
  // decorations to get to the OpDecorate* instructions themselves.
  auto decorations =
      get_decoration_mgr()->GetDecorationsFor(inst->result_id(), false);
  for (Instruction* dec : decorations) {
    // We only care about OpDecorateId instructions because the are the only
    // decorations that will reference an id that will have to be kept live
    // because of that use.
    if (dec->opcode() != SpvOpDecorateId) {
      continue;
    }
    if (dec->GetSingleWordInOperand(1) ==
        SpvDecorationHlslCounterBufferGOOGLE) {
      // These decorations should not force the use id to be live.  It will be
      // removed if either the target or the in operand are dead.
      continue;
    }
    AddToWorklist(dec);
  }
}

void AggressiveDCEPass::MarkLoadedVariablesAsLive(Function* func,
                                                  Instruction* inst) {
  std::vector<uint32_t> live_variables = GetLoadedVariables(inst);
  for (uint32_t var_id : live_variables) {
    ProcessLoad(func, var_id);
  }
}

std::vector<uint32_t> AggressiveDCEPass::GetLoadedVariables(Instruction* inst) {
  if (inst->opcode() == SpvOpFunctionCall) {
    return GetLoadedVariablesFromFunctionCall(inst);
  }
  uint32_t var_id = GetLoadedVariableFromNonFunctionCalls(inst);
  if (var_id == 0) {
    return {};
  }
  return {var_id};
}

uint32_t AggressiveDCEPass::GetLoadedVariableFromNonFunctionCalls(
    Instruction* inst) {
  std::vector<uint32_t> live_variables;
  if (inst->IsAtomicWithLoad()) {
    return GetVariableId(inst->GetSingleWordInOperand(kLoadSourceAddrInIdx));
  }

  switch (inst->opcode()) {
    case SpvOpLoad:
    case SpvOpImageTexelPointer:
      return GetVariableId(inst->GetSingleWordInOperand(kLoadSourceAddrInIdx));
    case SpvOpCopyMemory:
    case SpvOpCopyMemorySized:
      return GetVariableId(
          inst->GetSingleWordInOperand(kCopyMemorySourceAddrInIdx));
    default:
      break;
  }

  switch (inst->GetCommonDebugOpcode()) {
    case CommonDebugInfoDebugDeclare:
      return inst->GetSingleWordOperand(kDebugDeclareOperandVariableIndex);
    case CommonDebugInfoDebugValue: {
      analysis::DebugInfoManager* debug_info_mgr =
          context()->get_debug_info_mgr();
      return debug_info_mgr->GetVariableIdOfDebugValueUsedForDeclare(inst);
    }
    default:
      break;
  }
  return 0;
}

std::vector<uint32_t> AggressiveDCEPass::GetLoadedVariablesFromFunctionCall(
    const Instruction* inst) {
  assert(inst->opcode() == SpvOpFunctionCall);
  std::vector<uint32_t> live_variables;
  inst->ForEachInId([this, &live_variables](const uint32_t* operand_id) {
    if (!IsPtr(*operand_id)) return;
    uint32_t var_id = GetVariableId(*operand_id);
    live_variables.push_back(var_id);
  });
  return live_variables;
}

uint32_t AggressiveDCEPass::GetVariableId(uint32_t ptr_id) {
  assert(IsPtr(ptr_id) &&
         "Cannot get the variable when input is not a pointer.");
  uint32_t varId = 0;
  (void)GetPtr(ptr_id, &varId);
  return varId;
}

void AggressiveDCEPass::MarkBlockAsLive(Instruction* inst) {
  BasicBlock* basic_block = context()->get_instr_block(inst);
  if (basic_block == nullptr) {
    return;
  }

  // If we intend to keep this instruction, we need the block label and
  // block terminator to have a valid block for the instruction.
  AddToWorklist(basic_block->GetLabelInst());

  // We need to mark the successors blocks that follow as live.  If this is
  // header of the merge construct, the construct may be folded, but we will
  // definitely need the merge label.  If it is not a construct, the terminator
  // must be live, and the successor blocks will be marked as live when
  // processing the terminator.
  uint32_t merge_id = basic_block->MergeBlockIdIfAny();
  if (merge_id == 0) {
    AddToWorklist(basic_block->terminator());
  } else {
    AddToWorklist(context()->get_def_use_mgr()->GetDef(merge_id));
  }

  // Mark the structured control flow constructs that contains this block as
  // live.  If |inst| is an instruction in the loop header, then it is part of
  // the loop, so the loop construct must be live.  We exclude the label because
  // it does not matter how many times it is executed.  This could be extended
  // to more instructions, but we will need it for now.
  if (inst->opcode() != SpvOpLabel)
    MarkLoopConstructAsLiveIfLoopHeader(basic_block);

  Instruction* next_branch_inst = GetBranchForNextHeader(basic_block);
  if (next_branch_inst != nullptr) {
    AddToWorklist(next_branch_inst);
    Instruction* mergeInst = GetMergeInstruction(next_branch_inst);
    AddToWorklist(mergeInst);
  }

  if (inst->opcode() == SpvOpLoopMerge ||
      inst->opcode() == SpvOpSelectionMerge) {
    AddBreaksAndContinuesToWorklist(inst);
  }
}
void AggressiveDCEPass::MarkLoopConstructAsLiveIfLoopHeader(
    BasicBlock* basic_block) {
  // If this is the header for a loop, then loop structure needs to keep as well
  // because the loop header is also part of the loop.
  Instruction* merge_inst = basic_block->GetLoopMergeInst();
  if (merge_inst != nullptr) {
    AddToWorklist(basic_block->terminator());
    AddToWorklist(merge_inst);
  }
}

void AggressiveDCEPass::AddOperandsToWorkList(const Instruction* inst) {
  inst->ForEachInId([this](const uint32_t* iid) {
    Instruction* inInst = get_def_use_mgr()->GetDef(*iid);
    AddToWorklist(inInst);
  });
  if (inst->type_id() != 0) {
    AddToWorklist(get_def_use_mgr()->GetDef(inst->type_id()));
  }
}

void AggressiveDCEPass::InitializeWorkList(
    Function* func, std::list<BasicBlock*>& structured_order) {
  AddToWorklist(&func->DefInst());
  MarkFunctionParameterAsLive(func);
  MarkFirstBlockAsLive(func);

  // Add instructions with external side effects to the worklist. Also add
  // branches that are not attached to a structured construct.
  // TODO(s-perron): The handling of branch seems to be adhoc.  This needs to be
  // cleaned up.
  for (auto& bi : structured_order) {
    for (auto ii = bi->begin(); ii != bi->end(); ++ii) {
      SpvOp op = ii->opcode();
      if (ii->IsBranch()) {
        continue;
      }
      switch (op) {
        case SpvOpStore: {
          uint32_t var_id = 0;
          (void)GetPtr(&*ii, &var_id);
          if (!IsLocalVar(var_id, func)) AddToWorklist(&*ii);
        } break;
        case SpvOpCopyMemory:
        case SpvOpCopyMemorySized: {
          uint32_t var_id = 0;
          uint32_t target_addr_id =
              ii->GetSingleWordInOperand(kCopyMemoryTargetAddrInIdx);
          (void)GetPtr(target_addr_id, &var_id);
          if (!IsLocalVar(var_id, func)) AddToWorklist(&*ii);
        } break;
        case SpvOpLoopMerge:
        case SpvOpSelectionMerge:
        case SpvOpUnreachable:
          break;
        default: {
          // Function calls, atomics, function params, function returns, etc.
          if (!ii->IsOpcodeSafeToDelete()) {
            AddToWorklist(&*ii);
          }
        } break;
      }
    }
  }
}

void AggressiveDCEPass::InitializeModuleScopeLiveInstructions() {
  // Keep all execution modes.
  for (auto& exec : get_module()->execution_modes()) {
    AddToWorklist(&exec);
  }
  // Keep all entry points.
  for (auto& entry : get_module()->entry_points()) {
    if (!preserve_interface_) {
      live_insts_.Set(entry.unique_id());
      // The actual function is live always.
      AddToWorklist(
          get_def_use_mgr()->GetDef(entry.GetSingleWordInOperand(1u)));
      for (uint32_t i = 3; i < entry.NumInOperands(); ++i) {
        auto* var = get_def_use_mgr()->GetDef(entry.GetSingleWordInOperand(i));
        auto storage_class = var->GetSingleWordInOperand(0u);
        // Vulkan support outputs without an associated input, but not inputs
        // without an associated output.
        if (storage_class == SpvStorageClassOutput) {
          AddToWorklist(var);
        }
      }
    } else {
      AddToWorklist(&entry);
    }
  }
  for (auto& anno : get_module()->annotations()) {
    if (anno.opcode() == SpvOpDecorate) {
      // Keep workgroup size.
      if (anno.GetSingleWordInOperand(1u) == SpvDecorationBuiltIn &&
          anno.GetSingleWordInOperand(2u) == SpvBuiltInWorkgroupSize) {
        AddToWorklist(&anno);
      }

      if (context()->preserve_bindings()) {
        // Keep all bindings.
        if ((anno.GetSingleWordInOperand(1u) == SpvDecorationDescriptorSet) ||
            (anno.GetSingleWordInOperand(1u) == SpvDecorationBinding)) {
          AddToWorklist(&anno);
        }
      }

      if (context()->preserve_spec_constants()) {
        // Keep all specialization constant instructions
        if (anno.GetSingleWordInOperand(1u) == SpvDecorationSpecId) {
          AddToWorklist(&anno);
        }
      }
    }
  }

  // For each DebugInfo GlobalVariable keep all operands except the Variable.
  // Later, if the variable is killed with KillInst(), we will set the operand
  // to DebugInfoNone. Create and save DebugInfoNone now for this possible
  // later use. This is slightly unoptimal, but it avoids generating it during
  // instruction killing when the module is not consistent.
  bool debug_global_seen = false;
  for (auto& dbg : get_module()->ext_inst_debuginfo()) {
    if (dbg.GetCommonDebugOpcode() != CommonDebugInfoDebugGlobalVariable)
      continue;
    debug_global_seen = true;
    dbg.ForEachInId([this](const uint32_t* iid) {
      Instruction* in_inst = get_def_use_mgr()->GetDef(*iid);
      if (in_inst->opcode() == SpvOpVariable) return;
      AddToWorklist(in_inst);
    });
  }
  if (debug_global_seen) {
    auto dbg_none = context()->get_debug_info_mgr()->GetDebugInfoNone();
    AddToWorklist(dbg_none);
  }
}

Pass::Status AggressiveDCEPass::ProcessImpl() {
  // Current functionality assumes shader capability
  // TODO(greg-lunarg): Handle additional capabilities
  if (!context()->get_feature_mgr()->HasCapability(SpvCapabilityShader))
    return Status::SuccessWithoutChange;

  // Current functionality assumes relaxed logical addressing (see
  // instruction.h)
  // TODO(greg-lunarg): Handle non-logical addressing
  if (context()->get_feature_mgr()->HasCapability(SpvCapabilityAddresses))
    return Status::SuccessWithoutChange;

  // The variable pointer extension is no longer needed to use the capability,
  // so we have to look for the capability.
  if (context()->get_feature_mgr()->HasCapability(
          SpvCapabilityVariablePointersStorageBuffer))
    return Status::SuccessWithoutChange;

  // If any extensions in the module are not explicitly supported,
  // return unmodified.
  if (!AllExtensionsSupported()) return Status::SuccessWithoutChange;

  // Eliminate Dead functions.
  bool modified = EliminateDeadFunctions();

  InitializeModuleScopeLiveInstructions();

  // Process all entry point functions.
  ProcessFunction pfn = [this](Function* fp) { return AggressiveDCE(fp); };
  modified |= context()->ProcessReachableCallTree(pfn);

  // If the decoration manager is kept live then the context will try to keep it
  // up to date.  ADCE deals with group decorations by changing the operands in
  // |OpGroupDecorate| instruction directly without informing the decoration
  // manager.  This can put it in an invalid state which will cause an error
  // when the context tries to update it.  To avoid this problem invalidate
  // the decoration manager upfront.
  //
  // We kill it at now because it is used when processing the entry point
  // functions.
  context()->InvalidateAnalyses(IRContext::Analysis::kAnalysisDecorations);

  // Process module-level instructions. Now that all live instructions have
  // been marked, it is safe to remove dead global values.
  modified |= ProcessGlobalValues();

  assert((to_kill_.empty() || modified) &&
         "A dead instruction was identified, but no change recorded.");

  // Kill all dead instructions.
  for (auto inst : to_kill_) {
    context()->KillInst(inst);
  }

  // Cleanup all CFG including all unreachable blocks.
  ProcessFunction cleanup = [this](Function* f) { return CFGCleanup(f); };
  modified |= context()->ProcessReachableCallTree(cleanup);

  return modified ? Status::SuccessWithChange : Status::SuccessWithoutChange;
}

bool AggressiveDCEPass::EliminateDeadFunctions() {
  // Identify live functions first. Those that are not live
  // are dead.
  std::unordered_set<const Function*> live_function_set;
  ProcessFunction mark_live = [&live_function_set](Function* fp) {
    live_function_set.insert(fp);
    return false;
  };
  context()->ProcessReachableCallTree(mark_live);

  bool modified = false;
  for (auto funcIter = get_module()->begin();
       funcIter != get_module()->end();) {
    if (live_function_set.count(&*funcIter) == 0) {
      modified = true;
      funcIter =
          eliminatedeadfunctionsutil::EliminateFunction(context(), &funcIter);
    } else {
      ++funcIter;
    }
  }

  return modified;
}

bool AggressiveDCEPass::ProcessGlobalValues() {
  // Remove debug and annotation statements referencing dead instructions.
  // This must be done before killing the instructions, otherwise there are
  // dead objects in the def/use database.
  bool modified = false;
  Instruction* instruction = &*get_module()->debug2_begin();
  while (instruction) {
    if (instruction->opcode() != SpvOpName) {
      instruction = instruction->NextNode();
      continue;
    }

    if (IsTargetDead(instruction)) {
      instruction = context()->KillInst(instruction);
      modified = true;
    } else {
      instruction = instruction->NextNode();
    }
  }

  // This code removes all unnecessary decorations safely (see #1174). It also
  // does so in a more efficient manner than deleting them only as the targets
  // are deleted.
  std::vector<Instruction*> annotations;
  for (auto& inst : get_module()->annotations()) annotations.push_back(&inst);
  std::sort(annotations.begin(), annotations.end(), DecorationLess());
  for (auto annotation : annotations) {
    switch (annotation->opcode()) {
      case SpvOpDecorate:
      case SpvOpMemberDecorate:
      case SpvOpDecorateStringGOOGLE:
      case SpvOpMemberDecorateStringGOOGLE:
        if (IsTargetDead(annotation)) {
          context()->KillInst(annotation);
          modified = true;
        }
        break;
      case SpvOpDecorateId:
        if (IsTargetDead(annotation)) {
          context()->KillInst(annotation);
          modified = true;
        } else {
          if (annotation->GetSingleWordInOperand(1) ==
              SpvDecorationHlslCounterBufferGOOGLE) {
            // HlslCounterBuffer will reference an id other than the target.
            // If that id is dead, then the decoration can be removed as well.
            uint32_t counter_buffer_id = annotation->GetSingleWordInOperand(2);
            Instruction* counter_buffer_inst =
                get_def_use_mgr()->GetDef(counter_buffer_id);
            if (!IsLive(counter_buffer_inst)) {
              context()->KillInst(annotation);
              modified = true;
            }
          }
        }
        break;
      case SpvOpGroupDecorate: {
        // Go through the targets of this group decorate. Remove each dead
        // target. If all targets are dead, remove this decoration.
        bool dead = true;
        bool removed_operand = false;
        for (uint32_t i = 1; i < annotation->NumOperands();) {
          Instruction* opInst =
              get_def_use_mgr()->GetDef(annotation->GetSingleWordOperand(i));
          if (!IsLive(opInst)) {
            // Don't increment |i|.
            annotation->RemoveOperand(i);
            modified = true;
            removed_operand = true;
          } else {
            i++;
            dead = false;
          }
        }
        if (dead) {
          context()->KillInst(annotation);
          modified = true;
        } else if (removed_operand) {
          context()->UpdateDefUse(annotation);
        }
        break;
      }
      case SpvOpGroupMemberDecorate: {
        // Go through the targets of this group member decorate. Remove each
        // dead target (and member index). If all targets are dead, remove this
        // decoration.
        bool dead = true;
        bool removed_operand = false;
        for (uint32_t i = 1; i < annotation->NumOperands();) {
          Instruction* opInst =
              get_def_use_mgr()->GetDef(annotation->GetSingleWordOperand(i));
          if (!IsLive(opInst)) {
            // Don't increment |i|.
            annotation->RemoveOperand(i + 1);
            annotation->RemoveOperand(i);
            modified = true;
            removed_operand = true;
          } else {
            i += 2;
            dead = false;
          }
        }
        if (dead) {
          context()->KillInst(annotation);
          modified = true;
        } else if (removed_operand) {
          context()->UpdateDefUse(annotation);
        }
        break;
      }
      case SpvOpDecorationGroup:
        // By the time we hit decoration groups we've checked everything that
        // can target them. So if they have no uses they must be dead.
        if (get_def_use_mgr()->NumUsers(annotation) == 0) {
          context()->KillInst(annotation);
          modified = true;
        }
        break;
      default:
        assert(false);
        break;
    }
  }

  for (auto& dbg : get_module()->ext_inst_debuginfo()) {
    if (IsLive(&dbg)) continue;
    // Save GlobalVariable if its variable is live, otherwise null out variable
    // index
    if (dbg.GetCommonDebugOpcode() == CommonDebugInfoDebugGlobalVariable) {
      auto var_id = dbg.GetSingleWordOperand(kGlobalVariableVariableIndex);
      Instruction* var_inst = get_def_use_mgr()->GetDef(var_id);
      if (IsLive(var_inst)) continue;
      context()->ForgetUses(&dbg);
      dbg.SetOperand(
          kGlobalVariableVariableIndex,
          {context()->get_debug_info_mgr()->GetDebugInfoNone()->result_id()});
      context()->AnalyzeUses(&dbg);
      continue;
    }
    to_kill_.push_back(&dbg);
    modified = true;
  }

  // Since ADCE is disabled for non-shaders, we don't check for export linkage
  // attributes here.
  for (auto& val : get_module()->types_values()) {
    if (!IsLive(&val)) {
      // Save forwarded pointer if pointer is live since closure does not mark
      // this live as it does not have a result id. This is a little too
      // conservative since it is not known if the structure type that needed
      // it is still live. TODO(greg-lunarg): Only save if needed.
      if (val.opcode() == SpvOpTypeForwardPointer) {
        uint32_t ptr_ty_id = val.GetSingleWordInOperand(0);
        Instruction* ptr_ty_inst = get_def_use_mgr()->GetDef(ptr_ty_id);
        if (IsLive(ptr_ty_inst)) continue;
      }
      to_kill_.push_back(&val);
      modified = true;
    }
  }

  if (!preserve_interface_) {
    // Remove the dead interface variables from the entry point interface list.
    for (auto& entry : get_module()->entry_points()) {
      std::vector<Operand> new_operands;
      for (uint32_t i = 0; i < entry.NumInOperands(); ++i) {
        if (i < 3) {
          // Execution model, function id and name are always valid.
          new_operands.push_back(entry.GetInOperand(i));
        } else {
          auto* var =
              get_def_use_mgr()->GetDef(entry.GetSingleWordInOperand(i));
          if (IsLive(var)) {
            new_operands.push_back(entry.GetInOperand(i));
          }
        }
      }
      if (new_operands.size() != entry.NumInOperands()) {
        entry.SetInOperands(std::move(new_operands));
        get_def_use_mgr()->UpdateDefUse(&entry);
      }
    }
  }

  return modified;
}

Pass::Status AggressiveDCEPass::Process() {
  // Initialize extensions allowlist
  InitExtensions();
  return ProcessImpl();
}

void AggressiveDCEPass::InitExtensions() {
  extensions_allowlist_.clear();
  extensions_allowlist_.insert({
      "SPV_AMD_shader_explicit_vertex_parameter",
      "SPV_AMD_shader_trinary_minmax",
      "SPV_AMD_gcn_shader",
      "SPV_KHR_shader_ballot",
      "SPV_AMD_shader_ballot",
      "SPV_AMD_gpu_shader_half_float",
      "SPV_KHR_shader_draw_parameters",
      "SPV_KHR_subgroup_vote",
      "SPV_KHR_8bit_storage",
      "SPV_KHR_16bit_storage",
      "SPV_KHR_device_group",
      "SPV_KHR_multiview",
      "SPV_NVX_multiview_per_view_attributes",
      "SPV_NV_viewport_array2",
      "SPV_NV_stereo_view_rendering",
      "SPV_NV_sample_mask_override_coverage",
      "SPV_NV_geometry_shader_passthrough",
      "SPV_AMD_texture_gather_bias_lod",
      "SPV_KHR_storage_buffer_storage_class",
      // SPV_KHR_variable_pointers
      //   Currently do not support extended pointer expressions
      "SPV_AMD_gpu_shader_int16",
      "SPV_KHR_post_depth_coverage",
      "SPV_KHR_shader_atomic_counter_ops",
      "SPV_EXT_shader_stencil_export",
      "SPV_EXT_shader_viewport_index_layer",
      "SPV_AMD_shader_image_load_store_lod",
      "SPV_AMD_shader_fragment_mask",
      "SPV_EXT_fragment_fully_covered",
      "SPV_AMD_gpu_shader_half_float_fetch",
      "SPV_GOOGLE_decorate_string",
      "SPV_GOOGLE_hlsl_functionality1",
      "SPV_GOOGLE_user_type",
      "SPV_NV_shader_subgroup_partitioned",
      "SPV_EXT_demote_to_helper_invocation",
      "SPV_EXT_descriptor_indexing",
      "SPV_NV_fragment_shader_barycentric",
      "SPV_NV_compute_shader_derivatives",
      "SPV_NV_shader_image_footprint",
      "SPV_NV_shading_rate",
      "SPV_NV_mesh_shader",
      "SPV_NV_ray_tracing",
      "SPV_KHR_ray_tracing",
      "SPV_KHR_ray_query",
      "SPV_EXT_fragment_invocation_density",
      "SPV_EXT_physical_storage_buffer",
      "SPV_KHR_terminate_invocation",
      "SPV_KHR_shader_clock",
      "SPV_KHR_vulkan_memory_model",
      "SPV_KHR_subgroup_uniform_control_flow",
      "SPV_KHR_integer_dot_product",
      "SPV_EXT_shader_image_int64",
<<<<<<< HEAD
      "SPV_KHR_non_semantic_info",
      "SPV_KHR_uniform_group_instructions",
=======
      "SPV_KHR_fragment_shader_barycentric",
>>>>>>> 83f66fa4
  });
}

Instruction* AggressiveDCEPass::GetHeaderBranch(BasicBlock* blk) {
  if (blk == nullptr) {
    return nullptr;
  }
  BasicBlock* header_block = GetHeaderBlock(blk);
  if (header_block == nullptr) {
    return nullptr;
  }
  return header_block->terminator();
}

BasicBlock* AggressiveDCEPass::GetHeaderBlock(BasicBlock* blk) const {
  if (blk == nullptr) {
    return nullptr;
  }

  BasicBlock* header_block = nullptr;
  if (blk->IsLoopHeader()) {
    header_block = blk;
  } else {
    uint32_t header =
        context()->GetStructuredCFGAnalysis()->ContainingConstruct(blk->id());
    header_block = context()->get_instr_block(header);
  }
  return header_block;
}

Instruction* AggressiveDCEPass::GetMergeInstruction(Instruction* inst) {
  BasicBlock* bb = context()->get_instr_block(inst);
  if (bb == nullptr) {
    return nullptr;
  }
  return bb->GetMergeInst();
}

Instruction* AggressiveDCEPass::GetBranchForNextHeader(BasicBlock* blk) {
  if (blk == nullptr) {
    return nullptr;
  }

  if (blk->IsLoopHeader()) {
    uint32_t header =
        context()->GetStructuredCFGAnalysis()->ContainingConstruct(blk->id());
    blk = context()->get_instr_block(header);
  }
  return GetHeaderBranch(blk);
}

void AggressiveDCEPass::MarkFunctionParameterAsLive(const Function* func) {
  func->ForEachParam(
      [this](const Instruction* param) {
        AddToWorklist(const_cast<Instruction*>(param));
      },
      false);
}

bool AggressiveDCEPass::BlockIsInConstruct(BasicBlock* header_block,
                                           BasicBlock* bb) {
  if (bb == nullptr || header_block == nullptr) {
    return false;
  }

  uint32_t current_header = bb->id();
  while (current_header != 0) {
    if (current_header == header_block->id()) return true;
    current_header = context()->GetStructuredCFGAnalysis()->ContainingConstruct(
        current_header);
  }
  return false;
}

bool AggressiveDCEPass::IsEntryPointWithNoCalls(Function* func) {
  auto cached_result = entry_point_with_no_calls_cache_.find(func->result_id());
  if (cached_result != entry_point_with_no_calls_cache_.end()) {
    return cached_result->second;
  }
  bool result = IsEntryPoint(func) && !HasCall(func);
  entry_point_with_no_calls_cache_[func->result_id()] = result;
  return result;
}

bool AggressiveDCEPass::IsEntryPoint(Function* func) {
  for (const Instruction& entry_point : get_module()->entry_points()) {
    uint32_t entry_point_id =
        entry_point.GetSingleWordInOperand(kEntryPointFunctionIdInIdx);
    if (entry_point_id == func->result_id()) {
      return true;
    }
  }
  return false;
}

bool AggressiveDCEPass::HasCall(Function* func) {
  return !func->WhileEachInst(
      [](Instruction* inst) { return inst->opcode() != SpvOpFunctionCall; });
}

void AggressiveDCEPass::MarkFirstBlockAsLive(Function* func) {
  BasicBlock* first_block = &*func->begin();
  MarkBlockAsLive(first_block->GetLabelInst());
}

void AggressiveDCEPass::AddUnreachable(BasicBlock*& block) {
  InstructionBuilder builder(
      context(), block,
      IRContext::kAnalysisInstrToBlockMapping | IRContext::kAnalysisDefUse);
  builder.AddUnreachable();
}

}  // namespace opt
}  // namespace spvtools<|MERGE_RESOLUTION|>--- conflicted
+++ resolved
@@ -966,12 +966,9 @@
       "SPV_KHR_subgroup_uniform_control_flow",
       "SPV_KHR_integer_dot_product",
       "SPV_EXT_shader_image_int64",
-<<<<<<< HEAD
       "SPV_KHR_non_semantic_info",
       "SPV_KHR_uniform_group_instructions",
-=======
       "SPV_KHR_fragment_shader_barycentric",
->>>>>>> 83f66fa4
   });
 }
 
