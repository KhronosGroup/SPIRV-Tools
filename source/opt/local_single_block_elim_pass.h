// Copyright (c) 2017 The Khronos Group Inc.
// Copyright (c) 2017 Valve Corporation
// Copyright (c) 2017 LunarG Inc.
//
// Licensed under the Apache License, Version 2.0 (the "License");
// you may not use this file except in compliance with the License.
// You may obtain a copy of the License at
//
//     http://www.apache.org/licenses/LICENSE-2.0
//
// Unless required by applicable law or agreed to in writing, software
// distributed under the License is distributed on an "AS IS" BASIS,
// WITHOUT WARRANTIES OR CONDITIONS OF ANY KIND, either express or implied.
// See the License for the specific language governing permissions and
// limitations under the License.

#ifndef LIBSPIRV_OPT_LOCAL_SINGLE_BLOCK_ELIM_PASS_H_
#define LIBSPIRV_OPT_LOCAL_SINGLE_BLOCK_ELIM_PASS_H_


#include <algorithm>
#include <map>
#include <queue>
#include <utility>
#include <unordered_map>
#include <unordered_set>

#include "basic_block.h"
#include "def_use_manager.h"
#include "module.h"
#include "pass.h"

namespace spvtools {
namespace opt {

// See optimizer.hpp for documentation.
class LocalSingleBlockLoadStoreElimPass : public Pass {
 public:
  LocalSingleBlockLoadStoreElimPass();
  const char* name() const override { return "eliminate-local-single-block"; }
  Status Process(ir::Module*) override;

 private:
  // Returns true if |opcode| is a non-ptr access chain op
  bool IsNonPtrAccessChain(const SpvOp opcode) const;

  // Returns true if |typeInst| is a scalar type
  // or a vector or matrix
  bool IsMathType(const ir::Instruction* typeInst) const;

  // Returns true if |typeInst| is a math type or a struct or array
  // of a math type.
  bool IsTargetType(const ir::Instruction* typeInst) const;

  // Given a load or store |ip|, return the pointer instruction.
  // Also return the base variable's id in |varId|.
  ir::Instruction* GetPtr(ir::Instruction* ip, uint32_t* varId);

  // Return true if |varId| is a previously identified target variable.
  // Return false if |varId| is a previously identified non-target variable.
  // If variable is not cached, return true if variable is a function scope 
  // variable of target type, false otherwise. Updates caches of target 
  // and non-target variables.
  bool IsTargetVar(uint32_t varId);

  // Replace all instances of |loadInst|'s id with |replId| and delete
  // |loadInst|.
  void ReplaceAndDeleteLoad(ir::Instruction* loadInst, uint32_t replId);

  // Return true if any instruction loads from |ptrId|
  bool HasLoads(uint32_t ptrId) const;

  // Return true if |varId| is not a function variable or if it has
  // a load
  bool IsLiveVar(uint32_t varId) const;

  // Return true if |storeInst| is not to function variable or if its
  // base variable has a load
  bool IsLiveStore(ir::Instruction* storeInst);

  // Add stores using |ptr_id| to |insts|
  void AddStores(uint32_t ptr_id, std::queue<ir::Instruction*>* insts);

  // Return true if all uses of varId are only through supported reference
  // operations ie. loads and store. Also cache in supported_ref_vars_;
  inline bool IsDecorate(uint32_t op) const {
    return (op == SpvOpDecorate || op == SpvOpDecorateId);
  }

  // Return true if all uses of |id| are only name or decorate ops.
  bool HasOnlyNamesAndDecorates(uint32_t id) const;

  // Kill all name and decorate ops using |inst|
  void KillNamesAndDecorates(ir::Instruction* inst);

  // Kill all name and decorate ops using |id|
  void KillNamesAndDecorates(uint32_t id);

  // Collect all named or decorated ids in module
  void FindNamedOrDecoratedIds();

  // Delete |inst| and iterate DCE on all its operands. Won't delete
  // labels. 
  void DCEInst(ir::Instruction* inst);

  // Return true if all uses of |varId| are only through supported reference
  // operations ie. loads and store. Also cache in supported_ref_ptrs_;
  bool HasOnlySupportedRefs(uint32_t varId);

  // On all entry point functions, within each basic block, eliminate
  // loads and stores to function variables where possible. For
  // loads, if previous load or store to same variable, replace
  // load id with previous id and delete load. Finally, check if
  // remaining stores are useless, and delete store and variable
  // where possible. Assumes logical addressing.
  bool LocalSingleBlockLoadStoreElim(ir::Function* func);

  // Save next available id into |module|.
  inline void FinalizeNextId(ir::Module* module) {
    module->SetIdBound(next_id_);
  }

  // Return next available id and calculate next.
  inline uint32_t TakeNextId() {
    return next_id_++;
  }

  // Initialize extensions whitelist
  void InitExtensions();

  // Return true if all extensions in this module are supported by this pass.
  bool AllExtensionsSupported() const;

  void Initialize(ir::Module* module);
  Pass::Status ProcessImpl();

  // Module this pass is processing
  ir::Module* module_;

  // Def-Uses for the module we are processing
  std::unique_ptr<analysis::DefUseManager> def_use_mgr_;

  // Map from function's result id to function
  std::unordered_map<uint32_t, ir::Function*> id2function_;

  // Cache of previously seen target types
  std::unordered_set<uint32_t> seen_target_vars_;

  // Cache of previously seen non-target types
  std::unordered_set<uint32_t> seen_non_target_vars_;

  // Map from function scope variable to a store of that variable in the
  // current block whose value is currently valid. This map is cleared
  // at the start of each block and incrementally updated as the block
  // is scanned. The stores are candidates for elimination. The map is
  // conservatively cleared when a function call is encountered.
  std::unordered_map<uint32_t, ir::Instruction*> var2store_;

  // Map from function scope variable to a load of that variable in the
  // current block whose value is currently valid. This map is cleared
  // at the start of each block and incrementally updated as the block
  // is scanned. The stores are candidates for elimination. The map is
  // conservatively cleared when a function call is encountered.
  std::unordered_map<uint32_t, ir::Instruction*> var2load_;

  // Set of variables whose most recent store in the current block cannot be
  // deleted, for example, if there is a load of the variable which is
  // dependent on the store and is not replaced and deleted by this pass,
  // for example, a load through an access chain. A variable is removed
  // from this set each time a new store of that variable is encountered.
  std::unordered_set<uint32_t> pinned_vars_;

<<<<<<< HEAD
  // named or decorated ids
  std::unordered_set<uint32_t> named_or_decorated_ids_;
=======
  // Extensions supported by this pass.
  std::unordered_set<std::string> extensions_whitelist_;

  // Variables that are only referenced by supported operations for this
  // pass ie. loads and stores.
  std::unordered_set<uint32_t> supported_ref_ptrs_;
>>>>>>> 9f6efc76

  // Next unused ID
  uint32_t next_id_;
};

}  // namespace opt
}  // namespace spvtools

#endif  // LIBSPIRV_OPT_LOCAL_SINGLE_BLOCK_ELIM_PASS_H_
<|MERGE_RESOLUTION|>--- conflicted
+++ resolved
@@ -170,17 +170,15 @@
   // from this set each time a new store of that variable is encountered.
   std::unordered_set<uint32_t> pinned_vars_;
 
-<<<<<<< HEAD
   // named or decorated ids
   std::unordered_set<uint32_t> named_or_decorated_ids_;
-=======
+
   // Extensions supported by this pass.
   std::unordered_set<std::string> extensions_whitelist_;
 
   // Variables that are only referenced by supported operations for this
   // pass ie. loads and stores.
   std::unordered_set<uint32_t> supported_ref_ptrs_;
->>>>>>> 9f6efc76
 
   // Next unused ID
   uint32_t next_id_;
