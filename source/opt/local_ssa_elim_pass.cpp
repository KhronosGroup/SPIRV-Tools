--- conflicted
+++ resolved
@@ -766,13 +766,9 @@
       return Status::SuccessWithoutChange;
   // Do not process if any disallowed extensions are enabled
   if (!AllExtensionsSupported())
-<<<<<<< HEAD
-      return Status::SuccessWithoutChange;
+    return Status::SuccessWithoutChange;
   // Collect all named and decorated ids
   FindNamedOrDecoratedIds();
-=======
-    return Status::SuccessWithoutChange;
->>>>>>> 9f6efc76
   // Process functions
   bool modified = false;
   for (auto& e : module_->entry_points()) {
