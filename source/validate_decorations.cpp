--- conflicted
+++ resolved
@@ -26,17 +26,10 @@
 #include "spirv_validator_options.h"
 #include "val/validation_state.h"
 
-<<<<<<< HEAD
 namespace spvtools {
-=======
-using libspirv::Decoration;
-using libspirv::DiagnosticStream;
-using libspirv::Instruction;
-using libspirv::ValidationState_t;
+namespace {
+
 using std::make_pair;
-
->>>>>>> 76e0bde1
-namespace {
 
 // Distinguish between row and column major matrix layouts.
 enum MatrixLayout { kRowMajor, kColumnMajor };
@@ -337,18 +330,8 @@
                          const char* decoration_str, bool blockRules,
                          MemberConstraints& constraints,
                          ValidationState_t& vstate) {
-<<<<<<< HEAD
-  auto fail = [&vstate, struct_id,
-               isBlock](uint32_t member_idx) -> DiagnosticStream {
-    DiagnosticStream ds = std::move(
-        vstate.diag(SPV_ERROR_INVALID_ID)
-        << "Structure id " << struct_id << " decorated as "
-        << (isBlock ? "Block" : "BufferBlock") << " must follow standard "
-        << (isBlock ? "uniform buffer" : "storage buffer")
-        << " layout rules: member " << member_idx << " ");
-=======
   auto fail = [&vstate, struct_id, storage_class_str, decoration_str,
-               blockRules](uint32_t member_idx) -> libspirv::DiagnosticStream {
+               blockRules](uint32_t member_idx) -> DiagnosticStream {
     DiagnosticStream ds =
         std::move(vstate.diag(SPV_ERROR_INVALID_ID)
                   << "Structure id " << struct_id << " decorated as "
@@ -356,7 +339,6 @@
                   << " storage class must follow standard "
                   << (blockRules ? "uniform buffer" : "storage buffer")
                   << " layout rules: member " << member_idx << " ");
->>>>>>> 76e0bde1
     return ds;
   };
   if (vstate.options()->relax_block_layout) return SPV_SUCCESS;
