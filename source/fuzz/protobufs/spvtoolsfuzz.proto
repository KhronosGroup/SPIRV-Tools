// Copyright (c) 2019 Google LLC
//
// Licensed under the Apache License, Version 2.0 (the "License");
// you may not use this file except in compliance with the License.
// You may obtain a copy of the License at
//
//     http://www.apache.org/licenses/LICENSE-2.0
//
// Unless required by applicable law or agreed to in writing, software
// distributed under the License is distributed on an "AS IS" BASIS,
// WITHOUT WARRANTIES OR CONDITIONS OF ANY KIND, either express or implied.
// See the License for the specific language governing permissions and
// limitations under the License.

// This file is specifically named spvtools_fuzz.proto so that the string
// 'spvtools_fuzz' appears in the names of global-scope symbols that protoc
// generates when targeting C++.  This is to reduce the potential for name
// clashes with other globally-scoped symbols.

syntax = "proto3";

package spvtools.fuzz.protobufs;

message UInt32Pair {

  // A pair of uint32s; useful for defining mappings.

  uint32 first = 1;

  uint32 second = 2;

}

message InstructionDescriptor {

  // Describes an instruction in some block of a function with respect to a
  // base instruction.

  // The id of an instruction after which the instruction being described is
  // believed to be located.  It might be the using instruction itself.
  uint32 base_instruction_result_id = 1;

  // The opcode for the instruction being described.
  uint32 target_instruction_opcode = 2;

  // The number of matching opcodes to skip over when searching from the base
  // instruction to the instruction being described.
  uint32 num_opcodes_to_ignore = 3;

}

message IdUseDescriptor {

  // Describes a use of an id as an input operand to an instruction in some
  // block of a function.

  // Example:
  //   - id_of_interest = 42
  //   - enclosing_instruction = (
  //         base_instruction_result_id = 50,
  //         target_instruction_opcode = OpStore
  //         num_opcodes_to_ignore = 7
  //     )
  //   - in_operand_index = 1
  // represents a use of id 42 as input operand 1 to an OpStore instruction,
  // such that the OpStore instruction can be found in the same basic block as
  // the instruction with result id 50, and in particular is the 8th OpStore
  // instruction found from instruction 50 onwards (i.e. 7 OpStore
  // instructions are skipped).

  // An id that we would like to be able to find a use of.
  uint32 id_of_interest = 1;

  // The input operand index at which the use is expected.
  InstructionDescriptor enclosing_instruction = 2;

  uint32 in_operand_index = 3;

}

message DataDescriptor {

  // Represents a data element that can be accessed from an id, by walking the
  // type hierarchy via a sequence of 0 or more indices.
  //
  // Very similar to a UniformBufferElementDescriptor, except that a
  // DataDescriptor is rooted at the id of a scalar or composite.

  // The object being accessed - a scalar or composite
  uint32 object = 1;

  // 0 or more indices, used to index into a composite object
  repeated uint32 index = 2;

}

message UniformBufferElementDescriptor {

  // Represents a data element inside a uniform buffer.  The element is
  // specified via (a) the result id of a uniform variable in which the element
  // is contained, and (b) a series of indices that need to be followed to get
  // to the element (via fields and array/vector indices).
  //
  // Example: suppose there is a uniform variable with descriptor set 7 and
  // binding 9, and that the uniform variable has the following type (using
  // GLSL-like syntax):
  //
  // struct S {
  //   float f;
  //   vec3 g;
  //   int4 h[10];
  // };
  //
  // Then:
  // - (7, 9, [0]) describes the 'f' field.
  // - (7, 9, [1,1]) describes the y component of the 'g' field.
  // - (7, 9, [2,7,3]) describes the w component of element 7 of the 'h' field

  // The descriptor set and binding associated with a uniform variable.
  uint32 descriptor_set = 1;
  uint32 binding = 2;

  // An ordered sequence of indices through composite structures in the
  // uniform buffer.
  repeated uint32 index = 3;

}

message InstructionOperand {

  // Represents an operand to a SPIR-V instruction.

  // The type of the operand.
  uint32 operand_type = 1;

  // The data associated with the operand.  For most operands (e.g. ids,
  // storage classes and literals) this will be a single word.
  repeated uint32 operand_data = 2;

}

message Instruction {

  // Represents a SPIR-V instruction.

  // The instruction's opcode (e.g. OpLabel).
  uint32 opcode = 1;

  // The id of the instruction's result type; 0 if there is no result type.
  uint32 result_type_id = 2;

  // The id of the instruction's result; 0 if there is no result.
  uint32 result_id = 3;

  // Zero or more input operands.
  repeated InstructionOperand input_operand = 4;

}

message FactSequence {
  repeated Fact fact = 1;
}

message Fact {
  oneof fact {
    // Order the fact options by numeric id (rather than alphabetically).
    FactConstantUniform constant_uniform_fact = 1;
    FactDataSynonym data_synonym_fact = 2;
    FactBlockIsDead block_is_dead_fact = 3;
    FactFunctionIsLivesafe function_is_livesafe_fact = 4;
    FactPointeeValueIsIrrelevant pointee_value_is_irrelevant_fact = 5;
    FactIdEquation id_equation_fact = 6;
    FactIdIsIrrelevant id_is_irrelevant = 7;
  }
}

// Keep fact message types in alphabetical order:

message FactBlockIsDead {

  // Records the fact that a block is guaranteed to be dynamically unreachable.
  // This is useful because it informs the fuzzer that rather arbitrary changes
  // can be made to this block.

  uint32 block_id = 1;

}

message FactConstantUniform {

  // Records the fact that a uniform buffer element is guaranteed to be equal
  // to a particular constant value.  spirv-fuzz can use such guarantees to
  // obfuscate code, e.g. to manufacture an expression that will (due to the
  // guarantee) evaluate to a particular value at runtime but in a manner that
  // cannot be predicted at compile-time.

  // An element of a uniform buffer
  UniformBufferElementDescriptor uniform_buffer_element_descriptor = 1;

  // The words of the associated constant
  repeated uint32 constant_word = 2;

}

message FactDataSynonym {

  // Records the fact that the data held in two data descriptors are guaranteed
  // to be equal.  spirv-fuzz can use this to replace uses of one piece of data
  // with a known-to-be-equal piece of data.

  // Data descriptors guaranteed to hold identical data.
  DataDescriptor data1 = 1;

  DataDescriptor data2 = 2;

}

message FactFunctionIsLivesafe {

  // Records the fact that a function is guaranteed to be "livesafe", meaning
  // that it will not make out-of-bounds accesses, does not contain reachable
  // OpKill or OpUnreachable instructions, does not contain loops that will
  // execute for large numbers of iterations, and only invokes other livesafe
  // functions.

  uint32 function_id = 1;

}

message FactIdEquation {

  // Records the fact that the equation:
  //
  // lhs_id = opcode rhs_id[0] rhs_id[1] ... rhs_id[N-1]
  //
  // holds; e.g. that the equation:
  //
  // %12 = OpIAdd %13 %14
  //
  // holds in the case where lhs_id is 12, rhs_id is [13, 14], and the opcode is
  // OpIAdd.

  // The left-hand-side of the equation.
  uint32 lhs_id = 1;

  // A SPIR-V opcode, from a restricted set of instructions for which equation
  // facts make sense.
  uint32 opcode = 2;

  // The operands to the right-hand-side of the equation.
  repeated uint32 rhs_id = 3;

}

message FactIdIsIrrelevant {

  // Records a fact that |result_id| is irrelevant (i.e. it's usage doesn't
  // change the semantics of the module). This implies that a use of this id
  // can later be replaced with some other id of the same type, or the
  // definition of |result_id| can be changed so that it yields a different value.

  // An irrelevant id.
  uint32 result_id = 1;

}

message FactPointeeValueIsIrrelevant {

  // Records the fact that value of the data pointed to by a pointer id does
  // not influence the observable behaviour of the module.  This means that
  // arbitrary stores can be made through the pointer, and that nothing can be
  // guaranteed about the values that are loaded via the pointer.

  // A result id of pointer type
  uint32 pointer_id = 1;

}

message AccessChainClampingInfo {

  // When making a function livesafe it is necessary to clamp the indices that
  // occur as operands to access chain instructions so that they are guaranteed
  // to be in bounds.  This message type allows an access chain instruction to
  // have an associated sequence of ids that are reserved for comparing an
  // access chain index with a bound (e.g. an array size), and selecting
  // between the access chain index (if it is within bounds) and the bound (if
  // it is not).
  //
  // This allows turning an instruction of the form:
  //
  // %result = OpAccessChain %type %object ... %index ...
  //
  // into:
  //
  // %t1 = OpULessThanEqual %bool %index %bound_minus_one
  // %t2 = OpSelect %int_type %t1 %index %bound_minus_one
  // %result = OpAccessChain %type %object ... %t2 ...

  // The result id of an OpAccessChain or OpInBoundsAccessChain instruction.
  uint32 access_chain_id = 1;

  // A series of pairs of fresh ids, one per access chain index, for the results
  // of a compare instruction and a select instruction, serving the roles of %t1
  // and %t2 in the above example.
  repeated UInt32Pair compare_and_select_ids = 2;

}

message LoopLimiterInfo {

  // Structure capturing the information required to manipulate a loop limiter
  // at a loop header.

  // The header for the loop.
  uint32 loop_header_id = 1;

  // A fresh id into which the loop limiter's current value can be loaded.
  uint32 load_id = 2;

  // A fresh id that can be used to increment the loaded value by 1.
  uint32 increment_id = 3;

  // A fresh id that can be used to compare the loaded value with the loop
  // limit.
  uint32 compare_id = 4;

  // A fresh id that can be used to compute the conjunction or disjunction of
  // an original loop exit condition with |compare_id|, if the loop's back edge
  // block can conditionally exit the loop.
  uint32 logical_op_id = 5;

  // A sequence of ids suitable for extending OpPhi instructions of the loop
  // merge block if it did not previously have an incoming edge from the loop
  // back edge block.
  repeated uint32 phi_id = 6;

}

message TransformationSequence {
  repeated Transformation transformation = 1;
}

message Transformation {
  oneof transformation {
    // Order the transformation options by numeric id (rather than
    // alphabetically).
    TransformationMoveBlockDown move_block_down = 1;
    TransformationSplitBlock split_block = 2;
    TransformationAddConstantBoolean add_constant_boolean = 3;
    TransformationAddConstantScalar add_constant_scalar = 4;
    TransformationAddTypeBoolean add_type_boolean = 5;
    TransformationAddTypeFloat add_type_float = 6;
    TransformationAddTypeInt add_type_int = 7;
    TransformationAddDeadBreak add_dead_break = 8;
    TransformationReplaceBooleanConstantWithConstantBinary
      replace_boolean_constant_with_constant_binary = 9;
    TransformationAddTypePointer add_type_pointer = 10;
    TransformationReplaceConstantWithUniform replace_constant_with_uniform = 11;
    TransformationAddDeadContinue add_dead_continue = 12;
    TransformationReplaceIdWithSynonym replace_id_with_synonym = 13;
    TransformationSetSelectionControl set_selection_control = 14;
    TransformationCompositeConstruct composite_construct = 15;
    TransformationSetLoopControl set_loop_control = 16;
    TransformationSetFunctionControl set_function_control = 17;
    TransformationAddNoContractionDecoration add_no_contraction_decoration = 18;
    TransformationSetMemoryOperandsMask set_memory_operands_mask = 19;
    TransformationCompositeExtract composite_extract = 20;
    TransformationVectorShuffle vector_shuffle = 21;
    TransformationOutlineFunction outline_function = 22;
    TransformationMergeBlocks merge_blocks = 23;
    TransformationAddTypeVector add_type_vector = 24;
    TransformationAddTypeArray add_type_array = 25;
    TransformationAddTypeMatrix add_type_matrix = 26;
    TransformationAddTypeStruct add_type_struct = 27;
    TransformationAddTypeFunction add_type_function = 28;
    TransformationAddConstantComposite add_constant_composite = 29;
    TransformationAddGlobalVariable add_global_variable = 30;
    TransformationAddGlobalUndef add_global_undef = 31;
    TransformationAddFunction add_function = 32;
    TransformationAddDeadBlock add_dead_block = 33;
    TransformationAddLocalVariable add_local_variable = 34;
    TransformationLoad load = 35;
    TransformationStore store = 36;
    TransformationFunctionCall function_call = 37;
    TransformationAccessChain access_chain = 38;
    TransformationEquationInstruction equation_instruction = 39;
    TransformationSwapCommutableOperands swap_commutable_operands = 40;
    TransformationPermuteFunctionParameters permute_function_parameters = 41;
    TransformationToggleAccessChainInstruction toggle_access_chain_instruction = 42;
    TransformationAddConstantNull add_constant_null = 43;
    TransformationComputeDataSynonymFactClosure compute_data_synonym_fact_closure = 44;
    TransformationAdjustBranchWeights adjust_branch_weights = 45;
    TransformationPushIdThroughVariable push_id_through_variable = 46;
    TransformationAddSpecConstantOp add_spec_constant_op = 47;
    TransformationReplaceLinearAlgebraInstruction replace_linear_algebra_instruction = 48;
    TransformationSwapConditionalBranchOperands swap_conditional_branch_operands = 49;
    TransformationPermutePhiOperands permute_phi_operands = 50;
    TransformationAddParameter add_parameter = 51;
    TransformationAddCopyMemory add_copy_memory = 52;
    TransformationInvertComparisonOperator invert_comparison_operator = 53;
    TransformationAddImageSampleUnusedComponents add_image_sample_unused_components = 54;
    TransformationReplaceParameterWithGlobal replace_parameter_with_global = 55;
    TransformationRecordSynonymousConstants record_synonymous_constants = 56;
    TransformationAddSynonym add_synonym = 57;
<<<<<<< HEAD
    TransformationReplaceCopyObjectWithStoreLoad replace_copy_object_with_store_load = 58;
    TransformationAddRelaxedDecoration add_relaxed_decoration = 59;
=======
    TransformationAddRelaxedDecoration add_relaxed_decoration = 58;
    TransformationReplaceParamsWithStruct replace_params_with_struct = 59;
>>>>>>> cf7e922e
    // Add additional option using the next available number.
  }
}

// Keep transformation message types in alphabetical order:

message TransformationAccessChain {

  // Adds an access chain instruction based on a given pointer and indices.

  // Result id for the access chain
  uint32 fresh_id = 1;

  // The pointer from which the access chain starts
  uint32 pointer_id = 2;

  // Zero or more access chain indices
  repeated uint32 index_id = 3;

  // A descriptor for an instruction in a block before which the new
  // OpAccessChain instruction should be inserted
  InstructionDescriptor instruction_to_insert_before = 4;

}

message TransformationAddConstantBoolean {

  // Supports adding the constants true and false to a module, which may be
  // necessary in order to enable other transformations if they are not present.
  // Also, creates an IdIsIrrelevant fact about |fresh_id| if |is_irrelevant| is true.

  uint32 fresh_id = 1;
  bool is_true = 2;

  // If the constant should be marked as irrelevant.
  bool is_irrelevant = 3;

}

message TransformationAddConstantComposite {

  // Adds a constant of the given composite type to the module.
  // Also, creates an IdIsIrrelevant fact about |fresh_id| if
  // |is_irrelevant| is true.

  // Fresh id for the composite
  uint32 fresh_id = 1;

  // A composite type id
  uint32 type_id = 2;

  // Constituent ids for the composite
  repeated uint32 constituent_id = 3;

  // If the constant should be marked as irrelevant.
  bool is_irrelevant = 4;

}

message TransformationAddConstantNull {

  // Adds a null constant.

  // Id for the constant
  uint32 fresh_id = 1;

  // Type of the constant
  uint32 type_id = 2;

}

message TransformationAddConstantScalar {

  // Adds a constant of the given scalar type.
  // Also, creates an IdIsIrrelevant fact about
  // |fresh_id| if |is_irrelevant| is true.

  // Id for the constant
  uint32 fresh_id = 1;

  // Id for the scalar type of the constant
  uint32 type_id = 2;

  // Value of the constant
  repeated uint32 word = 3;

  // If the constant should be marked as irrelevant.
  bool is_irrelevant = 4;

}

message TransformationAddCopyMemory {

  // Adds an OpCopyMemory instruction into the module.
  // Creates either a global or a local variable (based on
  // |storage_class| field) to copy the target into.

  // OpCopyMemory will be inserted before this instruction.
  InstructionDescriptor instruction_descriptor = 1;

  // Fresh id to copy memory into.
  uint32 fresh_id = 2;

  // Source to copy memory from.
  uint32 source_id = 3;

  // Storage class for the target variable. Can be either Function or Private.
  uint32 storage_class = 4;

  // Result id for the variable's initializer operand. Its type must be equal to
  // variable's pointee type.
  uint32 initializer_id = 5;

}

message TransformationAddDeadBlock {

  // Adds a new block to the module that is statically reachable from an
  // existing block, but dynamically unreachable.

  // Fresh id for the dead block
  uint32 fresh_id = 1;

  // Id of an existing block terminated with OpBranch, such that this OpBranch
  // can be replaced with an OpBranchConditional to its exiting successor or
  // the dead block
  uint32 existing_block = 2;

  // Determines whether the condition associated with the OpBranchConditional
  // is true or false
  bool condition_value = 3;

}

message TransformationAddDeadBreak {

  // A transformation that turns a basic block that unconditionally branches to
  // its successor into a block that potentially breaks out of a structured
  // control flow construct, but in such a manner that the break cannot actually
  // be taken.

  // The block to break from
  uint32 from_block = 1;

  // The merge block to break to
  uint32 to_block = 2;

  // Determines whether the break condition is true or false
  bool break_condition_value = 3;

  // A sequence of ids suitable for extending OpPhi instructions as a result of
  // the new break edge
  repeated uint32 phi_id = 4;

}

message TransformationAddDeadContinue {

  // A transformation that turns a basic block appearing in a loop and that
  // unconditionally branches to its successor into a block that potentially
  // branches to the continue target of the loop, but in such a manner that the
  // continue branch cannot actually be taken.

  // The block to continue from
  uint32 from_block = 1;

  // Determines whether the continue condition is true or false
  bool continue_condition_value = 2;

  // A sequence of ids suitable for extending OpPhi instructions as a result of
  // the new break edge
  repeated uint32 phi_id = 3;

}

message TransformationAddFunction {

  // Adds a SPIR-V function to the module.

  // The series of instructions that comprise the function.
  repeated Instruction instruction = 1;

  // True if and only if the given function should be made livesafe (see
  // FactFunctionIsLivesafe for definition).
  bool is_livesafe = 2;

  // Fresh id for a new variable that will serve as a "loop limiter" for the
  // function; only relevant if |is_livesafe| holds.
  uint32 loop_limiter_variable_id = 3;

  // Id of an existing unsigned integer constant providing the maximum value
  // that the loop limiter can reach before the loop is broken from; only
  // relevant if |is_livesafe| holds.
  uint32 loop_limit_constant_id = 4;

  // Fresh ids for each loop in the function that allow the loop limiter to be
  // manipulated; only relevant if |is_livesafe| holds.
  repeated LoopLimiterInfo loop_limiter_info = 5;

  // Id of an existing global value with the same return type as the function
  // that can be used to replace OpKill and OpReachable instructions with
  // ReturnValue instructions.  Ignored if the function has void return type.
  uint32 kill_unreachable_return_value_id = 6;

  // A mapping (represented as a sequence) from every access chain result id in
  // the function to the ids required to clamp its indices to ensure they are in
  // bounds.
  repeated AccessChainClampingInfo access_chain_clamping_info = 7;

}

message TransformationAddGlobalUndef {

  // Adds an undefined value of a given type to the module at global scope.

  // Fresh id for the undefined value
  uint32 fresh_id = 1;

  // The type of the undefined value
  uint32 type_id = 2;

}

message TransformationAddGlobalVariable {

  // Adds a global variable of the given type to the module, with Private or
  // Workgroup storage class, and optionally (for the Private case) with an
  // initializer.

  // Fresh id for the global variable
  uint32 fresh_id = 1;

  // The type of the global variable
  uint32 type_id = 2;

  uint32 storage_class = 3;

  // Initial value of the variable
  uint32 initializer_id = 4;

  // True if and only if the behaviour of the module should not depend on the
  // value of the variable, in which case stores to the variable can be
  // performed in an arbitrary fashion.
  bool value_is_irrelevant = 5;

}

message TransformationAddImageSampleUnusedComponents {

  // A transformation that adds unused components to an image sample coordinate.

  // An vector id with the original coordinate and the unused components.
  uint32 coordinate_with_unused_components_id = 1;

  // A descriptor for an image sample instruction.
  InstructionDescriptor instruction_descriptor = 2;

}

message TransformationAddLocalVariable {

  // Adds a local variable of the given type (which must be a pointer with
  // Function storage class) to the given function, initialized to the given
  // id.

  // Fresh id for the local variable
  uint32 fresh_id = 1;

  // The type of the local variable
  uint32 type_id = 2;

  // The id of the function to which the local variable should be added
  uint32 function_id = 3;

  // Initial value of the variable
  uint32 initializer_id = 4;

  // True if and only if the behaviour of the module should not depend on the
  // value of the variable, in which case stores to the variable can be
  // performed in an arbitrary fashion.
  bool value_is_irrelevant = 5;

}

message TransformationAddNoContractionDecoration {

  // Applies OpDecorate NoContraction to the given result id

  // Result id to be decorated
  uint32 result_id = 1;

}

message TransformationAddParameter {

  // Adds a new parameter into the function.

  // Result id of the function to add parameters to.
  uint32 function_id = 1;

  // Fresh id for a new parameter.
  uint32 parameter_fresh_id = 2;

  // Result id of the instruction, used to initializer new parameter
  // in function calls. Type id of that instruction is the type id of the parameter.
  // It may not be OpTypeVoid.
  uint32 initializer_id = 3;

  // A fresh id for a new function type. This might not be used
  // if a required function type already exists or if we can change
  // the old function type.
  uint32 function_type_fresh_id = 4;

}

message TransformationAddRelaxedDecoration {

  // Applies OpDecorate RelaxedPrecision to the given result id

  // Result id to be decorated
  uint32 result_id = 1;

}

message TransformationAddSpecConstantOp {

  // Adds OpSpecConstantOp into the module.

  // Result id for the new instruction.
  uint32 fresh_id = 1;

  // Type id for the new instruction.
  uint32 type_id = 2;

  // Opcode operand of the OpSpecConstantOp instruction.
  uint32 opcode = 3;

  // Operands of the |opcode| instruction.
  repeated InstructionOperand operand = 4;

}

message TransformationAddSynonym {

  // Adds a |synonymous_instruction| before |insert_before| instruction with
  // and creates a fact that |result_id| and the result id of |synonymous_instruction|
  // are synonymous.

  // Result id of the first synonym.
  uint32 result_id = 1;

  // Type of the synonym to apply. Some types might produce instructions
  // with commutative operands. Such types do not specify the order of the
  // operands since we have a special transformation to swap commutable operands.
  //
  // TODO(https://github.com/KhronosGroup/SPIRV-Tools/issues/3499):
  //  Consider adding more types here.
  enum SynonymType {
    // New synonym is derived by adding zero to the |result_id|.
    ADD_ZERO = 0;

    // New synonym is derived by subtracting zero from the |result_id|.
    SUB_ZERO = 1;

    // New synonym is derived by multiplying |result_id| by one.
    MUL_ONE = 2;

    // New synonym is derived by applying OpCopyObject instruction to |result_id|.
    COPY_OBJECT = 3;

    // New synonym is derived by applying OpLogicalOr to |result_id| with the second
    // operand being 'false'.
    LOGICAL_OR = 4;

    // New synonym is derived by applying OpLogicalAnd to |result_id| with the second
    // operand being 'true'.
    LOGICAL_AND = 5;
  }

  // Type of the synonym to create. See SynonymType for more details.
  SynonymType synonym_type = 2;

  // Fresh result id for a created synonym.
  uint32 synonym_fresh_id = 3;

  // An instruction to insert a new synonym before.
  InstructionDescriptor insert_before = 4;

}

message TransformationAddTypeArray {

  // Adds an array type of the given element type and size to the module

  // Fresh id for the array type
  uint32 fresh_id = 1;

  // The array's element type
  uint32 element_type_id = 2;

  // The array's size
  uint32 size_id = 3;

}

message TransformationAddTypeBoolean {

  // Adds OpTypeBool to the module

  // Id to be used for the type
  uint32 fresh_id = 1;

}

message TransformationAddTypeFloat {

  // Adds OpTypeFloat to the module with the given width

  // Id to be used for the type
  uint32 fresh_id = 1;

  // Floating-point width
  uint32 width = 2;

}

message TransformationAddTypeFunction {

  // Adds a function type to the module

  // Fresh id for the function type
  uint32 fresh_id = 1;

  // The function's return type
  uint32 return_type_id = 2;

  // The function's argument types
  repeated uint32 argument_type_id = 3;

}

message TransformationAddTypeInt {

  // Adds OpTypeInt to the module with the given width and signedness

  // Id to be used for the type
  uint32 fresh_id = 1;

  // Integer width
  uint32 width = 2;

  // True if and only if this is a signed type
  bool is_signed = 3;

}

message TransformationAddTypeMatrix {

  // Adds a matrix type to the module

  // Fresh id for the matrix type
  uint32 fresh_id = 1;

  // The matrix's column type, which must be a floating-point vector (as per
  // the "data rules" in the SPIR-V specification).
  uint32 column_type_id = 2;

  // The matrix's column count
  uint32 column_count = 3;

}

message TransformationAddTypePointer {

  // Adds OpTypePointer to the module, with the given storage class and base
  // type

  // Id to be used for the type
  uint32 fresh_id = 1;

  // Pointer storage class
  uint32 storage_class = 2;

  // Id of the base type for the pointer
  uint32 base_type_id = 3;

}

message TransformationAddTypeStruct {

  // Adds a struct type to the module

  // Fresh id for the struct type
  uint32 fresh_id = 1;

  // The struct's member types
  repeated uint32 member_type_id = 3;

}

message TransformationAddTypeVector {

  // Adds a vector type to the module

  // Fresh id for the vector type
  uint32 fresh_id = 1;

  // The vector's component type
  uint32 component_type_id = 2;

  // The vector's component count
  uint32 component_count = 3;

}

message TransformationAdjustBranchWeights {

  // A transformation that adjusts the branch weights
  // of a branch conditional instruction.

  // A descriptor for a branch conditional instruction.
  InstructionDescriptor instruction_descriptor = 1;

  // Branch weights of a branch conditional instruction.
  UInt32Pair branch_weights = 2;

}

message TransformationCompositeConstruct {

  // A transformation that introduces an OpCompositeConstruct instruction to
  // make a composite object.

  // Id of the type of the composite that is to be constructed
  uint32 composite_type_id = 1;

  // Ids of the objects that will form the components of the composite
  repeated uint32 component = 2;

  // A descriptor for an instruction in a block before which the new
  // OpCompositeConstruct instruction should be inserted
  InstructionDescriptor instruction_to_insert_before = 3;

  // A fresh id for the composite object
  uint32 fresh_id = 4;

}

message TransformationCompositeExtract {

  // A transformation that adds an instruction to extract an element from a
  // composite.

  // A descriptor for an instruction in a block before which the new
  // OpCompositeExtract instruction should be inserted
  InstructionDescriptor instruction_to_insert_before = 1;

  // Result id for the extract operation.
  uint32 fresh_id = 2;

  // Id of the composite from which data is to be extracted.
  uint32 composite_id = 3;

  // Indices that indicate which part of the composite should be extracted.
  repeated uint32 index = 4;

}

message TransformationComputeDataSynonymFactClosure {

  // A transformation that impacts the fact manager only, forcing a computation
  // of the closure of data synonym facts, so that e.g. if the components of
  // vectors v and w are known to be pairwise synonymous, it is deduced that v
  // and w are themselves synonymous.

  // When searching equivalence classes for implied facts, equivalence classes
  // larger than this size will be skipped.
  uint32 maximum_equivalence_class_size = 1;

}

message TransformationEquationInstruction {

  // A transformation that adds an instruction to the module that defines an
  // equation between its result id and input operand ids, such that the
  // equation is guaranteed to hold at any program point where all ids involved
  // are available (i.e. at any program point dominated by the instruction).

  // The result id of the new instruction
  uint32 fresh_id = 1;

  // The instruction's opcode
  uint32 opcode = 2;

  // The input operands to the instruction
  repeated uint32 in_operand_id = 3;

  // A descriptor for an instruction in a block before which the new
  // instruction should be inserted
  InstructionDescriptor instruction_to_insert_before = 4;

}

message TransformationFunctionCall {

  // A transformation that introduces an OpFunctionCall instruction.  The call
  // must not make the module's call graph cyclic.  Beyond that, if the call
  // is in a dead block it can be to any function with arbitrary suitably-typed
  // arguments; otherwise it must be to a livesafe function, with injected
  // variables as pointer arguments and arbitrary non-pointer arguments.

  // A fresh id for the result of the call
  uint32 fresh_id = 1;

  // Id of the function to be called
  uint32 callee_id = 2;

  // Ids for arguments to the function
  repeated uint32 argument_id = 3;

  // A descriptor for an instruction in a block before which the new
  // OpFunctionCall instruction should be inserted
  InstructionDescriptor instruction_to_insert_before = 4;

}

message TransformationInvertComparisonOperator {

  // For some instruction with result id |operator_id| that
  // represents a binary comparison operator (e.g. <, >, <=), this transformation
  // will replace that instruction's result id with |fresh_id|,
  // invert the opcode (< will become >=) and insert OpLogicalNot
  // instruction with result id |operator_id| below.

  // Result id of the instruction to invert.
  uint32 operator_id = 1;

  // Fresh id that will be used by the operator after the inversion.
  uint32 fresh_id = 2;

}

message TransformationLoad {

  // Transformation that adds an OpLoad instruction from a pointer into an id.

  // The result of the load instruction
  uint32 fresh_id = 1;

  // The pointer to be loaded from
  uint32 pointer_id = 2;

  // A descriptor for an instruction in a block before which the new OpLoad
  // instruction should be inserted
  InstructionDescriptor instruction_to_insert_before = 3;

}

message TransformationMergeBlocks {

  // A transformation that merges a block with its predecessor.

  // The id of the block that is to be merged with its predecessor; the merged
  // block will have the *predecessor's* id.
  uint32 block_id = 1;

}

message TransformationMoveBlockDown {

  // A transformation that moves a basic block to be one position lower in
  // program order.

  // The id of the block to move down.
  uint32 block_id = 1;
}

message TransformationOutlineFunction {

  // A transformation that outlines a single-entry single-exit region of a
  // control flow graph into a separate function, and replaces the region with
  // a call to that function.

  // Id of the entry block of the single-entry single-exit region to be outlined
  uint32 entry_block = 1;

  // Id of the exit block of the single-entry single-exit region to be outlined
  uint32 exit_block = 2;

  // Id of a struct that will store the return values of the new function
  uint32 new_function_struct_return_type_id = 3;

  // A fresh id for the type of the outlined function
  uint32 new_function_type_id = 4;

  // A fresh id for the outlined function itself
  uint32 new_function_id = 5;

  // A fresh id to represent the block in the outlined function that represents
  // the first block of the outlined region.
  uint32 new_function_region_entry_block = 6;

  // A fresh id for the result of the OpFunctionCall instruction that will call
  // the outlined function
  uint32 new_caller_result_id = 7;

  // A fresh id to capture the return value of the outlined function - the
  // argument to OpReturn
  uint32 new_callee_result_id = 8;

  // Ids defined outside the region and used inside the region will become
  // parameters to the outlined function.  This is a mapping from used ids to
  // fresh parameter ids.
  repeated UInt32Pair input_id_to_fresh_id = 9;

  // Ids defined inside the region and used outside the region will become
  // fresh ids defined by the outlined function, which get copied into the
  // function's struct return value and then copied into their destination ids
  // by the caller.  This is a mapping from original ids to corresponding fresh
  // ids.
  repeated UInt32Pair output_id_to_fresh_id = 10;

}

message TransformationPermuteFunctionParameters {

  // A transformation that, given a non-entry-point function taking n
  // parameters and a permutation of the set [0, n-1]:
  //   - Introduces a new function type that is the same as the original
  //     function's type but with the order of arguments permuted
  //     (only if it doesn't already exist)
  //   - Changes the type of the function to this type
  //   - Adjusts all calls to the function so that their arguments are permuted

  // Function, whose parameters will be permuted
  uint32 function_id = 1;

  // Fresh id for a new type of the function. This might not be used
  // if a required function type already exists or if we can change
  // the old function type.
  uint32 function_type_fresh_id = 2;

  // An array of size |n|, where |n| is a number of arguments to a function
  // with |function_id|. For each i: 0 <= permutation[i] < n.
  //
  // i-th element of this array contains a position for an i-th
  // function's argument (i.e. i-th argument will be permutation[i]-th
  // after running this transformation)
  repeated uint32 permutation = 3;

}

message TransformationPermutePhiOperands {

  // Permutes operands of some OpPhi instruction.

  // Result id of the instruction to apply the transformation to.
  uint32 result_id = 1;

  // A sequence of numbers in the range [0, n/2 - 1] where |n| is the number
  // of operands of the OpPhi instruction with |result_id|.
  repeated uint32 permutation = 2;

}

message TransformationPushIdThroughVariable {

  // A transformation that makes |value_synonym_id| and |value_id| to be
  // synonymous by storing |value_id| into |variable_id| and
  // loading |variable_id| to |value_synonym_id|.

  // The value to be stored.
  uint32 value_id = 1;

  // A fresh id for the result of the load instruction.
  uint32 value_synonym_id = 2;

  // A fresh id for the variable to be stored to.
  uint32 variable_id = 3;

  // Constant to initialize the variable from.
  uint32 initializer_id = 4;

  // The variable storage class (global or local).
  uint32 variable_storage_class = 5;

  // A descriptor for an instruction which the new OpStore
  // and OpLoad instructions might be inserted before.
  InstructionDescriptor instruction_descriptor = 6;

}

message TransformationRecordSynonymousConstants {

  // A transformation that, given the IDs to two synonymous constants,
  // records the fact that they are synonymous. The module is not changed.
  // Two constants are synonymous if:
  // - they have the same type (ignoring the presence of integer sign)
  // - they have the same opcode (one of OpConstant, OpConstantTrue,
  //   OpConstantFalse, OpConstantNull)
  // - they have the same value
  // If the types are the same, OpConstantNull is equivalent to
  // OpConstantFalse or OpConstant with value zero.

  // The id of a constant
  uint32 constant1_id = 1;

  // The id of the synonym
  uint32 constant2_id = 2;

}

message TransformationReplaceParameterWithGlobal {

  // Removes parameter with result id |parameter_id| from its function
  // and creates a global variable to pass its value to the function instead.

  // Fresh id for a new function type. This might not be used if a required
  // function type already exists or if we can change the old function type.
  uint32 function_type_fresh_id = 2;

  // Result id of the OpFunctionParameter instruction to remove.
  uint32 parameter_id = 3;

  // Fresh id of a global variable used to pass parameter's value to the function.
  uint32 global_variable_fresh_id = 4;

}

message TransformationReplaceBooleanConstantWithConstantBinary {

  // A transformation to capture replacing a use of a boolean constant with
  // binary operation on two constant values

  // A descriptor for the boolean constant id we would like to replace
  IdUseDescriptor id_use_descriptor = 1;

  // Id for the constant to be used on the LHS of the comparision
  uint32 lhs_id = 2;

  // Id for the constant to be used on the RHS of the comparision
  uint32 rhs_id = 3;

  // Opcode for binary operator
  uint32 opcode = 4;

  // Id that will store the result of the binary operation instruction
  uint32 fresh_id_for_binary_operation = 5;

}

message TransformationReplaceConstantWithUniform {

  // Replaces a use of a constant id with the result of a load from an
  // element of uniform buffer known to hold the same value as the constant

  // A descriptor for the id we would like to replace
  IdUseDescriptor id_use_descriptor = 1;

  // Uniform descriptor to identify which uniform value to choose
  UniformBufferElementDescriptor uniform_descriptor = 2;

  // Id that will store the result of an access chain
  uint32 fresh_id_for_access_chain = 3;

  // Id that will store the result of a load
  uint32 fresh_id_for_load = 4;

}

message TransformationReplaceCopyObjectWithStoreLoad {

  // A transformation that replaces instruction OpCopyObject with
  // storing into a new variable and immediately loading this
  // variable to |result_id| of the original OpCopyObject instruction.

  // The result id of initial OpCopyLoad instruction
  uint32 copy_object_result_id = 1;

  // A fresh id for the variable to be stored to.
  uint32 fresh_variable_id = 2;

  // The variable storage class (local or global).
  uint32 variable_storage_class = 3;

  // Constant to initialize the variable from.
  uint32 variable_initializer_id = 4;
}

message TransformationReplaceIdWithSynonym {

  // Replaces a use of an id with an id that is known to be synonymous, e.g.
  // because it was obtained via applying OpCopyObject

  // The id use that is to be replaced
  IdUseDescriptor id_use_descriptor = 1;

  // The synonymous id
  uint32 synonymous_id = 2;

}

message TransformationReplaceLinearAlgebraInstruction {

  // Replaces a linear algebra instruction with its
  // mathematical definition.

  // The fresh ids needed to apply the transformation.
  repeated uint32 fresh_ids = 1;

  // A descriptor for a linear algebra instruction.
  // This transformation is only applicable if the described instruction has one of the following opcodes.
  // Supported:
  //   OpVectorTimesScalar
  //   OpMatrixTimesScalar
  //   OpVectorTimesMatrix
  //   OpMatrixTimesVector
  //   OpMatrixTimesMatrix
  //   OpDot
  // TODO(https://github.com/KhronosGroup/SPIRV-Tools/issues/3354):
  // Right now we only support certain operations. When this issue is addressed
  // the supporting comments can be removed.
  // To be supported in the future:
  //   OpTranspose
  //   OpOuterProduct
  InstructionDescriptor instruction_descriptor = 2;

}

message TransformationReplaceParamsWithStruct {

  // Replaces parameters of the function with a struct containing
  // values of those parameters.

  // Result ids of parameters to replace.
  repeated uint32 parameter_id = 1;

  // Fresh id for a new function type. This might be unused if the required type
  // already exists in the module or if we can change the old type.
  uint32 fresh_function_type_id = 2;

  // Fresh id for a new struct function parameter to be used as a replacement.
  uint32 fresh_parameter_id = 3;

  // Fresh ids for struct objects containing values of replaced parameters.
  // This map contains a fresh id for at least every result id of a relevant
  // OpFunctionCall instruction.
  //
  // While maps are not fully deterministic, the way this map is used does not
  // exhibit nondeterminism. Change to repeated Uint32Pair if this changes.
  map<uint32, uint32> caller_id_to_fresh_composite_id = 4;

}

message TransformationSetFunctionControl {

  // A transformation that sets the function control operand of an OpFunction
  // instruction.

  // The result id of an OpFunction instruction
  uint32 function_id = 1;

  // The value to which the 'function control' operand should be set.
  uint32 function_control = 2;

}

message TransformationSetLoopControl {

  // A transformation that sets the loop control operand of an OpLoopMerge
  // instruction.

  // The id of a basic block that should contain OpLoopMerge
  uint32 block_id = 1;

  // The value to which the 'loop control' operand should be set.
  // This must be a legal loop control mask.
  uint32 loop_control = 2;

  // Provides a peel count value for the loop.  Used if and only if the
  // PeelCount bit is set.  Must be zero if the PeelCount bit is not set (can
  // still be zero if this bit is set).
  uint32 peel_count = 3;

  // Provides a partial count value for the loop.  Used if and only if the
  // PartialCount bit is set.  Must be zero if the PartialCount bit is not set
  // (can still be zero if this bit is set).
  uint32 partial_count = 4;

}

message TransformationSetMemoryOperandsMask {

  // A transformation that sets the memory operands mask of a memory access
  // instruction.

  // A descriptor for a memory access instruction, e.g. an OpLoad
  InstructionDescriptor memory_access_instruction = 1;

  // A mask of memory operands to be applied to the instruction.  It must be the
  // same as the original mask, except that Volatile can be added, and
  // Nontemporal can be added or removed.
  uint32 memory_operands_mask = 2;

  // Some memory access instructions allow more than one mask to be specified;
  // this field indicates which mask should be set
  uint32 memory_operands_mask_index = 3;

}

message TransformationSetSelectionControl {

  // A transformation that sets the selection control operand of an
  // OpSelectionMerge instruction.

  // The id of a basic block that should contain OpSelectionMerge
  uint32 block_id = 1;

  // The value to which the 'selection control' operand should be set.
  // Although technically 'selection control' is a literal mask that can be
  // some combination of 'None', 'Flatten' and 'DontFlatten', the combination
  // 'Flatten | DontFlatten' does not make sense and is not allowed here.
  uint32 selection_control = 2;

}

message TransformationSplitBlock {

  // A transformation that splits a basic block into two basic blocks

  // A descriptor for an instruction such that the block containing the
  // described instruction should be split right before the instruction.
  InstructionDescriptor instruction_to_split_before = 1;

  // An id that must not yet be used by the module to which this transformation
  // is applied.  Rather than having the transformation choose a suitable id on
  // application, we require the id to be given upfront in order to facilitate
  // reducing fuzzed shaders by removing transformations.  The reason is that
  // future transformations may refer to the fresh id introduced by this
  // transformation, and if we end up changing what that id is, due to removing
  // earlier transformations, it may inhibit later transformations from
  // applying.
  uint32 fresh_id = 2;

}

message TransformationStore {

  // Transformation that adds an OpStore instruction of an id to a pointer.

  // The pointer to be stored to
  uint32 pointer_id = 1;

  // The value to be stored
  uint32 value_id = 2;

  // A descriptor for an instruction in a block before which the new OpStore
  // instruction should be inserted
  InstructionDescriptor instruction_to_insert_before = 3;

}

message TransformationSwapCommutableOperands {

  // A transformation that swaps the operands of a commutative instruction.

  // A descriptor for a commutative instruction
  InstructionDescriptor instruction_descriptor = 1;

}

message TransformationSwapConditionalBranchOperands {

  // Swaps label ids in OpBranchConditional instruction.
  // Additionally, inverts the guard and swaps branch weights
  // if present.

  // Descriptor of the instruction to swap operands of.
  InstructionDescriptor instruction_descriptor = 1;

  // Fresh result id for the OpLogicalNot instruction, used
  // to invert the guard.
  uint32 fresh_id = 2;

}

message TransformationToggleAccessChainInstruction {

  // A transformation that toggles an access chain instruction.

  // A descriptor for an access chain instruction
  InstructionDescriptor instruction_descriptor = 1;

}

message TransformationVectorShuffle {

  // A transformation that adds a vector shuffle instruction.

  // A descriptor for an instruction in a block before which the new
  // OpVectorShuffle instruction should be inserted
  InstructionDescriptor instruction_to_insert_before = 1;

  // Result id for the shuffle operation.
  uint32 fresh_id = 2;

  // Id of the first vector operand.
  uint32 vector1 = 3;

  // Id of the second vector operand.
  uint32 vector2 = 4;

  // Indices that indicate which components of the input vectors should be used.
  repeated uint32 component = 5;

}<|MERGE_RESOLUTION|>--- conflicted
+++ resolved
@@ -402,13 +402,9 @@
     TransformationReplaceParameterWithGlobal replace_parameter_with_global = 55;
     TransformationRecordSynonymousConstants record_synonymous_constants = 56;
     TransformationAddSynonym add_synonym = 57;
-<<<<<<< HEAD
-    TransformationReplaceCopyObjectWithStoreLoad replace_copy_object_with_store_load = 58;
-    TransformationAddRelaxedDecoration add_relaxed_decoration = 59;
-=======
     TransformationAddRelaxedDecoration add_relaxed_decoration = 58;
     TransformationReplaceParamsWithStruct replace_params_with_struct = 59;
->>>>>>> cf7e922e
+    TransformationReplaceCopyObjectWithStoreLoad replace_copy_object_with_store_load = 60;
     // Add additional option using the next available number.
   }
 }
