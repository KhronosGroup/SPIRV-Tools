--- conflicted
+++ resolved
@@ -368,12 +368,9 @@
     TransformationStore store = 37;
     TransformationFunctionCall function_call = 38;
     TransformationAccessChain access_chain = 39;
-<<<<<<< HEAD
-    TransformationPermuteFunctionParameters permute_function_parameters = 40;
-=======
     TransformationEquationInstruction equation_instruction = 40;
     TransformationSwapCommutableOperands swap_commutable_operands = 41;
->>>>>>> 66a682b6
+    TransformationPermuteFunctionParameters permute_function_parameters = 42;
     // Add additional option using the next available number.
   }
 }
