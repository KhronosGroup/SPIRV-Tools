// Copyright (c) 2019 Google LLC
//
// Licensed under the Apache License, Version 2.0 (the "License");
// you may not use this file except in compliance with the License.
// You may obtain a copy of the License at
//
//     http://www.apache.org/licenses/LICENSE-2.0
//
// Unless required by applicable law or agreed to in writing, software
// distributed under the License is distributed on an "AS IS" BASIS,
// WITHOUT WARRANTIES OR CONDITIONS OF ANY KIND, either express or implied.
// See the License for the specific language governing permissions and
// limitations under the License.

// This file is specifically named spvtools_fuzz.proto so that the string
// 'spvtools_fuzz' appears in the names of global-scope symbols that protoc
// generates when targeting C++.  This is to reduce the potential for name
// clashes with other globally-scoped symbols.

syntax = "proto3";

package spvtools.fuzz.protobufs;

message UInt32Pair {

  // A pair of uint32s; useful for defining mappings.

  uint32 first = 1;

  uint32 second = 2;

}

message InstructionDescriptor {

  // Describes an instruction in some block of a function with respect to a
  // base instruction.

  // The id of an instruction after which the instruction being described is
  // believed to be located.  It might be the using instruction itself.
  uint32 base_instruction_result_id = 1;

  // The opcode for the instruction being described.
  uint32 target_instruction_opcode = 2;

  // The number of matching opcodes to skip over when searching from the base
  // instruction to the instruction being described.
  uint32 num_opcodes_to_ignore = 3;

}

message IdUseDescriptor {

  // Describes a use of an id as an input operand to an instruction in some
  // block of a function.

  // Example:
  //   - id_of_interest = 42
  //   - enclosing_instruction = (
  //         base_instruction_result_id = 50,
  //         target_instruction_opcode = OpStore
  //         num_opcodes_to_ignore = 7
  //     )
  //   - in_operand_index = 1
  // represents a use of id 42 as input operand 1 to an OpStore instruction,
  // such that the OpStore instruction can be found in the same basic block as
  // the instruction with result id 50, and in particular is the 8th OpStore
  // instruction found from instruction 50 onwards (i.e. 7 OpStore
  // instructions are skipped).

  // An id that we would like to be able to find a use of.
  uint32 id_of_interest = 1;

  // The input operand index at which the use is expected.
  InstructionDescriptor enclosing_instruction = 2;

  uint32 in_operand_index = 3;

}

message DataDescriptor {

  // Represents a data element that can be accessed from an id, by walking the
  // type hierarchy via a sequence of 0 or more indices.
  //
  // Very similar to a UniformBufferElementDescriptor, except that a
  // DataDescriptor is rooted at the id of a scalar or composite.

  // The object being accessed - a scalar or composite
  uint32 object = 1;

  // 0 or more indices, used to index into a composite object
  repeated uint32 index = 2;

}

message UniformBufferElementDescriptor {

  // Represents a data element inside a uniform buffer.  The element is
  // specified via (a) the result id of a uniform variable in which the element
  // is contained, and (b) a series of indices that need to be followed to get
  // to the element (via fields and array/vector indices).
  //
  // Example: suppose there is a uniform variable with descriptor set 7 and
  // binding 9, and that the uniform variable has the following type (using
  // GLSL-like syntax):
  //
  // struct S {
  //   float f;
  //   vec3 g;
  //   int4 h[10];
  // };
  //
  // Then:
  // - (7, 9, [0]) describes the 'f' field.
  // - (7, 9, [1,1]) describes the y component of the 'g' field.
  // - (7, 9, [2,7,3]) describes the w component of element 7 of the 'h' field

  // The descriptor set and binding associated with a uniform variable.
  uint32 descriptor_set = 1;
  uint32 binding = 2;

  // An ordered sequence of indices through composite structures in the
  // uniform buffer.
  repeated uint32 index = 3;

}

message InstructionOperand {

  // Represents an operand to a SPIR-V instruction.

  // The type of the operand.
  uint32 operand_type = 1;

  // The data associated with the operand.  For most operands (e.g. ids,
  // storage classes and literals) this will be a single word.
  repeated uint32 operand_data = 2;

}

message Instruction {

  // Represents a SPIR-V instruction.

  // The instruction's opcode (e.g. OpLabel).
  uint32 opcode = 1;

  // The id of the instruction's result type; 0 if there is no result type.
  uint32 result_type_id = 2;

  // The id of the instruction's result; 0 if there is no result.
  uint32 result_id = 3;

  // Zero or more input operands.
  repeated InstructionOperand input_operand = 4;

}

message FactSequence {
  repeated Fact fact = 1;
}

message Fact {
  oneof fact {
    // Order the fact options by numeric id (rather than alphabetically).
    FactConstantUniform constant_uniform_fact = 1;
    FactDataSynonym data_synonym_fact = 2;
    FactBlockIsDead block_is_dead_fact = 3;
    FactFunctionIsLivesafe function_is_livesafe_fact = 4;
    FactPointeeValueIsIrrelevant pointee_value_is_irrelevant_fact = 5;
    FactIdEquation id_equation_fact = 6;
    FactIdIsIrrelevant id_is_irrelevant = 7;
  }
}

// Keep fact message types in alphabetical order:

message FactBlockIsDead {

  // Records the fact that a block is guaranteed to be dynamically unreachable.
  // This is useful because it informs the fuzzer that rather arbitrary changes
  // can be made to this block.

  uint32 block_id = 1;

}

message FactConstantUniform {

  // Records the fact that a uniform buffer element is guaranteed to be equal
  // to a particular constant value.  spirv-fuzz can use such guarantees to
  // obfuscate code, e.g. to manufacture an expression that will (due to the
  // guarantee) evaluate to a particular value at runtime but in a manner that
  // cannot be predicted at compile-time.

  // An element of a uniform buffer
  UniformBufferElementDescriptor uniform_buffer_element_descriptor = 1;

  // The words of the associated constant
  repeated uint32 constant_word = 2;

}

message FactDataSynonym {

  // Records the fact that the data held in two data descriptors are guaranteed
  // to be equal.  spirv-fuzz can use this to replace uses of one piece of data
  // with a known-to-be-equal piece of data.

  // Data descriptors guaranteed to hold identical data.
  DataDescriptor data1 = 1;

  DataDescriptor data2 = 2;

}

message FactFunctionIsLivesafe {

  // Records the fact that a function is guaranteed to be "livesafe", meaning
  // that it will not make out-of-bounds accesses, does not contain reachable
  // OpKill or OpUnreachable instructions, does not contain loops that will
  // execute for large numbers of iterations, and only invokes other livesafe
  // functions.

  uint32 function_id = 1;

}

message FactIdEquation {

  // Records the fact that the equation:
  //
  // lhs_id = opcode rhs_id[0] rhs_id[1] ... rhs_id[N-1]
  //
  // holds; e.g. that the equation:
  //
  // %12 = OpIAdd %13 %14
  //
  // holds in the case where lhs_id is 12, rhs_id is [13, 14], and the opcode is
  // OpIAdd.

  // The left-hand-side of the equation.
  uint32 lhs_id = 1;

  // A SPIR-V opcode, from a restricted set of instructions for which equation
  // facts make sense.
  uint32 opcode = 2;

  // The operands to the right-hand-side of the equation.
  repeated uint32 rhs_id = 3;

}

message FactIdIsIrrelevant {

  // Records a fact that |result_id| is irrelevant (i.e. it's usage doesn't
  // change the semantics of the module). This implies that a use of this id
  // can later be replaced with some other id of the same type, or the
  // definition of |result_id| can be changed so that it yields a different value.

  // An irrelevant id.
  uint32 result_id = 1;

}

message FactPointeeValueIsIrrelevant {

  // Records the fact that value of the data pointed to by a pointer id does
  // not influence the observable behaviour of the module.  This means that
  // arbitrary stores can be made through the pointer, and that nothing can be
  // guaranteed about the values that are loaded via the pointer.

  // A result id of pointer type
  uint32 pointer_id = 1;

}

message AccessChainClampingInfo {

  // When making a function livesafe it is necessary to clamp the indices that
  // occur as operands to access chain instructions so that they are guaranteed
  // to be in bounds.  This message type allows an access chain instruction to
  // have an associated sequence of ids that are reserved for comparing an
  // access chain index with a bound (e.g. an array size), and selecting
  // between the access chain index (if it is within bounds) and the bound (if
  // it is not).
  //
  // This allows turning an instruction of the form:
  //
  // %result = OpAccessChain %type %object ... %index ...
  //
  // into:
  //
  // %t1 = OpULessThanEqual %bool %index %bound_minus_one
  // %t2 = OpSelect %int_type %t1 %index %bound_minus_one
  // %result = OpAccessChain %type %object ... %t2 ...

  // The result id of an OpAccessChain or OpInBoundsAccessChain instruction.
  uint32 access_chain_id = 1;

  // A series of pairs of fresh ids, one per access chain index, for the results
  // of a compare instruction and a select instruction, serving the roles of %t1
  // and %t2 in the above example.
  repeated UInt32Pair compare_and_select_ids = 2;

}

message SideEffectWrapperInfo {
  // When flattening a conditional branch, it is necessary to enclose
  // instructions that have side effects inside conditionals, so that
  // they are only executed if the condition holds. Otherwise, there
  // might be unintended changes in memory, or crashes that would not
  // originally happen.
  // For example, the instruction %id = OpLoad %type %ptr, found in
  // the true branch of the conditional, will be enclosed in a new
  // conditional (assuming that the block containing it can be split
  // around it) as follows:
  //
  //   [previous instructions in the block]
  //                        OpSelectionMerge %merge_block_id None
  //                        OpBranchConditional %cond %execute_block_id %alternative_block_id
  //    %execute_block_id = OpLabel
  //    %actual_result_id = OpLoad %type %ptr
  //                       OpBranch %merge_block_id
  //  %alternative_block_id = OpLabel
  // %placeholder_result_id = OpCopyObject %type %value_to_copy_id
  //                       OpBranch %merge_block_id
  //     %merge_block_id = OpLabel
  //                 %id = OpPhi %type %actual_result_id %execute_block_id %placeholder_result_id %alternative_block_id
  //   [following instructions from the original block]
  //
  // If the instruction does not have a result id, this is simplified.
  // For example, OpStore %ptr %value, found in the true branch of a
  // conditional, is enclosed as follows:
  //
  //   [previous instructions in the block]
  //                       OpSelectionMerge %merge_block None
  //                       OpBranchConditional %cond %execute_block_id %merge_block_id
  //   %execute_block_id = OpLabel
  //                       OpStore %ptr %value
  //                       OpBranch %merge_block_id
  //     %merge_block_id = OpLabel
  //   [following instructions from the original block]
  //
  // The same happens if the instruction is found in the false branch
  // of the conditional being flattened, except that the label ids in
  // the OpBranchConditional are swapped.


  // An instruction descriptor for identifying the instruction to be
  // enclosed inside a conditional. An instruction descriptor is
  // necessary because the instruction might not have a result id.
  InstructionDescriptor instruction = 1;

  // A fresh id for the new merge block.
  uint32 merge_block_id = 2;

  // A fresh id for the new block where the actual instruction is
  // executed.
  uint32 execute_block_id = 3;

  // The following fields are only needed if the original instruction has a
  // result id. They can be set to 0 if not needed.

  // A fresh id for the result id of the instruction (the original
  // one is used by the OpPhi instruction).
  uint32 actual_result_id = 4;

  // A fresh id for the new block where the placeholder instruction
  // is placed.
  uint32 alternative_block_id = 5;

  // A fresh id for the placeholder instruction.
  uint32 placeholder_result_id = 6;

  // An id present in the module, available to use at this point in
  // the program and with the same type as the original instruction,
  // that can be used to create a placeholder OpCopyObject
  // instruction.
  uint32 value_to_copy_id = 7;
}

message ReturnMergingInfo {
  // TransformationMergeFunctionReturns needs to modify each merge block of
  // loops containing return instructions, by:
  // - adding instructions to decide whether the function is returning
  // - adding instructions to pass on the return value of the function,
  //   if it is returning
  // - changing the branch instruction (which must be an unconditional branch)
  //   to a conditional branch that, if the function is returning, branches to
  //   the merge block of the innermost loop that contains this merge block
  //   (which can be the new merge block introduced by the transformation).
  //
  // One such merge block of the form:
  //  %block = OpLabel
  //   %phi1 = OpPhi %type1 %val1_1 %pred1 %val1_2 %pred2
  //   %phi2 = OpPhi %type2 %val2_1 %pred1 %val2_2 %pred2
  //           OpBranch %next
  //
  // is transformed into:
  //               %block = OpLabel
  //     %is_returning_id = OpPhi %bool %false %pred1 %false %pred2 %true %ret_bb1 %is_bb2_returning %mer_bb2
  // %maybe_return_val_id = OpPhi %return_type %any_returnable_val %pred1 %any_returnable_val %pred2
  //                                            %ret_val1 %ret_bb1 %ret_val2 %mer_bb2
  //                %phi1 = OpPhi %type1 %val1_1 %pred1 %val1_2 %pred2
  //                                     %any_suitable_id_1 %ret_bb1 %any_suitable_id_1 %mer_bb2
  //                %phi2 = OpPhi %type2 %val2_1 %pred1 %val2_2 %pred2
  //                                     %any_suitable_id_1 %ret_bb1 %any_suitable_id_1 %mer_bb2
  //                        OpBranchConditional %is_returning_id %innermost_loop_merge %next
  //
  // where %ret_bb1 is a block that originally contains a return instruction and %mer_bb2 is the merge block of an inner
  // loop, from where the function might be returning.
  //
  // Note that the block is required to only have OpLabel, OpPhi or OpBranch instructions.

  // The id of the merge block that needs to be modified.
  uint32 merge_block_id = 1;

  // A fresh id for a boolean OpPhi whose value will be true iff the function
  // is returning. This will be used to decide whether to break out of the loop
  // or to use the original branch of the function. This value will also be
  // used by the merge block of the enclosing loop (if there is one) if the
  // function is returning from this block.
  uint32 is_returning_id = 2;

  // A fresh id that will get the value being returned, if the function is
  // returning. If the function return type is void, this is ignored.
  uint32 maybe_return_val_id = 3;

  // A mapping from each existing OpPhi id to a suitable id of the same type
  // available to use before the instruction.
  repeated UInt32Pair opphi_to_suitable_id = 4;
}

message LoopLimiterInfo {

  // Structure capturing the information required to manipulate a loop limiter
  // at a loop header.

  // The header for the loop.
  uint32 loop_header_id = 1;

  // A fresh id into which the loop limiter's current value can be loaded.
  uint32 load_id = 2;

  // A fresh id that can be used to increment the loaded value by 1.
  uint32 increment_id = 3;

  // A fresh id that can be used to compare the loaded value with the loop
  // limit.
  uint32 compare_id = 4;

  // A fresh id that can be used to compute the conjunction or disjunction of
  // an original loop exit condition with |compare_id|, if the loop's back edge
  // block can conditionally exit the loop.
  uint32 logical_op_id = 5;

  // A sequence of ids suitable for extending OpPhi instructions of the loop
  // merge block if it did not previously have an incoming edge from the loop
  // back edge block.
  repeated uint32 phi_id = 6;

}

message TransformationSequence {
  repeated Transformation transformation = 1;
}

message Transformation {
  oneof transformation {
    // Order the transformation options by numeric id (rather than
    // alphabetically).
    TransformationMoveBlockDown move_block_down = 1;
    TransformationSplitBlock split_block = 2;
    TransformationAddConstantBoolean add_constant_boolean = 3;
    TransformationAddConstantScalar add_constant_scalar = 4;
    TransformationAddTypeBoolean add_type_boolean = 5;
    TransformationAddTypeFloat add_type_float = 6;
    TransformationAddTypeInt add_type_int = 7;
    TransformationAddDeadBreak add_dead_break = 8;
    TransformationReplaceBooleanConstantWithConstantBinary
        replace_boolean_constant_with_constant_binary = 9;
    TransformationAddTypePointer add_type_pointer = 10;
    TransformationReplaceConstantWithUniform replace_constant_with_uniform = 11;
    TransformationAddDeadContinue add_dead_continue = 12;
    TransformationReplaceIdWithSynonym replace_id_with_synonym = 13;
    TransformationSetSelectionControl set_selection_control = 14;
    TransformationCompositeConstruct composite_construct = 15;
    TransformationSetLoopControl set_loop_control = 16;
    TransformationSetFunctionControl set_function_control = 17;
    TransformationAddNoContractionDecoration add_no_contraction_decoration = 18;
    TransformationSetMemoryOperandsMask set_memory_operands_mask = 19;
    TransformationCompositeExtract composite_extract = 20;
    TransformationVectorShuffle vector_shuffle = 21;
    TransformationOutlineFunction outline_function = 22;
    TransformationMergeBlocks merge_blocks = 23;
    TransformationAddTypeVector add_type_vector = 24;
    TransformationAddTypeArray add_type_array = 25;
    TransformationAddTypeMatrix add_type_matrix = 26;
    TransformationAddTypeStruct add_type_struct = 27;
    TransformationAddTypeFunction add_type_function = 28;
    TransformationAddConstantComposite add_constant_composite = 29;
    TransformationAddGlobalVariable add_global_variable = 30;
    TransformationAddGlobalUndef add_global_undef = 31;
    TransformationAddFunction add_function = 32;
    TransformationAddDeadBlock add_dead_block = 33;
    TransformationAddLocalVariable add_local_variable = 34;
    TransformationLoad load = 35;
    TransformationStore store = 36;
    TransformationFunctionCall function_call = 37;
    TransformationAccessChain access_chain = 38;
    TransformationEquationInstruction equation_instruction = 39;
    TransformationSwapCommutableOperands swap_commutable_operands = 40;
    TransformationPermuteFunctionParameters permute_function_parameters = 41;
    TransformationToggleAccessChainInstruction toggle_access_chain_instruction = 42;
    TransformationAddConstantNull add_constant_null = 43;
    TransformationComputeDataSynonymFactClosure compute_data_synonym_fact_closure = 44;
    TransformationAdjustBranchWeights adjust_branch_weights = 45;
    TransformationPushIdThroughVariable push_id_through_variable = 46;
    TransformationAddSpecConstantOp add_spec_constant_op = 47;
    TransformationReplaceLinearAlgebraInstruction replace_linear_algebra_instruction = 48;
    TransformationSwapConditionalBranchOperands swap_conditional_branch_operands = 49;
    TransformationPermutePhiOperands permute_phi_operands = 50;
    TransformationAddParameter add_parameter = 51;
    TransformationAddCopyMemory add_copy_memory = 52;
    TransformationInvertComparisonOperator invert_comparison_operator = 53;
    TransformationAddImageSampleUnusedComponents add_image_sample_unused_components = 54;
    TransformationReplaceParameterWithGlobal replace_parameter_with_global = 55;
    TransformationRecordSynonymousConstants record_synonymous_constants = 56;
    TransformationAddSynonym add_synonym = 57;
    TransformationAddRelaxedDecoration add_relaxed_decoration = 58;
    TransformationReplaceParamsWithStruct replace_params_with_struct = 59;
    TransformationReplaceCopyObjectWithStoreLoad replace_copy_object_with_store_load = 60;
    TransformationReplaceCopyMemoryWithLoadStore replace_copy_memory_with_load_store = 61;
    TransformationReplaceLoadStoreWithCopyMemory replace_load_store_with_copy_memory = 62;
    TransformationAddLoopPreheader add_loop_preheader = 63;
    TransformationMoveInstructionDown move_instruction_down = 64;
    TransformationMakeVectorOperationDynamic make_vector_operation_dynamic = 65;
    TransformationReplaceAddSubMulWithCarryingExtended replace_add_sub_mul_with_carrying_extended = 66;
    TransformationPropagateInstructionUp propagate_instruction_up = 67;
    TransformationCompositeInsert composite_insert = 68;
    TransformationInlineFunction inline_function = 69;
    TransformationAddOpPhiSynonym add_opphi_synonym = 70;
    TransformationMutatePointer mutate_pointer = 71;
    TransformationReplaceIrrelevantId replace_irrelevant_id = 72;
    TransformationReplaceOpPhiIdFromDeadPredecessor replace_opphi_id_from_dead_predecessor = 73;
    TransformationReplaceOpSelectWithConditionalBranch replace_opselect_with_conditional_branch = 74;
    TransformationDuplicateRegionWithSelection duplicate_region_with_selection = 75;
    TransformationFlattenConditionalBranch flatten_conditional_branch = 76;
    TransformationAddBitInstructionSynonym add_bit_instruction_synonym = 77;
    TransformationAddLoopToCreateIntConstantSynonym add_loop_to_create_int_constant_synonym = 78;
    TransformationWrapRegionInSelection wrap_region_in_selection = 79;
    TransformationAddEarlyTerminatorWrapper add_early_terminator_wrapper = 80;
    TransformationPropagateInstructionDown propagate_instruction_down = 81;
    TransformationReplaceBranchFromDeadBlockWithExit replace_branch_from_dead_block_with_exit = 82;
    TransformationWrapEarlyTerminatorInFunction wrap_early_terminator_in_function = 83;
    TransformationMergeFunctionReturns merge_function_returns = 84;
    TransformationExpandVectorReduction expand_vector_reduction = 85;
<<<<<<< HEAD
    TransformationSwapTwoFunctions swap_two_functions = 86;
=======
    TransformationSwapFunctionVariables swap_function_variables = 86;
>>>>>>> 1b8341b8
    // Add additional option using the next available number.
  }
}

// Keep transformation message types in alphabetical order:

message TransformationAccessChain {

  // Adds an access chain instruction based on a given pointer and indices.

  // When accessing a struct, the corresponding indices must be 32-bit integer constants.
  // For any other composite, the indices can be any 32-bit integer, and the transformation
  // adds two instructions for each such index to clamp it to the bound, as follows:
  //
  // %t1 = OpULessThanEqual %bool %index %bound_minus_one
  // %t2 = OpSelect %int_type %t1 %index %bound_minus_one

  // Result id for the access chain
  uint32 fresh_id = 1;

  // The pointer from which the access chain starts
  uint32 pointer_id = 2;

  // Zero or more access chain indices
  repeated uint32 index_id = 3;

  // A descriptor for an instruction in a block before which the new
  // OpAccessChain instruction should be inserted
  InstructionDescriptor instruction_to_insert_before = 4;

  // Additional fresh ids, required to clamp index variables. A pair is needed
  // for each access to a non-struct composite.
  repeated UInt32Pair fresh_ids_for_clamping = 5;

}

message TransformationAddBitInstructionSynonym {

  // A transformation that adds synonyms for bit instructions by evaluating
  // each bit with the corresponding operation. There is a SPIR-V code example in the
  // header file of the transformation class that can help understand the transformation.

  // This transformation is only applicable if the described instruction has one of the following opcodes.
  // Supported:
  //   OpBitwiseOr
  //   OpBitwiseXor
  //   OpBitwiseAnd
  //   OpNot
  // To be supported in the future:
  //   OpShiftRightLogical
  //   OpShiftRightArithmetic
  //   OpShiftLeftLogical
  //   OpBitReverse
  //   OpBitCount

  // The bit instruction result id.
  uint32 instruction_result_id = 1;

  // The fresh ids required to apply the transformation.
  repeated uint32 fresh_ids = 2;

}

message TransformationAddConstantBoolean {

  // Supports adding the constants true and false to a module, which may be
  // necessary in order to enable other transformations if they are not present.
  // Also, creates an IdIsIrrelevant fact about |fresh_id| if |is_irrelevant| is true.

  uint32 fresh_id = 1;
  bool is_true = 2;

  // If the constant should be marked as irrelevant.
  bool is_irrelevant = 3;

}

message TransformationAddConstantComposite {

  // Adds a constant of the given composite type to the module.
  // Also, creates an IdIsIrrelevant fact about |fresh_id| if
  // |is_irrelevant| is true.

  // Fresh id for the composite
  uint32 fresh_id = 1;

  // A composite type id
  uint32 type_id = 2;

  // Constituent ids for the composite
  repeated uint32 constituent_id = 3;

  // If the constant should be marked as irrelevant.
  bool is_irrelevant = 4;

}

message TransformationAddConstantNull {

  // Adds a null constant.

  // Id for the constant
  uint32 fresh_id = 1;

  // Type of the constant
  uint32 type_id = 2;

}

message TransformationAddConstantScalar {

  // Adds a constant of the given scalar type.
  // Also, creates an IdIsIrrelevant fact about
  // |fresh_id| if |is_irrelevant| is true.

  // Id for the constant
  uint32 fresh_id = 1;

  // Id for the scalar type of the constant
  uint32 type_id = 2;

  // Value of the constant
  repeated uint32 word = 3;

  // If the constant should be marked as irrelevant.
  bool is_irrelevant = 4;

}

message TransformationAddCopyMemory {

  // Adds an OpCopyMemory instruction into the module.
  // Creates either a global or a local variable (based on
  // |storage_class| field) to copy the target into.

  // OpCopyMemory will be inserted before this instruction.
  InstructionDescriptor instruction_descriptor = 1;

  // Fresh id to copy memory into.
  uint32 fresh_id = 2;

  // Source to copy memory from.
  uint32 source_id = 3;

  // Storage class for the target variable. Can be either Function or Private.
  uint32 storage_class = 4;

  // Result id for the variable's initializer operand. Its type must be equal to
  // variable's pointee type.
  uint32 initializer_id = 5;

}

message TransformationAddDeadBlock {

  // Adds a new block to the module that is statically reachable from an
  // existing block, but dynamically unreachable.

  // Fresh id for the dead block
  uint32 fresh_id = 1;

  // Id of an existing block terminated with OpBranch, such that this OpBranch
  // can be replaced with an OpBranchConditional to its exiting successor or
  // the dead block
  uint32 existing_block = 2;

  // Determines whether the condition associated with the OpBranchConditional
  // is true or false
  bool condition_value = 3;

}

message TransformationAddDeadBreak {

  // A transformation that turns a basic block that unconditionally branches to
  // its successor into a block that potentially breaks out of a structured
  // control flow construct, but in such a manner that the break cannot actually
  // be taken.

  // The block to break from
  uint32 from_block = 1;

  // The merge block to break to
  uint32 to_block = 2;

  // Determines whether the break condition is true or false
  bool break_condition_value = 3;

  // A sequence of ids suitable for extending OpPhi instructions as a result of
  // the new break edge
  repeated uint32 phi_id = 4;

}

message TransformationAddDeadContinue {

  // A transformation that turns a basic block appearing in a loop and that
  // unconditionally branches to its successor into a block that potentially
  // branches to the continue target of the loop, but in such a manner that the
  // continue branch cannot actually be taken.

  // The block to continue from
  uint32 from_block = 1;

  // Determines whether the continue condition is true or false
  bool continue_condition_value = 2;

  // A sequence of ids suitable for extending OpPhi instructions as a result of
  // the new break edge
  repeated uint32 phi_id = 3;

}

message TransformationAddEarlyTerminatorWrapper {

  // Adds a function to the module containing a single block with a single non-
  // label instruction that is either OpKill, OpUnreachable, or
  // OpTerminateInvocation.  The purpose of this is to allow such instructions
  // to be subsequently replaced with wrapper functions, which can then enable
  // transformations (such as inlining) that are hard in the direct presence
  // of these instructions.

  // Fresh id for the function.
  uint32 function_fresh_id = 1;

  // Fresh id for the single basic block in the function.
  uint32 label_fresh_id = 2;

  // One of OpKill, OpUnreachable, OpTerminateInvocation.  If additional early
  // termination instructions are added to SPIR-V they should also be handled
  // here.
  uint32 opcode = 3;

}

message TransformationAddFunction {

  // Adds a SPIR-V function to the module.

  // The series of instructions that comprise the function.
  repeated Instruction instruction = 1;

  // True if and only if the given function should be made livesafe (see
  // FactFunctionIsLivesafe for definition).
  bool is_livesafe = 2;

  // Fresh id for a new variable that will serve as a "loop limiter" for the
  // function; only relevant if |is_livesafe| holds.
  uint32 loop_limiter_variable_id = 3;

  // Id of an existing unsigned integer constant providing the maximum value
  // that the loop limiter can reach before the loop is broken from; only
  // relevant if |is_livesafe| holds.
  uint32 loop_limit_constant_id = 4;

  // Fresh ids for each loop in the function that allow the loop limiter to be
  // manipulated; only relevant if |is_livesafe| holds.
  repeated LoopLimiterInfo loop_limiter_info = 5;

  // Id of an existing global value with the same return type as the function
  // that can be used to replace OpKill and OpReachable instructions with
  // ReturnValue instructions.  Ignored if the function has void return type.
  // Only relevant if |is_livesafe| holds.
  uint32 kill_unreachable_return_value_id = 6;

  // A mapping (represented as a sequence) from every access chain result id in
  // the function to the ids required to clamp its indices to ensure they are in
  // bounds; only relevant if |is_livesafe| holds.
  repeated AccessChainClampingInfo access_chain_clamping_info = 7;

}

message TransformationAddGlobalUndef {

  // Adds an undefined value of a given type to the module at global scope.

  // Fresh id for the undefined value
  uint32 fresh_id = 1;

  // The type of the undefined value
  uint32 type_id = 2;

}

message TransformationAddGlobalVariable {

  // Adds a global variable of the given type to the module, with Private or
  // Workgroup storage class, and optionally (for the Private case) with an
  // initializer.

  // Fresh id for the global variable
  uint32 fresh_id = 1;

  // The type of the global variable
  uint32 type_id = 2;

  uint32 storage_class = 3;

  // Initial value of the variable
  uint32 initializer_id = 4;

  // True if and only if the behaviour of the module should not depend on the
  // value of the variable, in which case stores to the variable can be
  // performed in an arbitrary fashion.
  bool value_is_irrelevant = 5;

}

message TransformationAddImageSampleUnusedComponents {

  // A transformation that adds unused components to an image sample coordinate.

  // An vector id with the original coordinate and the unused components.
  uint32 coordinate_with_unused_components_id = 1;

  // A descriptor for an image sample instruction.
  InstructionDescriptor instruction_descriptor = 2;

}

message TransformationAddLocalVariable {

  // Adds a local variable of the given type (which must be a pointer with
  // Function storage class) to the given function, initialized to the given
  // id.

  // Fresh id for the local variable
  uint32 fresh_id = 1;

  // The type of the local variable
  uint32 type_id = 2;

  // The id of the function to which the local variable should be added
  uint32 function_id = 3;

  // Initial value of the variable
  uint32 initializer_id = 4;

  // True if and only if the behaviour of the module should not depend on the
  // value of the variable, in which case stores to the variable can be
  // performed in an arbitrary fashion.
  bool value_is_irrelevant = 5;

}

message TransformationAddLoopPreheader {

  // A transformation that adds a loop preheader block before the given loop header.

  // The id of the loop header block
  uint32 loop_header_block = 1;

  // A fresh id for the preheader block
  uint32 fresh_id = 2;

  // Fresh ids for splitting the OpPhi instructions in the header.
  // A new OpPhi instruction in the preheader is needed for each OpPhi instruction in the header,
  // if the header has more than one predecessor outside of the loop.
  // This allows turning instructions of the form:
  //
  //   %loop_header_block = OpLabel
  //                 %id1 = OpPhi %type %val1 %pred1_id %val2 %pred2_id %val3 %backedge_block_id
  //
  // into:
  //            %fresh_id = OpLabel
  //             %phi_id1 = OpPhi %type %val1 %pred1_id %val2 %pred2_id
  //                        OpBranch %header_id
  //   %loop_header_block = OpLabel
  //                 %id1 = OpPhi %type %phi_id1 %fresh_id %val3 %backedge_block_id
  repeated uint32 phi_id = 3;

}

message TransformationAddLoopToCreateIntConstantSynonym {
  // A transformation that uses a loop to create a synonym for an integer
  // constant C (scalar or vector) using an initial value I, a step value S and
  // a number of iterations N such that C = I - N * S. For each iteration, S is
  // subtracted from the total.
  // The loop can be made up of one or two blocks, and it is inserted before a
  // block with a single predecessor. In the one-block case, it is of the form:
  //
  //            %loop_id = OpLabel
  //             %ctr_id = OpPhi %int %int_0 %pred %incremented_ctr_id %loop_id
  //            %temp_id = OpPhi %type_of_I %I %pred %eventual_syn_id %loop_id
  //    %eventual_syn_id = OpISub %type_of_I %temp_id %step_val_id
  // %incremented_ctr_id = OpIAdd %int %ctr_id %int_1
  //            %cond_id = OpSLessThan %bool %incremented_ctr_id %num_iterations_id
  //                       OpLoopMerge %block_after_loop_id %loop_id None
  //                       OpBranchConditional %cond_id %loop_id %block_after_loop_id
  //
  // A new OpPhi instruction is then added to %block_after_loop_id, as follows:
  //
  //  %block_after_loop_id = OpLabel
  //               %syn_id = OpPhi %type_of_I %eventual_syn_id %loop_id
  //
  // This can be translated, assuming that N > 0, to:
  // int syn = I;
  // for (int ctr = 0; ctr < N; ctr++) syn = syn - S;
  //
  // All existing OpPhi instructions in %block_after_loop_id are also updated
  // to reflect the fact that its predecessor is now %loop_id.

  // The following are existing ids.

  // The id of the integer constant C that we want a synonym of.
  uint32 constant_id = 1;

  // The id of the initial value integer constant I.
  uint32 initial_val_id = 2;

  // The id of the step value integer constant S.
  uint32 step_val_id = 3;

  // The id of the integer scalar constant, its value being the number of
  // iterations N.
  uint32 num_iterations_id = 4;

  // The label id of the block before which the loop must be inserted.
  uint32 block_after_loop_id = 5;


  // The following are fresh ids.

  // A fresh id for the synonym.
  uint32 syn_id = 6;

  // A fresh id for the label of the loop,
  uint32 loop_id = 7;

  // A fresh id for the counter.
  uint32 ctr_id = 8;

  // A fresh id taking the value I - S * ctr at the ctr-th iteration.
  uint32 temp_id = 9;

  // A fresh id taking the value I - S * (ctr + 1) at the ctr-th iteration, and
  // thus I - S * N at the last iteration.
  uint32 eventual_syn_id = 10;

  // A fresh id for the incremented counter.
  uint32 incremented_ctr_id = 11;

  // A fresh id for the loop condition.
  uint32 cond_id = 12;

  // The instructions in the loop can also be laid out in two basic blocks, as follows:
  //
  //  %loop_id = OpLabel
  //   %ctr_id = OpPhi %int %int_0 %pred %incremented_ctr_id %loop_id
  //  %temp_id = OpPhi %type_of_I %I %pred %eventual_syn_id %loop_id
  //             OpLoopMerge %block_after_loop_id %additional_block_id None
  //             OpBranch %additional_block_id
  //
  //  %additional_block_id = OpLabel
  //      %eventual_syn_id = OpISub %type_of_I %temp_id %step_val_id
  //   %incremented_ctr_id = OpIAdd %int %ctr_id %int_1
  //              %cond_id = OpSLessThan %bool %incremented_ctr_id %num_iterations_id
  //                         OpBranchConditional %cond_id %loop_id %block_after_loop_id

  // A fresh id for the additional block. If this is 0, it means that only one
  // block is to be created.
  uint32 additional_block_id = 13;
}

message TransformationAddNoContractionDecoration {

  // Applies OpDecorate NoContraction to the given result id

  // Result id to be decorated
  uint32 result_id = 1;

}

message TransformationAddOpPhiSynonym {

  // Adds an OpPhi instruction at the start of a block with n predecessors (pred_1, pred_2, ..., pred_n)
  // and n related ids (id_1, id_2, ..., id_n) which are pairwise synonymous.
  // The instruction will be of the form:
  //       %fresh_id = OpPhi %type %id_1 %pred_1 %id_2 %pred_2 ... %id_n %pred_n
  // and fresh_id will be recorded as being synonymous with all the other ids.

  // Label id of the block
  uint32 block_id = 1;

  // Pairs (pred_i, id_i)
  repeated UInt32Pair pred_to_id = 2;

  // Fresh id for the new instruction
  uint32 fresh_id = 3;
}

message TransformationAddParameter {

  // Adds a new parameter into the function.

  // Result id of the function to add parameters to.
  uint32 function_id = 1;

  // Fresh id for a new parameter.
  uint32 parameter_fresh_id = 2;

  // Type id for a new parameter.
  uint32 parameter_type_id = 3;

  // A map that maps from the OpFunctionCall id to the id that will be passed as the new
  // parameter at that call site. It must have the same type as that of the new parameter.
  repeated UInt32Pair call_parameter_ids = 4;

  // A fresh id for a new function type. This might not be used
  // if a required function type already exists or if we can change
  // the old function type.
  uint32 function_type_fresh_id = 5;

}

message TransformationAddRelaxedDecoration {

  // Applies OpDecorate RelaxedPrecision to the given result id

  // Result id to be decorated
  uint32 result_id = 1;

}

message TransformationAddSpecConstantOp {

  // Adds OpSpecConstantOp into the module.

  // Result id for the new instruction.
  uint32 fresh_id = 1;

  // Type id for the new instruction.
  uint32 type_id = 2;

  // Opcode operand of the OpSpecConstantOp instruction.
  uint32 opcode = 3;

  // Operands of the |opcode| instruction.
  repeated InstructionOperand operand = 4;

}

message TransformationAddSynonym {

  // Adds a |synonymous_instruction| before |insert_before| instruction with
  // and creates a fact that |result_id| and the result id of |synonymous_instruction|
  // are synonymous.

  // Result id of the first synonym.
  uint32 result_id = 1;

  // Type of the synonym to apply. Some types might produce instructions
  // with commutative operands. Such types do not specify the order of the
  // operands since we have a special transformation to swap commutable operands.
  //
  // TODO(https://github.com/KhronosGroup/SPIRV-Tools/issues/3499):
  //  Consider adding more types here.
  enum SynonymType {
    // New synonym is derived by adding zero to the |result_id|.
    ADD_ZERO = 0;

    // New synonym is derived by subtracting zero from the |result_id|.
    SUB_ZERO = 1;

    // New synonym is derived by multiplying |result_id| by one.
    MUL_ONE = 2;

    // New synonym is derived by applying OpCopyObject instruction to |result_id|.
    COPY_OBJECT = 3;

    // New synonym is derived by applying OpLogicalOr to |result_id| with the second
    // operand being 'false'.
    LOGICAL_OR = 4;

    // New synonym is derived by applying OpLogicalAnd to |result_id| with the second
    // operand being 'true'.
    LOGICAL_AND = 5;
  }

  // Type of the synonym to create. See SynonymType for more details.
  SynonymType synonym_type = 2;

  // Fresh result id for a created synonym.
  uint32 synonym_fresh_id = 3;

  // An instruction to insert a new synonym before.
  InstructionDescriptor insert_before = 4;

}

message TransformationAddTypeArray {

  // Adds an array type of the given element type and size to the module

  // Fresh id for the array type
  uint32 fresh_id = 1;

  // The array's element type
  uint32 element_type_id = 2;

  // The array's size
  uint32 size_id = 3;

}

message TransformationAddTypeBoolean {

  // Adds OpTypeBool to the module

  // Id to be used for the type
  uint32 fresh_id = 1;

}

message TransformationAddTypeFloat {

  // Adds OpTypeFloat to the module with the given width

  // Id to be used for the type
  uint32 fresh_id = 1;

  // Floating-point width
  uint32 width = 2;

}

message TransformationAddTypeFunction {

  // Adds a function type to the module

  // Fresh id for the function type
  uint32 fresh_id = 1;

  // The function's return type
  uint32 return_type_id = 2;

  // The function's argument types
  repeated uint32 argument_type_id = 3;

}

message TransformationAddTypeInt {

  // Adds OpTypeInt to the module with the given width and signedness

  // Id to be used for the type
  uint32 fresh_id = 1;

  // Integer width
  uint32 width = 2;

  // True if and only if this is a signed type
  bool is_signed = 3;

}

message TransformationAddTypeMatrix {

  // Adds a matrix type to the module

  // Fresh id for the matrix type
  uint32 fresh_id = 1;

  // The matrix's column type, which must be a floating-point vector (as per
  // the "data rules" in the SPIR-V specification).
  uint32 column_type_id = 2;

  // The matrix's column count
  uint32 column_count = 3;

}

message TransformationAddTypePointer {

  // Adds OpTypePointer to the module, with the given storage class and base
  // type

  // Id to be used for the type
  uint32 fresh_id = 1;

  // Pointer storage class
  uint32 storage_class = 2;

  // Id of the base type for the pointer
  uint32 base_type_id = 3;

}

message TransformationAddTypeStruct {

  // Adds a struct type to the module

  // Fresh id for the struct type
  uint32 fresh_id = 1;

  // The struct's member types
  repeated uint32 member_type_id = 3;

}

message TransformationAddTypeVector {

  // Adds a vector type to the module

  // Fresh id for the vector type
  uint32 fresh_id = 1;

  // The vector's component type
  uint32 component_type_id = 2;

  // The vector's component count
  uint32 component_count = 3;

}

message TransformationAdjustBranchWeights {

  // A transformation that adjusts the branch weights
  // of a branch conditional instruction.

  // A descriptor for a branch conditional instruction.
  InstructionDescriptor instruction_descriptor = 1;

  // Branch weights of a branch conditional instruction.
  UInt32Pair branch_weights = 2;

}

message TransformationCompositeConstruct {

  // A transformation that introduces an OpCompositeConstruct instruction to
  // make a composite object.

  // Id of the type of the composite that is to be constructed
  uint32 composite_type_id = 1;

  // Ids of the objects that will form the components of the composite
  repeated uint32 component = 2;

  // A descriptor for an instruction in a block before which the new
  // OpCompositeConstruct instruction should be inserted
  InstructionDescriptor instruction_to_insert_before = 3;

  // A fresh id for the composite object
  uint32 fresh_id = 4;

}

message TransformationCompositeExtract {

  // A transformation that adds an instruction to extract an element from a
  // composite.

  // A descriptor for an instruction in a block before which the new
  // OpCompositeExtract instruction should be inserted
  InstructionDescriptor instruction_to_insert_before = 1;

  // Result id for the extract operation.
  uint32 fresh_id = 2;

  // Id of the composite from which data is to be extracted.
  uint32 composite_id = 3;

  // Indices that indicate which part of the composite should be extracted.
  repeated uint32 index = 4;

}

message TransformationCompositeInsert {

  // A transformation that adds an instruction OpCompositeInsert which creates
  // a new composite from an existing composite, with an element inserted.

  // A descriptor for an instruction before which the new instruction
  // OpCompositeInsert should be inserted.
  InstructionDescriptor instruction_to_insert_before = 1;

  // Result id of the inserted OpCompositeInsert instruction.
  uint32 fresh_id = 2;

  // Id of the composite used as the basis for the insertion.
  uint32 composite_id = 3;

  // Id of the object to be inserted.
  uint32 object_id = 4;

  // Indices that indicate which part of the composite should be inserted into.
  repeated uint32 index = 5;

}

message TransformationComputeDataSynonymFactClosure {

  // A transformation that impacts the fact manager only, forcing a computation
  // of the closure of data synonym facts, so that e.g. if the components of
  // vectors v and w are known to be pairwise synonymous, it is deduced that v
  // and w are themselves synonymous.

  // When searching equivalence classes for implied facts, equivalence classes
  // larger than this size will be skipped.
  uint32 maximum_equivalence_class_size = 1;

}

message TransformationDuplicateRegionWithSelection {

  // A transformation that inserts a conditional statement with a boolean expression
  // of arbitrary value and duplicates a given single-entry, single-exit region, so
  // that it is present in each conditional branch and will be executed regardless
  // of which branch will be taken.

  // Fresh id for a label of the new entry block.
  uint32 new_entry_fresh_id = 1;

  // Id for a boolean expression.
  uint32 condition_id = 2;

  // Fresh id for a label of the merge block of the conditional.
  uint32 merge_label_fresh_id = 3;

  // Block id of the entry block of the original region.
  uint32 entry_block_id = 4;

  // Block id of the exit block of the original region.
  uint32 exit_block_id = 5;

  // Map that maps from a label in the original region to the corresponding label
  // in the duplicated region.
  repeated UInt32Pair original_label_to_duplicate_label = 6;

  // Map that maps from a result id in the original region to the corresponding
  // result id in the duplicated region.
  repeated UInt32Pair original_id_to_duplicate_id = 7;

  // Map that maps from a result id in the original region to the result id of the
  // corresponding OpPhi instruction.
  repeated UInt32Pair original_id_to_phi_id = 8;
}

message TransformationEquationInstruction {

  // A transformation that adds an instruction to the module that defines an
  // equation between its result id and input operand ids, such that the
  // equation is guaranteed to hold at any program point where all ids involved
  // are available (i.e. at any program point dominated by the instruction).

  // The result id of the new instruction
  uint32 fresh_id = 1;

  // The instruction's opcode
  uint32 opcode = 2;

  // The input operands to the instruction
  repeated uint32 in_operand_id = 3;

  // A descriptor for an instruction in a block before which the new
  // instruction should be inserted
  InstructionDescriptor instruction_to_insert_before = 4;

}

message TransformationExpandVectorReduction {

  // A transformation that adds synonyms for OpAny and OpAll instructions by
  // evaluating each vector component with the corresponding logical operation.
  // There is a SPIR-V code example in the header file of the transformation
  // class that can help understand the transformation.

  // The OpAny or OpAll instruction result id.
  uint32 instruction_result_id = 1;

  // The fresh ids required to apply the transformation.
  repeated uint32 fresh_ids = 2;

}

message TransformationFlattenConditionalBranch {

  // A transformation that takes a selection construct with a header
  // containing an OpBranchConditional instruction and flattens it.
  // For example, something of the form:
  //
  // %1 = OpLabel
  //      [header instructions]
  //      OpSelectionMerge %4 None
  //      OpBranchConditional %cond %2 %3
  // %2 = OpLabel
  //      [true branch instructions]
  //      OpBranch %4
  // %3 = OpLabel
  //      [false branch instructions]
  //      OpBranch %4
  // %4 = OpLabel
  //      ...
  //
  // becomes:
  //
  // %1 = OpLabel
  //      [header instructions]
  //      OpBranch %2
  // %2 = OpLabel
  //      [true branch instructions]
  //      OpBranch %3
  // %3 = OpLabel
  //      [false branch instructions]
  //      OpBranch %4
  // %4 = OpLabel
  //      ...
  //
  // If all of the instructions in the true or false branches have
  // no side effects, this is semantics-preserving.
  // Side-effecting instructions will instead be enclosed by smaller
  // conditionals. For more details, look at the definition for the
  // SideEffectWrapperInfo message.
  //
  // Nested conditionals or loops are not supported. The false branch
  // could also be executed before the true branch, depending on the
  // |true_branch_first| field.

  // The label id of the header block
  uint32 header_block_id = 1;

  // A boolean field deciding the order in which the original branches
  // will be laid out: the true branch will be laid out first iff this
  // field is true.
  bool true_branch_first = 2;

  // If the convergence block contains an OpPhi with bvec2 result type, it may
  // be necessary to introduce a bvec2 with the selection construct's condition
  // in both components in order to turn the OpPhi into an OpSelect.  This
  // this field provides a fresh id for an OpCompositeConstruct instruction for
  // this purpose.  It should be set to 0 if no such instruction is required.
  uint32 fresh_id_for_bvec2_selector = 3;

  // The same as |fresh_id_for_bvec2_selector| but for the bvec3 case.
  uint32 fresh_id_for_bvec3_selector = 4;

  // The same as |fresh_id_for_bvec2_selector| but for the bvec4 case.
  uint32 fresh_id_for_bvec4_selector = 5;

  // A list of instructions with side effects, which must be enclosed
  // inside smaller conditionals before flattening the main one, and
  // the corresponding fresh ids and module ids needed.
  repeated SideEffectWrapperInfo side_effect_wrapper_info = 6;
}

message TransformationFunctionCall {

  // A transformation that introduces an OpFunctionCall instruction.  The call
  // must not make the module's call graph cyclic.  Beyond that, if the call
  // is in a dead block it can be to any function with arbitrary suitably-typed
  // arguments; otherwise it must be to a livesafe function, with injected
  // variables as pointer arguments and arbitrary non-pointer arguments.

  // A fresh id for the result of the call
  uint32 fresh_id = 1;

  // Id of the function to be called
  uint32 callee_id = 2;

  // Ids for arguments to the function
  repeated uint32 argument_id = 3;

  // A descriptor for an instruction in a block before which the new
  // OpFunctionCall instruction should be inserted
  InstructionDescriptor instruction_to_insert_before = 4;

}

message TransformationInlineFunction {

  // This transformation inlines a function by mapping the function instructions to fresh ids.

  // Result id of the function call instruction.
  uint32 function_call_id = 1;

  // For each result id defined by the called function,
  // this map provides an associated fresh id that can
  // be used in the inlined version of the function call.
  repeated UInt32Pair result_id_map = 2;

}

message TransformationInvertComparisonOperator {

  // For some instruction with result id |operator_id| that
  // represents a binary comparison operator (e.g. <, >, <=), this transformation
  // will replace that instruction's result id with |fresh_id|,
  // invert the opcode (< will become >=) and insert OpLogicalNot
  // instruction with result id |operator_id| below.

  // Result id of the instruction to invert.
  uint32 operator_id = 1;

  // Fresh id that will be used by the operator after the inversion.
  uint32 fresh_id = 2;

}

message TransformationLoad {

  // Transformation that adds an OpLoad instruction from a pointer into an id.

  // The result of the load instruction
  uint32 fresh_id = 1;

  // The pointer to be loaded from
  uint32 pointer_id = 2;

  // A descriptor for an instruction in a block before which the new OpLoad
  // instruction should be inserted
  InstructionDescriptor instruction_to_insert_before = 3;

}

message TransformationMakeVectorOperationDynamic {

  // A transformation that replaces the OpCompositeExtract and OpCompositeInsert
  // instructions with the OpVectorExtractDynamic and OpVectorInsertDynamic instructions.

  // The composite instruction result id.
  uint32 instruction_result_id = 1;

  // The OpCompositeExtract/Insert instructions accept integer literals as indices to the composite object.
  // However, the OpVectorInsert/ExtractDynamic instructions require its single index to be an integer instruction.
  // This is the result id of the integer instruction.
  uint32 constant_index_id = 2;

}

message TransformationMergeBlocks {

  // A transformation that merges a block with its predecessor.

  // The id of the block that is to be merged with its predecessor; the merged
  // block will have the *predecessor's* id.
  uint32 block_id = 1;

}

message TransformationMergeFunctionReturns {

  // A transformation that modifies a function so that it does not return early,
  // so it only has one return statement (ignoring unreachable blocks).
  //
  // The function is enclosed inside an outer loop, that is only executed once,
  // and whose merge block is the new return block of the function.
  //
  // Each return instruction is replaced by:
  //     OpBranch %innermost_loop_merge
  // where %innermost_loop_merge is the innermost loop containing the return
  // instruction.
  //
  // Each merge block whose associated loop contains return instructions is
  // changed so that it branches to the merge block of the loop containing it,
  // as explained in the comments to the ReturnMergingInfo message.
  //
  // The new return block (the merge block of the new outer loop) will be of
  // the following form (if the return type is not void):
  //  %outer_return_id = OpLabel
  //   %return_val_id = OpPhi %return_type %val1 %block_1 %val2 %block_2 ...
  //                    OpReturnValue %return_val_id
  // where %block_k is either a return block that, in the original function, is
  // outside of any loops, or the merge block of a loop that contains return
  // instructions and is not, originally, nested inside another loop, and
  // %block_k is the corresponding return value.
  // If the function has void type, there will be no OpPhi instruction and the
  // last instruction will be OpReturn.

  // The id of the function to which the transformation is being applied.
  uint32 function_id = 1;

  // A fresh id for the header of the new outer loop.
  uint32 outer_header_id = 2;

  // A fresh id for the new return block of the function,
  // i.e. the merge block of the new outer loop.
  uint32 outer_return_id = 3;

  // A fresh id for the value that will be returned.
  // This is ignored if the function has void return type.
  uint32 return_val_id = 4;

  // An existing id of the same type as the return value, which is
  // available to use at the end of the entry block.
  // This is ignored if the function has void return type or if no
  // loops in the function contain a return instruction.
  // If the function is not void, the transformation will add an
  // OpPhi instruction to each merge block whose associated loop
  // contains at least a return instruction. The value associated
  // with existing predecessors from which the function cannot be
  // returning will be this id, used as a placeholder.
  uint32 any_returnable_val_id = 5;

  // The information needed to modify the merge blocks of
  // loops containing return instructions.
  repeated ReturnMergingInfo return_merging_info = 6;
}

message TransformationMoveBlockDown {

  // A transformation that moves a basic block to be one position lower in
  // program order.

  // The id of the block to move down.
  uint32 block_id = 1;
}

message TransformationMoveInstructionDown {

  // Swaps |instruction| with the next instruction in the block.

  // The instruction to move down.
  InstructionDescriptor instruction = 1;

}

message TransformationMutatePointer {

  // Backs up value of the pointer, writes into the pointer and
  // restores the original value.

  // Result id of the pointer instruction to mutate.
  uint32 pointer_id = 1;

  // Fresh id for the OpLoad instruction.
  uint32 fresh_id = 2;

  // Instruction to insert backup, mutation and restoration code before.
  InstructionDescriptor insert_before = 3;

}

message TransformationOutlineFunction {

  // A transformation that outlines a single-entry single-exit region of a
  // control flow graph into a separate function, and replaces the region with
  // a call to that function.

  // Id of the entry block of the single-entry single-exit region to be outlined
  uint32 entry_block = 1;

  // Id of the exit block of the single-entry single-exit region to be outlined
  uint32 exit_block = 2;

  // Id of a struct that will store the return values of the new function
  uint32 new_function_struct_return_type_id = 3;

  // A fresh id for the type of the outlined function
  uint32 new_function_type_id = 4;

  // A fresh id for the outlined function itself
  uint32 new_function_id = 5;

  // A fresh id to represent the block in the outlined function that represents
  // the first block of the outlined region.
  uint32 new_function_region_entry_block = 6;

  // A fresh id for the result of the OpFunctionCall instruction that will call
  // the outlined function
  uint32 new_caller_result_id = 7;

  // A fresh id to capture the return value of the outlined function - the
  // argument to OpReturn
  uint32 new_callee_result_id = 8;

  // Ids defined outside the region and used inside the region will become
  // parameters to the outlined function.  This is a mapping from used ids to
  // fresh parameter ids.
  repeated UInt32Pair input_id_to_fresh_id = 9;

  // Ids defined inside the region and used outside the region will become
  // fresh ids defined by the outlined function, which get copied into the
  // function's struct return value and then copied into their destination ids
  // by the caller.  This is a mapping from original ids to corresponding fresh
  // ids.
  repeated UInt32Pair output_id_to_fresh_id = 10;

}

message TransformationPermuteFunctionParameters {

  // A transformation that, given a non-entry-point function taking n
  // parameters and a permutation of the set [0, n-1]:
  //   - Introduces a new function type that is the same as the original
  //     function's type but with the order of arguments permuted
  //     (only if it doesn't already exist)
  //   - Changes the type of the function to this type
  //   - Adjusts all calls to the function so that their arguments are permuted

  // Function, whose parameters will be permuted
  uint32 function_id = 1;

  // Fresh id for a new type of the function. This might not be used
  // if a required function type already exists or if we can change
  // the old function type.
  uint32 function_type_fresh_id = 2;

  // An array of size |n|, where |n| is a number of arguments to a function
  // with |function_id|. For each i: 0 <= permutation[i] < n.
  //
  // i-th element of this array contains a position for an i-th
  // function's argument (i.e. i-th argument will be permutation[i]-th
  // after running this transformation)
  repeated uint32 permutation = 3;

}

message TransformationPermutePhiOperands {

  // Permutes operands of some OpPhi instruction.

  // Result id of the instruction to apply the transformation to.
  uint32 result_id = 1;

  // A sequence of numbers in the range [0, n/2 - 1] where |n| is the number
  // of operands of the OpPhi instruction with |result_id|.
  repeated uint32 permutation = 2;

}

message TransformationPropagateInstructionDown {

  // Propagates an instruction from |block_id| into its successors.
  // Concretely, the transformation clones the propagated instruction
  // into some of the successors of |block_id| and removes the original
  // instruction. Additionally, an OpPhi instruction may be added to make sure
  // that the transformation can be applied in various scenarios.
  //
  // Note that the instruction might not be propagated down into every successor
  // of |block_id| since it might make the module invalid.

  // Id of the block to propagate an instruction from. The decision on what
  // instruction to propagate is made based on whether the instruction interacts
  // with memory, whether that instruction is used in its block etc (see the
  // transformation class for more details).
  uint32 block_id = 1;

  // A fresh id for an OpPhi instruction. This might not be used by the
  // transformation since an OpPhi instruction is created only if needed
  // (e.g. an instruction is propagated into divergent blocks).
  uint32 phi_fresh_id = 2;

  // A map from the id of some successor of the |block_id| to the fresh id.
  // The map contains a fresh id for at least every successor of the |block_id|.
  // Every fresh id in the map corresponds to the result id of the clone,
  // propagated into the corresponding successor block. This transformation
  // might use overflow ids if they are available and this field doesn't account
  // for every successor of |block_id|.
  repeated UInt32Pair successor_id_to_fresh_id = 3;

}

message TransformationPropagateInstructionUp {

  // Propagates an instruction in the block into the block's predecessors.
  // Concretely, this transformation clones some particular instruction from
  // the |block_id| into every block's predecessor and replaces the original
  // instruction with OpPhi. Take a look at the transformation class to learn
  // more about how we choose what instruction to propagate.

  // Id of the block to propagate an instruction from.
  uint32 block_id = 1;

  // A map from the id of some predecessor of the |block_id| to the fresh id.
  // The map contains a fresh id for at least every predecessor of the |block_id|.
  // The instruction is propagated by creating a number of clones - one clone for
  // each predecessor. Fresh ids from this field are used as result ids of cloned
  // instructions.
  repeated UInt32Pair predecessor_id_to_fresh_id = 2;

}

message TransformationPushIdThroughVariable {

  // A transformation that makes |value_synonym_id| and |value_id| to be
  // synonymous by storing |value_id| into |variable_id| and
  // loading |variable_id| to |value_synonym_id|.

  // The value to be stored.
  uint32 value_id = 1;

  // A fresh id for the result of the load instruction.
  uint32 value_synonym_id = 2;

  // A fresh id for the variable to be stored to.
  uint32 variable_id = 3;

  // Constant to initialize the variable from.
  uint32 initializer_id = 4;

  // The variable storage class (global or local).
  uint32 variable_storage_class = 5;

  // A descriptor for an instruction which the new OpStore
  // and OpLoad instructions might be inserted before.
  InstructionDescriptor instruction_descriptor = 6;

}

message TransformationRecordSynonymousConstants {

  // A transformation that, given the IDs to two synonymous constants,
  // records the fact that they are synonymous. The module is not changed.
  // Two constants are synonymous if:
  // - they have the same type (ignoring the presence of integer sign)
  // - they have the same opcode (one of OpConstant, OpConstantTrue,
  //   OpConstantFalse, OpConstantNull)
  // - they have the same value
  // If the types are the same, OpConstantNull is equivalent to
  // OpConstantFalse or OpConstant with value zero.

  // The id of a constant
  uint32 constant1_id = 1;

  // The id of the synonym
  uint32 constant2_id = 2;

}

message TransformationReplaceAddSubMulWithCarryingExtended {

  // Replaces OpIAdd with OpIAddCarry, OpISub with OpISubBorrow, OpIMul
  // with OpUMulExtended or OpSMulExtended (depending on the signedness
  // of the operands) and stores the result into a |struct_fresh_id|.
  // In the original instruction the result type id and the type ids of
  // the operands must be the same. Then the transformation extracts
  // the first element of the result into the original |result_id|.
  // This value is the same as the result of the original instruction.

  // The fresh id of the intermediate result.
  uint32 struct_fresh_id = 1;

  // The result id of the original instruction.
  uint32 result_id = 2;

}

message TransformationReplaceBranchFromDeadBlockWithExit {

  // Given a dead block that ends with OpBranch, replaces OpBranch with an
  // "exit" instruction; one of OpReturn/OpReturnValue, OpKill (in a fragment
  // shader) or OpUnreachable.

  // The dead block whose terminator is to be replaced.
  uint32 block_id = 1;

  // The opcode of the new terminator.
  uint32 opcode = 2;

  // Ignored unless opcode is OpReturnValue, in which case this field provides
  // a suitable result id to be returned.
  uint32 return_value_id = 3;

}

message TransformationReplaceParameterWithGlobal {

  // Removes parameter with result id |parameter_id| from its function
  // and creates a global variable to pass its value to the function instead.

  // Fresh id for a new function type. This might not be used if a required
  // function type already exists or if we can change the old function type.
  uint32 function_type_fresh_id = 2;

  // Result id of the OpFunctionParameter instruction to remove.
  uint32 parameter_id = 3;

  // Fresh id of a global variable used to pass parameter's value to the function.
  uint32 global_variable_fresh_id = 4;

}

message TransformationReplaceBooleanConstantWithConstantBinary {

  // A transformation to capture replacing a use of a boolean constant with
  // binary operation on two constant values

  // A descriptor for the boolean constant id we would like to replace
  IdUseDescriptor id_use_descriptor = 1;

  // Id for the constant to be used on the LHS of the comparision
  uint32 lhs_id = 2;

  // Id for the constant to be used on the RHS of the comparision
  uint32 rhs_id = 3;

  // Opcode for binary operator
  uint32 opcode = 4;

  // Id that will store the result of the binary operation instruction
  uint32 fresh_id_for_binary_operation = 5;

}

message TransformationReplaceConstantWithUniform {

  // Replaces a use of a constant id with the result of a load from an
  // element of uniform buffer known to hold the same value as the constant

  // A descriptor for the id we would like to replace
  IdUseDescriptor id_use_descriptor = 1;

  // Uniform descriptor to identify which uniform value to choose
  UniformBufferElementDescriptor uniform_descriptor = 2;

  // Id that will store the result of an access chain
  uint32 fresh_id_for_access_chain = 3;

  // Id that will store the result of a load
  uint32 fresh_id_for_load = 4;

}

message TransformationReplaceCopyMemoryWithLoadStore {

  // A transformation that replaces instructions OpCopyMemory with loading
  // the source variable to an intermediate value and storing this value into the
  // target variable of the original OpCopyMemory instruction.

  // The intermediate value.
  uint32 fresh_id = 1;

  // The instruction descriptor to OpCopyMemory. It is necessary, because
  // OpCopyMemory doesn't have a result id.
  InstructionDescriptor copy_memory_instruction_descriptor = 2;
}

message TransformationReplaceCopyObjectWithStoreLoad {

  // A transformation that replaces instruction OpCopyObject with
  // storing into a new variable and immediately loading from this
  // variable to |result_id| of the original OpCopyObject instruction.

  // The result id of initial OpCopyObject instruction
  uint32 copy_object_result_id = 1;

  // A fresh id for the variable to be stored to.
  uint32 fresh_variable_id = 2;

  // The variable storage class (Function or Private).
  uint32 variable_storage_class = 3;

  // Constant to initialize the variable with.
  uint32 variable_initializer_id = 4;
}

message TransformationReplaceIdWithSynonym {

  // Replaces a use of an id with an id that is known to be synonymous, e.g.
  // because it was obtained via applying OpCopyObject

  // The id use that is to be replaced
  IdUseDescriptor id_use_descriptor = 1;

  // The synonymous id
  uint32 synonymous_id = 2;

}

message TransformationReplaceIrrelevantId {

  // Replaces an irrelevant id with another id of the same type.

  // The id use that is to be replaced
  IdUseDescriptor id_use_descriptor = 1;

  // The replacement id
  uint32 replacement_id = 2;
}

message TransformationReplaceLinearAlgebraInstruction {

  // Replaces a linear algebra instruction with its
  // mathematical definition.

  // The fresh ids needed to apply the transformation.
  repeated uint32 fresh_ids = 1;

  // A descriptor for a linear algebra instruction.
  InstructionDescriptor instruction_descriptor = 2;

}

message TransformationReplaceLoadStoreWithCopyMemory {
  // A transformation that takes a pair of instruction descriptors
  // to OpLoad and OpStore that have the same intermediate value
  // and replaces the OpStore with an equivalent OpCopyMemory.

  // The instruction descriptor to OpLoad
  InstructionDescriptor load_instruction_descriptor = 1;

  // The instruction descriptor to OpStore
  InstructionDescriptor store_instruction_descriptor = 2;
}

message TransformationReplaceOpPhiIdFromDeadPredecessor {

  // Replaces one of the ids used by an OpPhi instruction, when
  // the corresponding predecessor is dead, with any available id
  // of the correct type.

  // The result id of the OpPhi instruction.
  uint32 opphi_id = 1;

  // The label id of one of the predecessors of the block containing
  // the OpPhi instruction, corresponding to the id that we want to
  // replace.
  uint32 pred_label_id = 2;

  // The id that, after the transformation, will be associated with
  // the given predecessor.
  uint32 replacement_id = 3;

}

message TransformationReplaceOpSelectWithConditionalBranch {

  // A transformation that takes an OpSelect instruction with a
  // scalar boolean condition and replaces it with a conditional
  // branch and an OpPhi instruction.
  // The OpSelect instruction must be the first instruction in its
  // block, which must have a unique predecessor. The block will
  // become the merge block of a new construct, while its predecessor
  // will become the header.
  // Given the original OpSelect instruction:
  //   %id = OpSelect %type %cond %then %else
  // The branching instruction of the header will be:
  //         OpBranchConditional %cond %true_block_id %false_block_id
  // and the OpSelect instruction will be turned into:
  //   %id = OpPhi %type %then %true_block_id %else %false_block_id
  // At most one of |true_block_id| and |false_block_id| can be zero. In
  // that case, there will be no such block and all references to it
  // will be replaced by %merge_block (where %merge_block is the
  // block containing the OpSelect instruction).

  // The result id of the OpSelect instruction.
  uint32 select_id = 1;

  // A fresh id for the new block that the predecessor of the block
  // containing |select_id| will branch to if the condition holds.
  uint32 true_block_id = 2;

  // A fresh id for the new block that the predecessor of the block
  // containing |select_id| will branch to if the condition does not
  // hold.
  uint32 false_block_id = 3;
}

message TransformationReplaceParamsWithStruct {

  // Replaces parameters of the function with a struct containing
  // values of those parameters.

  // Result ids of parameters to replace.
  repeated uint32 parameter_id = 1;

  // Fresh id for a new function type. This might be unused if the required type
  // already exists in the module or if we can change the old type.
  uint32 fresh_function_type_id = 2;

  // Fresh id for a new struct function parameter to be used as a replacement.
  uint32 fresh_parameter_id = 3;

  // Fresh ids for struct objects containing values of replaced parameters.
  // This field contains a fresh id for at least every result id of a relevant
  // OpFunctionCall instruction.
  repeated UInt32Pair caller_id_to_fresh_composite_id = 4;

}

message TransformationSetFunctionControl {

  // A transformation that sets the function control operand of an OpFunction
  // instruction.

  // The result id of an OpFunction instruction
  uint32 function_id = 1;

  // The value to which the 'function control' operand should be set.
  uint32 function_control = 2;

}

message TransformationSetLoopControl {

  // A transformation that sets the loop control operand of an OpLoopMerge
  // instruction.

  // The id of a basic block that should contain OpLoopMerge
  uint32 block_id = 1;

  // The value to which the 'loop control' operand should be set.
  // This must be a legal loop control mask.
  uint32 loop_control = 2;

  // Provides a peel count value for the loop.  Used if and only if the
  // PeelCount bit is set.  Must be zero if the PeelCount bit is not set (can
  // still be zero if this bit is set).
  uint32 peel_count = 3;

  // Provides a partial count value for the loop.  Used if and only if the
  // PartialCount bit is set.  Must be zero if the PartialCount bit is not set
  // (can still be zero if this bit is set).
  uint32 partial_count = 4;

}

message TransformationSetMemoryOperandsMask {

  // A transformation that sets the memory operands mask of a memory access
  // instruction.

  // A descriptor for a memory access instruction, e.g. an OpLoad
  InstructionDescriptor memory_access_instruction = 1;

  // A mask of memory operands to be applied to the instruction.  It must be the
  // same as the original mask, except that Volatile can be added, and
  // Nontemporal can be added or removed.
  uint32 memory_operands_mask = 2;

  // Some memory access instructions allow more than one mask to be specified;
  // this field indicates which mask should be set
  uint32 memory_operands_mask_index = 3;

}

message TransformationSetSelectionControl {

  // A transformation that sets the selection control operand of an
  // OpSelectionMerge instruction.

  // The id of a basic block that should contain OpSelectionMerge
  uint32 block_id = 1;

  // The value to which the 'selection control' operand should be set.
  // Although technically 'selection control' is a literal mask that can be
  // some combination of 'None', 'Flatten' and 'DontFlatten', the combination
  // 'Flatten | DontFlatten' does not make sense and is not allowed here.
  uint32 selection_control = 2;

}

message TransformationSplitBlock {

  // A transformation that splits a basic block into two basic blocks

  // A descriptor for an instruction such that the block containing the
  // described instruction should be split right before the instruction.
  InstructionDescriptor instruction_to_split_before = 1;

  // An id that must not yet be used by the module to which this transformation
  // is applied.  Rather than having the transformation choose a suitable id on
  // application, we require the id to be given upfront in order to facilitate
  // reducing fuzzed shaders by removing transformations.  The reason is that
  // future transformations may refer to the fresh id introduced by this
  // transformation, and if we end up changing what that id is, due to removing
  // earlier transformations, it may inhibit later transformations from
  // applying.
  uint32 fresh_id = 2;

}

message TransformationStore {

  // Transformation that adds an OpStore instruction of an id to a pointer.

  // The pointer to be stored to
  uint32 pointer_id = 1;

  // The value to be stored
  uint32 value_id = 2;

  // A descriptor for an instruction in a block before which the new OpStore
  // instruction should be inserted
  InstructionDescriptor instruction_to_insert_before = 3;

}

message TransformationSwapCommutableOperands {

  // A transformation that swaps the operands of a commutative instruction.

  // A descriptor for a commutative instruction
  InstructionDescriptor instruction_descriptor = 1;

}

message TransformationSwapConditionalBranchOperands {

  // Swaps label ids in OpBranchConditional instruction.
  // Additionally, inverts the guard and swaps branch weights
  // if present.

  // Descriptor of the instruction to swap operands of.
  InstructionDescriptor instruction_descriptor = 1;

  // Fresh result id for the OpLogicalNot instruction, used
  // to invert the guard.
  uint32 fresh_id = 2;

}

<<<<<<< HEAD
message TransformationSwapTwoFunctions {
   // A transformation that swaps the position of two functions within the same module.
   
   // the IDs for the two functions that are swapped.  
    uint32 function_id1 = 1;
    uint32 function_id2 = 2; 
=======
message TransformationSwapFunctionVariables {
  // A transformation that swaps function variables

  // Result id of the first variable.
  uint32 result_id1 = 1;
  // Result id of the second variable.
  uint32 result_id2 = 2;
>>>>>>> 1b8341b8
}

message TransformationToggleAccessChainInstruction {

  // A transformation that toggles an access chain instruction.

  // A descriptor for an access chain instruction
  InstructionDescriptor instruction_descriptor = 1;

}

message TransformationVectorShuffle {

  // A transformation that adds a vector shuffle instruction.

  // A descriptor for an instruction in a block before which the new
  // OpVectorShuffle instruction should be inserted
  InstructionDescriptor instruction_to_insert_before = 1;

  // Result id for the shuffle operation.
  uint32 fresh_id = 2;

  // Id of the first vector operand.
  uint32 vector1 = 3;

  // Id of the second vector operand.
  uint32 vector2 = 4;

  // Indices that indicate which components of the input vectors should be used.
  repeated uint32 component = 5;

}

message TransformationWrapEarlyTerminatorInFunction {

  // Replaces an early terminator - OpKill, OpReachable or OpTerminateInvocation
  // - with a call to a wrapper function for the terminator.

  // A fresh id for a new OpFunctionCall instruction.
  uint32 fresh_id = 1;

  // A descriptor for an OpKill, OpUnreachable or OpTerminateInvocation
  // instruction.
  InstructionDescriptor early_terminator_instruction = 2;

  // An id with the same type as the enclosing function's return type that is
  // available at the early terminator.  This is used to change the terminator
  // to OpReturnValue.  Ignored if the enclosing function has void return type,
  // in which case OpReturn can be used as the new terminator.
  uint32 returned_value_id = 3;

}

message TransformationWrapRegionInSelection {

  // Transforms a single-entry-single-exit region R into
  // if (|branch_condition|) { R } else { R }
  // The entry block for R becomes a selection header and
  // the exit block - a selection merge.
  //
  // Note that the region R is not duplicated. Thus, the effect of
  // this transformation can be represented as follows:
  //              entry
  //  entry        / \
  //    |          \ /
  //    R   -->     R
  //    |           |
  //   exit        exit

  // This behaviour is different from TransformationDuplicateRegionWithSelection
  // that copies the blocks in R.

  // The entry block for the region R.
  uint32 region_entry_block_id = 1;

  // The exit block for the region R.
  uint32 region_exit_block_id = 2;

  // Boolean value for the condition expression.
  bool branch_condition = 3;

}<|MERGE_RESOLUTION|>--- conflicted
+++ resolved
@@ -557,11 +557,7 @@
     TransformationWrapEarlyTerminatorInFunction wrap_early_terminator_in_function = 83;
     TransformationMergeFunctionReturns merge_function_returns = 84;
     TransformationExpandVectorReduction expand_vector_reduction = 85;
-<<<<<<< HEAD
-    TransformationSwapTwoFunctions swap_two_functions = 86;
-=======
     TransformationSwapFunctionVariables swap_function_variables = 86;
->>>>>>> 1b8341b8
     // Add additional option using the next available number.
   }
 }
@@ -2265,14 +2261,6 @@
 
 }
 
-<<<<<<< HEAD
-message TransformationSwapTwoFunctions {
-   // A transformation that swaps the position of two functions within the same module.
-   
-   // the IDs for the two functions that are swapped.  
-    uint32 function_id1 = 1;
-    uint32 function_id2 = 2; 
-=======
 message TransformationSwapFunctionVariables {
   // A transformation that swaps function variables
 
@@ -2280,7 +2268,6 @@
   uint32 result_id1 = 1;
   // Result id of the second variable.
   uint32 result_id2 = 2;
->>>>>>> 1b8341b8
 }
 
 message TransformationToggleAccessChainInstruction {
