--- conflicted
+++ resolved
@@ -384,11 +384,8 @@
     TransformationAddCopyMemory add_copy_memory = 53;
     TransformationInvertComparisonOperator invert_comparison_operator = 54;
     TransformationAddImageSampleUnusedComponents add_image_sample_unused_components = 55;
-<<<<<<< HEAD
-    TransformationRecordSynonymousConstants record_synonymous_constants = 56;
-=======
     TransformationReplaceParameterWithGlobal replace_parameter_with_global = 56;
->>>>>>> de56c34b
+    TransformationRecordSynonymousConstants record_synonymous_constants = 57;
     // Add additional option using the next available number.
   }
 }
@@ -1127,7 +1124,6 @@
 
 }
 
-<<<<<<< HEAD
 message TransformationRecordSynonymousConstants {
 
   // A transformation that, given the IDs to two synonymous constants,
@@ -1145,7 +1141,9 @@
 
   // The id of the synonym
   uint32 constant2_id = 2;
-=======
+
+}
+
 message TransformationReplaceParameterWithGlobal {
 
   // Removes parameter with result id |parameter_id| from its function
@@ -1161,7 +1159,6 @@
   // Fresh id of a global variable used to pass parameter's value to the function.
   uint32 global_variable_fresh_id = 4;
 
->>>>>>> de56c34b
 }
 
 message TransformationReplaceBooleanConstantWithConstantBinary {
