--- conflicted
+++ resolved
@@ -64,13 +64,10 @@
   void ReplaceOpVectorTimesMatrix(opt::IRContext* ir_context,
                                   opt::Instruction* instruction) const;
 
-<<<<<<< HEAD
-=======
   // Replaces an OpMatrixTimesVector instruction.
   void ReplaceOpMatrixTimesVector(opt::IRContext* ir_context,
                                   opt::Instruction* instruction) const;
 
->>>>>>> 11946e64
   // Replaces an OpDot instruction.
   void ReplaceOpDot(opt::IRContext* ir_context,
                     opt::Instruction* instruction) const;
