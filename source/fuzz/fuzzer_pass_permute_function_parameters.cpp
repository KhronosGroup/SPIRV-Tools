--- conflicted
+++ resolved
@@ -32,11 +32,7 @@
     : FuzzerPass(ir_context, transformation_context, fuzzer_context,
                  transformations) {}
 
-<<<<<<< HEAD
 
-
-=======
->>>>>>> 61e256c9
 void FuzzerPassPermuteFunctionParameters::Apply() {
   for (const auto& function : *GetIRContext()->module()) {
     uint32_t function_id = function.result_id();
