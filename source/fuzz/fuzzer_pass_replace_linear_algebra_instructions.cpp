// Copyright (c) 2020 André Perez Maselco
//
// Licensed under the Apache License, Version 2.0 (the "License");
// you may not use this file except in compliance with the License.
// You may obtain a copy of the License at
//
//     http://www.apache.org/licenses/LICENSE-2.0
//
// Unless required by applicable law or agreed to in writing, software
// distributed under the License is distributed on an "AS IS" BASIS,
// WITHOUT WARRANTIES OR CONDITIONS OF ANY KIND, either express or implied.
// See the License for the specific language governing permissions and
// limitations under the License.

#include "source/fuzz/fuzzer_pass_replace_linear_algebra_instructions.h"

#include "source/fuzz/fuzzer_util.h"
#include "source/fuzz/instruction_descriptor.h"
#include "source/fuzz/transformation_replace_linear_algebra_instruction.h"

namespace spvtools {
namespace fuzz {

FuzzerPassReplaceLinearAlgebraInstructions::
    FuzzerPassReplaceLinearAlgebraInstructions(
        opt::IRContext* ir_context,
        TransformationContext* transformation_context,
        FuzzerContext* fuzzer_context,
        protobufs::TransformationSequence* transformations)
    : FuzzerPass(ir_context, transformation_context, fuzzer_context,
                 transformations) {}

FuzzerPassReplaceLinearAlgebraInstructions::
    ~FuzzerPassReplaceLinearAlgebraInstructions() = default;

void FuzzerPassReplaceLinearAlgebraInstructions::Apply() {
  // For each instruction, checks whether it is a supported linear algebra
  // instruction. In this case, the transformation is randomly applied.
  GetIRContext()->module()->ForEachInst([this](opt::Instruction* instruction) {
    // TODO(https://github.com/KhronosGroup/SPIRV-Tools/issues/3354):
    // Right now we only support certain operations. When this issue is
    // addressed the following conditional can use the function
    // |spvOpcodeIsLinearAlgebra|.
    if (instruction->opcode() != SpvOpVectorTimesScalar &&
        instruction->opcode() != SpvOpMatrixTimesScalar &&
        instruction->opcode() != SpvOpVectorTimesMatrix &&
<<<<<<< HEAD
=======
        instruction->opcode() != SpvOpMatrixTimesVector &&
>>>>>>> 11946e64
        instruction->opcode() != SpvOpDot) {
      return;
    }

    if (!GetFuzzerContext()->ChoosePercentage(
            GetFuzzerContext()
                ->GetChanceOfReplacingLinearAlgebraInstructions())) {
      return;
    }

    ApplyTransformation(TransformationReplaceLinearAlgebraInstruction(
        GetFuzzerContext()->GetFreshIds(
            TransformationReplaceLinearAlgebraInstruction::
                GetRequiredFreshIdCount(GetIRContext(), instruction)),
        MakeInstructionDescriptor(GetIRContext(), instruction)));
  });
}

}  // namespace fuzz
}  // namespace spvtools<|MERGE_RESOLUTION|>--- conflicted
+++ resolved
@@ -44,10 +44,7 @@
     if (instruction->opcode() != SpvOpVectorTimesScalar &&
         instruction->opcode() != SpvOpMatrixTimesScalar &&
         instruction->opcode() != SpvOpVectorTimesMatrix &&
-<<<<<<< HEAD
-=======
         instruction->opcode() != SpvOpMatrixTimesVector &&
->>>>>>> 11946e64
         instruction->opcode() != SpvOpDot) {
       return;
     }
