--- conflicted
+++ resolved
@@ -98,11 +98,8 @@
 #include "source/fuzz/transformation_store.h"
 #include "source/fuzz/transformation_swap_commutable_operands.h"
 #include "source/fuzz/transformation_swap_conditional_branch_operands.h"
-<<<<<<< HEAD
+#include "source/fuzz/transformation_swap_function_variables.h"
 #include "source/fuzz/transformation_swap_two_functions.h"
-=======
-#include "source/fuzz/transformation_swap_function_variables.h"
->>>>>>> 5871d036
 #include "source/fuzz/transformation_toggle_access_chain_instruction.h"
 #include "source/fuzz/transformation_vector_shuffle.h"
 #include "source/fuzz/transformation_wrap_early_terminator_in_function.h"
@@ -366,15 +363,12 @@
         kSwapConditionalBranchOperands:
       return MakeUnique<TransformationSwapConditionalBranchOperands>(
           message.swap_conditional_branch_operands());
-<<<<<<< HEAD
+    case protobufs::Transformation::TransformationCase::kSwapFunctionVariables:
+      return MakeUnique<TransformationSwapFunctionVariables>(
+          message.swap_function_variables());
     case protobufs::Transformation::TransformationCase::kSwapTwoFunctions:
       return MakeUnique<TransformationSwapTwoFunctions>(
           message.swap_two_functions());
-=======
-    case protobufs::Transformation::TransformationCase::kSwapFunctionVariables:
-      return MakeUnique<TransformationSwapFunctionVariables>(
-          message.swap_function_variables());
->>>>>>> 5871d036
     case protobufs::Transformation::TransformationCase::
         kToggleAccessChainInstruction:
       return MakeUnique<TransformationToggleAccessChainInstruction>(
