--- conflicted
+++ resolved
@@ -196,15 +196,13 @@
       return MakeUnique<TransformationPushIdThroughVariable>(
           message.push_id_through_variable());
     case protobufs::Transformation::TransformationCase::
-<<<<<<< HEAD
         kRecordSynonymousConstants:
       return MakeUnique<TransformationRecordSynonymousConstants>(
           message.record_synonymous_constants());
-=======
+    case protobufs::Transformation::TransformationCase::
         kReplaceParameterWithGlobal:
       return MakeUnique<TransformationReplaceParameterWithGlobal>(
           message.replace_parameter_with_global());
->>>>>>> de56c34b
     case protobufs::Transformation::TransformationCase::
         kReplaceBooleanConstantWithConstantBinary:
       return MakeUnique<TransformationReplaceBooleanConstantWithConstantBinary>(
