--- conflicted
+++ resolved
@@ -121,7 +121,7 @@
         fuzzer_pass_split_blocks.h
         fuzzer_pass_swap_commutable_operands.h
         fuzzer_pass_swap_conditional_branch_operands.h
-        fuzzer_pass_swap_functions.h 
+        fuzzer_pass_swap_functions.h
         fuzzer_pass_toggle_access_chain_instruction.h
         fuzzer_pass_wrap_regions_in_selections.h
         fuzzer_util.h
@@ -224,11 +224,8 @@
         transformation_store.h
         transformation_swap_commutable_operands.h
         transformation_swap_conditional_branch_operands.h
-<<<<<<< HEAD
+        transformation_swap_function_variables.h
         transformation_swap_two_functions.h
-=======
-        transformation_swap_function_variables.h
->>>>>>> 5871d036
         transformation_toggle_access_chain_instruction.h
         transformation_vector_shuffle.h
         transformation_wrap_early_terminator_in_function.h
@@ -420,11 +417,8 @@
         transformation_store.cpp
         transformation_swap_commutable_operands.cpp
         transformation_swap_conditional_branch_operands.cpp
-<<<<<<< HEAD
+        transformation_swap_function_variables.cpp
         transformation_swap_two_functions.cpp
-=======
-        transformation_swap_function_variables.cpp
->>>>>>> 5871d036
         transformation_toggle_access_chain_instruction.cpp
         transformation_vector_shuffle.cpp
         transformation_wrap_early_terminator_in_function.cpp
