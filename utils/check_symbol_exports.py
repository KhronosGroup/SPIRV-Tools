#!/usr/bin/env python
# Copyright (c) 2017 Google Inc.

# Licensed under the Apache License, Version 2.0 (the "License");
# you may not use this file except in compliance with the License.
# You may obtain a copy of the License at
#
#     http://www.apache.org/licenses/LICENSE-2.0
#
# Unless required by applicable law or agreed to in writing, software
# distributed under the License is distributed on an "AS IS" BASIS,
# WITHOUT WARRANTIES OR CONDITIONS OF ANY KIND, either express or implied.
# See the License for the specific language governing permissions and
# limitations under the License.
"""Ensures that all externally visible functions in the library have an appropriate name
<<<<<<< HEAD
=======

>>>>>>> 8ec9f456
Appropriate function names are:
  - names starting with spv,
  - anything in a namespace,
  - functions added by the protobuf compiler,
  - and weak definitions of new and delete."""

import os.path
import re
import subprocess
import sys


PROG = 'check_symbol_exports'


def command_output(cmd, directory):
    """Runs a command in a directory and returns its standard output stream.
    Captures the standard error stream.
    Raises a RuntimeError if the command fails to launch or otherwise fails.
    """
    p = subprocess.Popen(cmd,
                         cwd=directory,
                         stdout=subprocess.PIPE,
                         stderr=subprocess.PIPE,
                         universal_newlines=True)
    (stdout, _) = p.communicate()
    if p.returncode != 0:
        raise RuntimeError('Failed to run %s in %s' % (cmd, directory))
    return stdout


def check_library(library):
    """Scans the given library file for global exports.  If all such
    exports are namespaced or begin with spv (in either C or C++ styles)
    then return 0.  Otherwise emit a message and return 1."""

    # The pattern for an externally visible symbol record
    symbol_pattern = re.compile(r'^[0-aA-Fa-f]+ +([wg]) *F \.text.*[0-9A-Fa-f]+ +(.*)')

    # Ok patterns are as follows, assuming Itanium name mangling:
    #   spv[A-Z]          :  extern "C" symbol starting with spv
    #   _ZN               :  something in a namespace
    #   _ZSt              :  something in the standard namespace
    #   _ZZN              :  something in a local scope and namespace
    #   _Z[0-9]+spv[A-Z_] :  C++ symbol starting with spv[A-Z_]
    symbol_ok_pattern = re.compile(r'^(spv[A-Z]|_ZN|_ZSt|_ZZN|_Z[0-9]+spv[A-Z_])')

    # In addition, the following pattern allowlists global functions that are added
    # by the protobuf compiler:
    #   - AddDescriptors_spvtoolsfuzz_2eproto()
    #   - InitDefaults_spvtoolsfuzz_2eproto()
    symbol_allowlist_pattern = re.compile(r'_Z[0-9]+(InitDefaults|AddDescriptors)_spvtoolsfuzz_2eprotov')

    symbol_is_new_or_delete = re.compile(r'^(_Zna|_Znw|_Zdl|_Zda)')

    seen = set()
    result = 0
    for line in command_output(['objdump', '-t', library], '.').split('\n'):
        match = symbol_pattern.search(line)
        if match:
            linkage = match.group(1)
            symbol = match.group(2)
            if symbol not in seen:
                seen.add(symbol)
                #print("look at '{}'".format(symbol))
                if not (symbol_is_new_or_delete.match(symbol) and linkage == 'w'):
                    if not (symbol_allowlist_pattern.match(symbol) or symbol_ok_pattern.match(symbol)):
                        print('{}: error: Unescaped exported symbol: {}'.format(PROG, symbol))
                        result = 1
    return result


def main():
    import argparse
    parser = argparse.ArgumentParser(description='Check global names exported from a library')
    parser.add_argument('library', help='The static library to examine')
    args = parser.parse_args()

    if not os.path.isfile(args.library):
        print('{}: error: {} does not exist'.format(PROG, args.library))
        sys.exit(1)

    if os.name == 'posix':
        status = check_library(args.library)
        sys.exit(status)
    else:
        print('Passing test since not on Posix')
        sys.exit(0)


if __name__ == '__main__':
    main()<|MERGE_RESOLUTION|>--- conflicted
+++ resolved
@@ -13,10 +13,7 @@
 # See the License for the specific language governing permissions and
 # limitations under the License.
 """Ensures that all externally visible functions in the library have an appropriate name
-<<<<<<< HEAD
-=======
 
->>>>>>> 8ec9f456
 Appropriate function names are:
   - names starting with spv,
   - anything in a namespace,
